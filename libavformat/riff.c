--- conflicted
+++ resolved
@@ -39,16 +39,10 @@
     { AV_CODEC_ID_H264,         MKTAG('S', 'M', 'V', '2') },
     { AV_CODEC_ID_H264,         MKTAG('V', 'S', 'S', 'H') },
     { AV_CODEC_ID_H264,         MKTAG('Q', '2', '6', '4') }, /* QNAP surveillance system */
-<<<<<<< HEAD
-    { AV_CODEC_ID_H264,         MKTAG('V', '2', '6', '4') },
+    { AV_CODEC_ID_H264,         MKTAG('V', '2', '6', '4') }, /* CCTV recordings */
     { AV_CODEC_ID_H264,         MKTAG('G', 'A', 'V', 'C') }, /* GeoVision camera */
     { AV_CODEC_ID_H264,         MKTAG('U', 'M', 'S', 'V') },
     { AV_CODEC_ID_H264,         MKTAG('I', 'N', 'M', 'C') },
-=======
-    { AV_CODEC_ID_H264,         MKTAG('V', '2', '6', '4') }, /* CCTV recordings */
-    { AV_CODEC_ID_H264,         MKTAG('G', 'A', 'V', 'C') }, /* GeoVision camera */
-    { AV_CODEC_ID_H264,         MKTAG('U', 'M', 'S', 'V') },
->>>>>>> ce58ead4
     { AV_CODEC_ID_H263,         MKTAG('H', '2', '6', '3') },
     { AV_CODEC_ID_H263,         MKTAG('X', '2', '6', '3') },
     { AV_CODEC_ID_H263,         MKTAG('T', '2', '6', '3') },
@@ -308,11 +302,7 @@
     { AV_CODEC_ID_LOCO,         MKTAG('L', 'O', 'C', 'O') },
     { AV_CODEC_ID_WNV1,         MKTAG('W', 'N', 'V', '1') },
     { AV_CODEC_ID_WNV1,         MKTAG('Y', 'U', 'V', '8') },
-<<<<<<< HEAD
-    { AV_CODEC_ID_AASC,         MKTAG('A', 'A', 'S', '4') },
-=======
     { AV_CODEC_ID_AASC,         MKTAG('A', 'A', 'S', '4') }, /* Autodesk 24 bit RLE compressor */
->>>>>>> ce58ead4
     { AV_CODEC_ID_AASC,         MKTAG('A', 'A', 'S', 'C') },
     { AV_CODEC_ID_INDEO2,       MKTAG('R', 'T', '2', '1') },
     { AV_CODEC_ID_FRAPS,        MKTAG('F', 'P', 'S', '1') },
@@ -354,10 +344,7 @@
     { AV_CODEC_ID_ESCAPE130,    MKTAG('E', '1', '3', '0') },
     { AV_CODEC_ID_DXTORY,       MKTAG('x', 't', 'o', 'r') },
     { AV_CODEC_ID_ZEROCODEC,    MKTAG('Z', 'E', 'C', 'O') },
-<<<<<<< HEAD
     { AV_CODEC_ID_Y41P,         MKTAG('Y', '4', '1', 'P') },
-=======
->>>>>>> ce58ead4
     { AV_CODEC_ID_FLIC,         MKTAG('A', 'F', 'L', 'C') },
     { AV_CODEC_ID_MSS1,         MKTAG('M', 'S', 'S', '1') },
     { AV_CODEC_ID_MSA1,         MKTAG('M', 'S', 'A', '1') },
@@ -396,11 +383,7 @@
     { AV_CODEC_ID_ADPCM_YAMAHA,    0x0020 },
     { AV_CODEC_ID_TRUESPEECH,      0x0022 },
     { AV_CODEC_ID_GSM_MS,          0x0031 },
-<<<<<<< HEAD
     { AV_CODEC_ID_GSM_MS,          0x0032 },  /* msn audio */
-=======
-    { AV_CODEC_ID_GSM_MS,          0x0032 },
->>>>>>> ce58ead4
     { AV_CODEC_ID_AMR_NB,          0x0038 },  /* rogue format number */
     { AV_CODEC_ID_G723_1,          0x0042 },
     { AV_CODEC_ID_ADPCM_G726,      0x0045 },
@@ -442,11 +425,7 @@
     { AV_CODEC_ID_AAC,             0x706d },
     { AV_CODEC_ID_AAC,             0x4143 },
     { AV_CODEC_ID_XAN_DPCM,        0x594a },
-<<<<<<< HEAD
-    { AV_CODEC_ID_G723_1,          0xA100 },
-=======
     { AV_CODEC_ID_G723_1,          0xA100 }, /* Comverse Infosys Ltd. G723 1 */
->>>>>>> ce58ead4
     { AV_CODEC_ID_AAC,             0xA106 },
     { AV_CODEC_ID_SPEEX,           0xA109 },
     { AV_CODEC_ID_FLAC,            0xF1AC },
