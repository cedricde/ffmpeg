--- conflicted
+++ resolved
@@ -1879,11 +1879,6 @@
                             enum AVMediaType type);
 
 /**
- * @}
- */
-
-<<<<<<< HEAD
-/**
  * Get timing information for the data currently output.
  * The exact meaning of "currently output" depends on the format.
  * It is mostly relevant for devices that have an internal buffer and/or
@@ -1900,7 +1895,12 @@
  */
 int av_get_output_timestamp(struct AVFormatContext *s, int stream,
                             int64_t *dts, int64_t *wall);
-=======
+
+
+/**
+ * @}
+ */
+
 
 /**
  * @defgroup lavf_misc Utility functions
@@ -2026,7 +2026,6 @@
                   int *port_ptr,
                   char *path,          int path_size,
                   const char *url);
->>>>>>> 58c42af7
 
 #if FF_API_DUMP_FORMAT
 /**
