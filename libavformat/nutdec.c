/*
 * "NUT" Container Format demuxer
 * Copyright (c) 2004-2006 Michael Niedermayer
 * Copyright (c) 2003 Alex Beregszaszi
 *
 * This file is part of FFmpeg.
 *
 * FFmpeg is free software; you can redistribute it and/or
 * modify it under the terms of the GNU Lesser General Public
 * License as published by the Free Software Foundation; either
 * version 2.1 of the License, or (at your option) any later version.
 *
 * FFmpeg is distributed in the hope that it will be useful,
 * but WITHOUT ANY WARRANTY; without even the implied warranty of
 * MERCHANTABILITY or FITNESS FOR A PARTICULAR PURPOSE.  See the GNU
 * Lesser General Public License for more details.
 *
 * You should have received a copy of the GNU Lesser General Public
 * License along with FFmpeg; if not, write to the Free Software
 * Foundation, Inc., 51 Franklin Street, Fifth Floor, Boston, MA 02110-1301 USA
 */

#include "libavutil/avstring.h"
#include "libavutil/avassert.h"
#include "libavutil/bswap.h"
#include "libavutil/dict.h"
#include "libavutil/intreadwrite.h"
#include "libavutil/mathematics.h"
#include "libavutil/tree.h"
#include "libavcodec/bytestream.h"
#include "avio_internal.h"
#include "isom.h"
#include "nut.h"
#include "riff.h"

#define NUT_MAX_STREAMS 256    /* arbitrary sanity check value */

static int64_t nut_read_timestamp(AVFormatContext *s, int stream_index,
                                  int64_t *pos_arg, int64_t pos_limit);

static int get_str(AVIOContext *bc, char *string, unsigned int maxlen)
{
    unsigned int len = ffio_read_varlen(bc);

    if (len && maxlen)
        avio_read(bc, string, FFMIN(len, maxlen));
    while (len > maxlen) {
        avio_r8(bc);
        len--;
    }

    if (maxlen)
        string[FFMIN(len, maxlen - 1)] = 0;

    if (maxlen == len)
        return -1;
    else
        return 0;
}

static int64_t get_s(AVIOContext *bc)
{
    int64_t v = ffio_read_varlen(bc) + 1;

    if (v & 1)
        return -(v >> 1);
    else
        return  (v >> 1);
}

static uint64_t get_fourcc(AVIOContext *bc)
{
    unsigned int len = ffio_read_varlen(bc);

    if (len == 2)
        return avio_rl16(bc);
    else if (len == 4)
        return avio_rl32(bc);
    else {
        av_log(NULL, AV_LOG_ERROR, "Unsupported fourcc length %d\n", len);
        return -1;
    }
}

#ifdef TRACE
static inline uint64_t get_v_trace(AVIOContext *bc, const char *file,
                                   const char *func, int line)
{
    uint64_t v = ffio_read_varlen(bc);

    av_log(NULL, AV_LOG_DEBUG, "get_v %5"PRId64" / %"PRIX64" in %s %s:%d\n",
           v, v, file, func, line);
    return v;
}

static inline int64_t get_s_trace(AVIOContext *bc, const char *file,
                                  const char *func, int line)
{
    int64_t v = get_s(bc);

    av_log(NULL, AV_LOG_DEBUG, "get_s %5"PRId64" / %"PRIX64" in %s %s:%d\n",
           v, v, file, func, line);
    return v;
}

static inline uint64_t get_4cc_trace(AVIOContext *bc, char *file,
                                    char *func, int line)
{
    uint64_t v = get_fourcc(bc);

    av_log(NULL, AV_LOG_DEBUG, "get_fourcc %5"PRId64" / %"PRIX64" in %s %s:%d\n",
           v, v, file, func, line);
    return v;
}
#define ffio_read_varlen(bc) get_v_trace(bc,  __FILE__, __PRETTY_FUNCTION__, __LINE__)
#define get_s(bc)            get_s_trace(bc,  __FILE__, __PRETTY_FUNCTION__, __LINE__)
#define get_fourcc(bc)       get_4cc_trace(bc, __FILE__, __PRETTY_FUNCTION__, __LINE__)
#endif

static int get_packetheader(NUTContext *nut, AVIOContext *bc,
                            int calculate_checksum, uint64_t startcode)
{
    int64_t size;
//    start = avio_tell(bc) - 8;

    startcode = av_be2ne64(startcode);
    startcode = ff_crc04C11DB7_update(0, (uint8_t*) &startcode, 8);

    ffio_init_checksum(bc, ff_crc04C11DB7_update, startcode);
    size = ffio_read_varlen(bc);
    if (size > 4096)
        avio_rb32(bc);
    if (ffio_get_checksum(bc) && size > 4096)
        return -1;

    ffio_init_checksum(bc, calculate_checksum ? ff_crc04C11DB7_update : NULL, 0);

    return size;
}

static uint64_t find_any_startcode(AVIOContext *bc, int64_t pos)
{
    uint64_t state = 0;

    if (pos >= 0)
        /* Note, this may fail if the stream is not seekable, but that should
         * not matter, as in this case we simply start where we currently are */
        avio_seek(bc, pos, SEEK_SET);
    while (!avio_feof(bc)) {
        state = (state << 8) | avio_r8(bc);
        if ((state >> 56) != 'N')
            continue;
        switch (state) {
        case MAIN_STARTCODE:
        case STREAM_STARTCODE:
        case SYNCPOINT_STARTCODE:
        case INFO_STARTCODE:
        case INDEX_STARTCODE:
            return state;
        }
    }

    return 0;
}

/**
 * Find the given startcode.
 * @param code the startcode
 * @param pos the start position of the search, or -1 if the current position
 * @return the position of the startcode or -1 if not found
 */
static int64_t find_startcode(AVIOContext *bc, uint64_t code, int64_t pos)
{
    for (;;) {
        uint64_t startcode = find_any_startcode(bc, pos);
        if (startcode == code)
            return avio_tell(bc) - 8;
        else if (startcode == 0)
            return -1;
        pos = -1;
    }
}

static int nut_probe(AVProbeData *p)
{
    int i;

    for (i = 0; i < p->buf_size-8; i++) {
        if (AV_RB32(p->buf+i) != MAIN_STARTCODE>>32)
            continue;
        if (AV_RB32(p->buf+i+4) == (MAIN_STARTCODE & 0xFFFFFFFF))
            return AVPROBE_SCORE_MAX;
    }
    return 0;
}

#define GET_V(dst, check)                                                     \
    do {                                                                      \
        tmp = ffio_read_varlen(bc);                                           \
        if (!(check)) {                                                       \
            av_log(s, AV_LOG_ERROR, "Error " #dst " is (%"PRId64")\n", tmp);  \
            return AVERROR_INVALIDDATA;                                       \
        }                                                                     \
        dst = tmp;                                                            \
    } while (0)

static int skip_reserved(AVIOContext *bc, int64_t pos)
{
    pos -= avio_tell(bc);
    if (pos < 0) {
        avio_seek(bc, pos, SEEK_CUR);
        return AVERROR_INVALIDDATA;
    } else {
        while (pos--)
            avio_r8(bc);
        return 0;
    }
}

static int decode_main_header(NUTContext *nut)
{
    AVFormatContext *s = nut->avf;
    AVIOContext *bc    = s->pb;
    uint64_t tmp, end;
    unsigned int stream_count;
    int i, j, count;
    int tmp_stream, tmp_mul, tmp_pts, tmp_size, tmp_res, tmp_head_idx;

    end  = get_packetheader(nut, bc, 1, MAIN_STARTCODE);
    end += avio_tell(bc);

    nut->version = ffio_read_varlen(bc);
    if (nut->version < NUT_MIN_VERSION &&
        nut->version > NUT_MAX_VERSION) {
        av_log(s, AV_LOG_ERROR, "Version %d not supported.\n",
               nut->version);
        return AVERROR(ENOSYS);
    }
    if (nut->version > 3)
        nut->minor_version = ffio_read_varlen(bc);

    GET_V(stream_count, tmp > 0 && tmp <= NUT_MAX_STREAMS);

    nut->max_distance = ffio_read_varlen(bc);
    if (nut->max_distance > 65536) {
        av_log(s, AV_LOG_DEBUG, "max_distance %d\n", nut->max_distance);
        nut->max_distance = 65536;
    }

    GET_V(nut->time_base_count, tmp > 0 && tmp < INT_MAX / sizeof(AVRational));
    nut->time_base = av_malloc(nut->time_base_count * sizeof(AVRational));
    if (!nut->time_base)
        return AVERROR(ENOMEM);

    for (i = 0; i < nut->time_base_count; i++) {
        GET_V(nut->time_base[i].num, tmp > 0 && tmp < (1ULL << 31));
        GET_V(nut->time_base[i].den, tmp > 0 && tmp < (1ULL << 31));
        if (av_gcd(nut->time_base[i].num, nut->time_base[i].den) != 1) {
            av_log(s, AV_LOG_ERROR, "time base invalid\n");
            return AVERROR_INVALIDDATA;
        }
    }
    tmp_pts      = 0;
    tmp_mul      = 1;
    tmp_stream   = 0;
    tmp_head_idx = 0;
    for (i = 0; i < 256;) {
        int tmp_flags  = ffio_read_varlen(bc);
        int tmp_fields = ffio_read_varlen(bc);

        if (tmp_fields > 0)
            tmp_pts = get_s(bc);
        if (tmp_fields > 1)
            tmp_mul = ffio_read_varlen(bc);
        if (tmp_fields > 2)
            tmp_stream = ffio_read_varlen(bc);
        if (tmp_fields > 3)
            tmp_size = ffio_read_varlen(bc);
        else
            tmp_size = 0;
        if (tmp_fields > 4)
            tmp_res = ffio_read_varlen(bc);
        else
            tmp_res = 0;
        if (tmp_fields > 5)
            count = ffio_read_varlen(bc);
        else
            count = tmp_mul - tmp_size;
        if (tmp_fields > 6)
            get_s(bc);
        if (tmp_fields > 7)
            tmp_head_idx = ffio_read_varlen(bc);

        while (tmp_fields-- > 8)
            ffio_read_varlen(bc);

        if (count == 0 || i + count > 256) {
            av_log(s, AV_LOG_ERROR, "illegal count %d at %d\n", count, i);
            return AVERROR_INVALIDDATA;
        }
        if (tmp_stream >= stream_count) {
            av_log(s, AV_LOG_ERROR, "illegal stream number\n");
            return AVERROR_INVALIDDATA;
        }

        for (j = 0; j < count; j++, i++) {
            if (i == 'N') {
                nut->frame_code[i].flags = FLAG_INVALID;
                j--;
                continue;
            }
            nut->frame_code[i].flags          = tmp_flags;
            nut->frame_code[i].pts_delta      = tmp_pts;
            nut->frame_code[i].stream_id      = tmp_stream;
            nut->frame_code[i].size_mul       = tmp_mul;
            nut->frame_code[i].size_lsb       = tmp_size + j;
            nut->frame_code[i].reserved_count = tmp_res;
            nut->frame_code[i].header_idx     = tmp_head_idx;
        }
    }
    av_assert0(nut->frame_code['N'].flags == FLAG_INVALID);

    if (end > avio_tell(bc) + 4) {
        int rem = 1024;
        GET_V(nut->header_count, tmp < 128U);
        nut->header_count++;
        for (i = 1; i < nut->header_count; i++) {
            uint8_t *hdr;
            GET_V(nut->header_len[i], tmp > 0 && tmp < 256);
            rem -= nut->header_len[i];
            if (rem < 0) {
                av_log(s, AV_LOG_ERROR, "invalid elision header\n");
                return AVERROR_INVALIDDATA;
            }
            hdr = av_malloc(nut->header_len[i]);
            if (!hdr)
                return AVERROR(ENOMEM);
            avio_read(bc, hdr, nut->header_len[i]);
            nut->header[i] = hdr;
        }
        av_assert0(nut->header_len[0] == 0);
    }

    // flags had been effectively introduced in version 4
    if (nut->version > 3 && end > avio_tell(bc) + 4) {
        nut->flags = ffio_read_varlen(bc);
    }

    if (skip_reserved(bc, end) || ffio_get_checksum(bc)) {
        av_log(s, AV_LOG_ERROR, "main header checksum mismatch\n");
        return AVERROR_INVALIDDATA;
    }

    nut->stream = av_calloc(stream_count, sizeof(StreamContext));
    if (!nut->stream)
        return AVERROR(ENOMEM);
    for (i = 0; i < stream_count; i++)
        avformat_new_stream(s, NULL);

    return 0;
}

static int decode_stream_header(NUTContext *nut)
{
    AVFormatContext *s = nut->avf;
    AVIOContext *bc    = s->pb;
    StreamContext *stc;
    int class, stream_id;
    uint64_t tmp, end;
    AVStream *st;

    end  = get_packetheader(nut, bc, 1, STREAM_STARTCODE);
    end += avio_tell(bc);

    GET_V(stream_id, tmp < s->nb_streams && !nut->stream[tmp].time_base);
    stc = &nut->stream[stream_id];
    st  = s->streams[stream_id];
    if (!st)
        return AVERROR(ENOMEM);

    class                = ffio_read_varlen(bc);
    tmp                  = get_fourcc(bc);
    st->codec->codec_tag = tmp;
    switch (class) {
    case 0:
        st->codec->codec_type = AVMEDIA_TYPE_VIDEO;
        st->codec->codec_id   = av_codec_get_id((const AVCodecTag * const []) {
                                                    ff_nut_video_tags,
                                                    ff_codec_bmp_tags,
                                                    ff_codec_movvideo_tags,
                                                    0
                                                },
                                                tmp);
        break;
    case 1:
        st->codec->codec_type = AVMEDIA_TYPE_AUDIO;
        st->codec->codec_id   = av_codec_get_id((const AVCodecTag * const []) {
                                                    ff_nut_audio_tags,
                                                    ff_codec_wav_tags,
                                                    ff_nut_audio_extra_tags,
                                                    0
                                                },
                                                tmp);
        break;
    case 2:
        st->codec->codec_type = AVMEDIA_TYPE_SUBTITLE;
        st->codec->codec_id   = ff_codec_get_id(ff_nut_subtitle_tags, tmp);
        break;
    case 3:
        st->codec->codec_type = AVMEDIA_TYPE_DATA;
        st->codec->codec_id   = ff_codec_get_id(ff_nut_data_tags, tmp);
        break;
    default:
        av_log(s, AV_LOG_ERROR, "unknown stream class (%d)\n", class);
        return AVERROR(ENOSYS);
    }
    if (class < 3 && st->codec->codec_id == AV_CODEC_ID_NONE)
        av_log(s, AV_LOG_ERROR,
               "Unknown codec tag '0x%04x' for stream number %d\n",
               (unsigned int) tmp, stream_id);

    GET_V(stc->time_base_id, tmp < nut->time_base_count);
    GET_V(stc->msb_pts_shift, tmp < 16);
    stc->max_pts_distance = ffio_read_varlen(bc);
    GET_V(stc->decode_delay, tmp < 1000); // sanity limit, raise this if Moore's law is true
    st->codec->has_b_frames = stc->decode_delay;
    ffio_read_varlen(bc); // stream flags

    GET_V(st->codec->extradata_size, tmp < (1 << 30));
    if (st->codec->extradata_size) {
        if (ff_get_extradata(st->codec, bc, st->codec->extradata_size) < 0)
            return AVERROR(ENOMEM);
    }

    if (st->codec->codec_type == AVMEDIA_TYPE_VIDEO) {
        GET_V(st->codec->width,  tmp > 0);
        GET_V(st->codec->height, tmp > 0);
        st->sample_aspect_ratio.num = ffio_read_varlen(bc);
        st->sample_aspect_ratio.den = ffio_read_varlen(bc);
        if ((!st->sample_aspect_ratio.num) != (!st->sample_aspect_ratio.den)) {
            av_log(s, AV_LOG_ERROR, "invalid aspect ratio %d/%d\n",
                   st->sample_aspect_ratio.num, st->sample_aspect_ratio.den);
            return AVERROR_INVALIDDATA;
        }
        ffio_read_varlen(bc); /* csp type */
    } else if (st->codec->codec_type == AVMEDIA_TYPE_AUDIO) {
        GET_V(st->codec->sample_rate, tmp > 0);
        ffio_read_varlen(bc); // samplerate_den
        GET_V(st->codec->channels, tmp > 0);
    }
    if (skip_reserved(bc, end) || ffio_get_checksum(bc)) {
        av_log(s, AV_LOG_ERROR,
               "stream header %d checksum mismatch\n", stream_id);
        return AVERROR_INVALIDDATA;
    }
    stc->time_base = &nut->time_base[stc->time_base_id];
    avpriv_set_pts_info(s->streams[stream_id], 63, stc->time_base->num,
                        stc->time_base->den);
    return 0;
}

static void set_disposition_bits(AVFormatContext *avf, char *value,
                                 int stream_id)
{
    int flag = 0, i;

    for (i = 0; ff_nut_dispositions[i].flag; ++i)
        if (!strcmp(ff_nut_dispositions[i].str, value))
            flag = ff_nut_dispositions[i].flag;
    if (!flag)
        av_log(avf, AV_LOG_INFO, "unknown disposition type '%s'\n", value);
    for (i = 0; i < avf->nb_streams; ++i)
        if (stream_id == i || stream_id == -1)
            avf->streams[i]->disposition |= flag;
}

static int decode_info_header(NUTContext *nut)
{
    AVFormatContext *s = nut->avf;
    AVIOContext *bc    = s->pb;
    uint64_t tmp, chapter_start, chapter_len;
    unsigned int stream_id_plus1, count;
    int chapter_id, i;
    int64_t value, end;
    char name[256], str_value[1024], type_str[256];
    const char *type;
    int *event_flags = NULL;
    AVChapter *chapter      = NULL;
    AVStream *st            = NULL;
    AVDictionary **metadata = NULL;
    int metadata_flag       = 0;

    end  = get_packetheader(nut, bc, 1, INFO_STARTCODE);
    end += avio_tell(bc);

    GET_V(stream_id_plus1, tmp <= s->nb_streams);
    chapter_id    = get_s(bc);
    chapter_start = ffio_read_varlen(bc);
    chapter_len   = ffio_read_varlen(bc);
    count         = ffio_read_varlen(bc);

    if (chapter_id && !stream_id_plus1) {
        int64_t start = chapter_start / nut->time_base_count;
        chapter = avpriv_new_chapter(s, chapter_id,
                                     nut->time_base[chapter_start %
                                                    nut->time_base_count],
                                     start, start + chapter_len, NULL);
        if (!chapter) {
            av_log(s, AV_LOG_ERROR, "Could not create chapter.\n");
            return AVERROR(ENOMEM);
        }
        metadata = &chapter->metadata;
    } else if (stream_id_plus1) {
        st       = s->streams[stream_id_plus1 - 1];
        metadata = &st->metadata;
        event_flags = &st->event_flags;
        metadata_flag = AVSTREAM_EVENT_FLAG_METADATA_UPDATED;
    } else {
        metadata = &s->metadata;
        event_flags = &s->event_flags;
        metadata_flag = AVFMT_EVENT_FLAG_METADATA_UPDATED;
    }

    for (i = 0; i < count; i++) {
        get_str(bc, name, sizeof(name));
        value = get_s(bc);
        if (value == -1) {
            type = "UTF-8";
            get_str(bc, str_value, sizeof(str_value));
        } else if (value == -2) {
            get_str(bc, type_str, sizeof(type_str));
            type = type_str;
            get_str(bc, str_value, sizeof(str_value));
        } else if (value == -3) {
            type  = "s";
            value = get_s(bc);
        } else if (value == -4) {
            type  = "t";
            value = ffio_read_varlen(bc);
        } else if (value < -4) {
            type = "r";
            get_s(bc);
        } else {
            type = "v";
        }

        if (stream_id_plus1 > s->nb_streams) {
            av_log(s, AV_LOG_ERROR, "invalid stream id for info packet\n");
            continue;
        }

        if (!strcmp(type, "UTF-8")) {
            if (chapter_id == 0 && !strcmp(name, "Disposition")) {
                set_disposition_bits(s, str_value, stream_id_plus1 - 1);
                continue;
            }

            if (stream_id_plus1 && !strcmp(name, "r_frame_rate")) {
                sscanf(str_value, "%d/%d", &st->r_frame_rate.num, &st->r_frame_rate.den);
                if (st->r_frame_rate.num >= 1000LL*st->r_frame_rate.den)
                    st->r_frame_rate.num = st->r_frame_rate.den = 0;
                continue;
            }

            if (metadata && av_strcasecmp(name, "Uses") &&
                av_strcasecmp(name, "Depends") && av_strcasecmp(name, "Replaces")) {
                if (event_flags)
                    *event_flags |= metadata_flag;
                av_dict_set(metadata, name, str_value, 0);
            }
        }
    }

    if (skip_reserved(bc, end) || ffio_get_checksum(bc)) {
        av_log(s, AV_LOG_ERROR, "info header checksum mismatch\n");
        return AVERROR_INVALIDDATA;
    }
    return 0;
}

static int decode_syncpoint(NUTContext *nut, int64_t *ts, int64_t *back_ptr)
{
    AVFormatContext *s = nut->avf;
    AVIOContext *bc    = s->pb;
    int64_t end;
    uint64_t tmp;
    int ret;

    nut->last_syncpoint_pos = avio_tell(bc) - 8;

    end  = get_packetheader(nut, bc, 1, SYNCPOINT_STARTCODE);
    end += avio_tell(bc);

    tmp       = ffio_read_varlen(bc);
    *back_ptr = nut->last_syncpoint_pos - 16 * ffio_read_varlen(bc);
    if (*back_ptr < 0)
        return AVERROR_INVALIDDATA;

    ff_nut_reset_ts(nut, nut->time_base[tmp % nut->time_base_count],
                    tmp / nut->time_base_count);

    if (nut->flags & NUT_BROADCAST) {
        tmp = ffio_read_varlen(bc);
        av_log(s, AV_LOG_VERBOSE, "Syncpoint wallclock %"PRId64"\n",
               av_rescale_q(tmp / nut->time_base_count,
                            nut->time_base[tmp % nut->time_base_count],
                            AV_TIME_BASE_Q));
    }

    if (skip_reserved(bc, end) || ffio_get_checksum(bc)) {
        av_log(s, AV_LOG_ERROR, "sync point checksum mismatch\n");
        return AVERROR_INVALIDDATA;
    }

    *ts = tmp / nut->time_base_count *
          av_q2d(nut->time_base[tmp % nut->time_base_count]) * AV_TIME_BASE;

    if ((ret = ff_nut_add_sp(nut, nut->last_syncpoint_pos, *back_ptr, *ts)) < 0)
        return ret;

    return 0;
}

//FIXME calculate exactly, this is just a good approximation.
static int64_t find_duration(NUTContext *nut, int64_t filesize)
{
    AVFormatContext *s = nut->avf;
    int64_t duration = 0;

    ff_find_last_ts(s, -1, &duration, NULL, nut_read_timestamp);

    if(duration > 0)
        s->duration_estimation_method = AVFMT_DURATION_FROM_PTS;
    return duration;
}

static int find_and_decode_index(NUTContext *nut)
{
    AVFormatContext *s = nut->avf;
    AVIOContext *bc    = s->pb;
    uint64_t tmp, end;
    int i, j, syncpoint_count;
    int64_t filesize = avio_size(bc);
    int64_t *syncpoints;
    uint64_t max_pts;
    int8_t *has_keyframe;
    int ret = AVERROR_INVALIDDATA;

    if(filesize <= 0)
        return -1;

    avio_seek(bc, filesize - 12, SEEK_SET);
    avio_seek(bc, filesize - avio_rb64(bc), SEEK_SET);
    if (avio_rb64(bc) != INDEX_STARTCODE) {
        av_log(s, AV_LOG_ERROR, "no index at the end\n");

        if(s->duration<=0)
            s->duration = find_duration(nut, filesize);
        return ret;
    }

    end  = get_packetheader(nut, bc, 1, INDEX_STARTCODE);
    end += avio_tell(bc);

    max_pts = ffio_read_varlen(bc);
    s->duration = av_rescale_q(max_pts / nut->time_base_count,
                               nut->time_base[max_pts % nut->time_base_count],
                               AV_TIME_BASE_Q);
    s->duration_estimation_method = AVFMT_DURATION_FROM_PTS;

    GET_V(syncpoint_count, tmp < INT_MAX / 8 && tmp > 0);
    syncpoints   = av_malloc_array(syncpoint_count, sizeof(int64_t));
    has_keyframe = av_malloc_array(syncpoint_count + 1, sizeof(int8_t));
    if (!syncpoints || !has_keyframe) {
        ret = AVERROR(ENOMEM);
        goto fail;
    }
    for (i = 0; i < syncpoint_count; i++) {
        syncpoints[i] = ffio_read_varlen(bc);
        if (syncpoints[i] <= 0)
            goto fail;
        if (i)
            syncpoints[i] += syncpoints[i - 1];
    }

    for (i = 0; i < s->nb_streams; i++) {
        int64_t last_pts = -1;
        for (j = 0; j < syncpoint_count;) {
            uint64_t x = ffio_read_varlen(bc);
            int type   = x & 1;
            int n      = j;
            x >>= 1;
            if (type) {
                int flag = x & 1;
                x >>= 1;
                if (n + x >= syncpoint_count + 1) {
                    av_log(s, AV_LOG_ERROR, "index overflow A %d + %"PRIu64" >= %d\n", n, x, syncpoint_count + 1);
                    goto fail;
                }
                while (x--)
                    has_keyframe[n++] = flag;
                has_keyframe[n++] = !flag;
            } else {
                while (x != 1) {
                    if (n >= syncpoint_count + 1) {
                        av_log(s, AV_LOG_ERROR, "index overflow B\n");
                        goto fail;
                    }
                    has_keyframe[n++] = x & 1;
                    x >>= 1;
                }
            }
            if (has_keyframe[0]) {
                av_log(s, AV_LOG_ERROR, "keyframe before first syncpoint in index\n");
                goto fail;
            }
            av_assert0(n <= syncpoint_count + 1);
            for (; j < n && j < syncpoint_count; j++) {
                if (has_keyframe[j]) {
                    uint64_t B, A = ffio_read_varlen(bc);
                    if (!A) {
                        A = ffio_read_varlen(bc);
                        B = ffio_read_varlen(bc);
                        // eor_pts[j][i] = last_pts + A + B
                    } else
                        B = 0;
                    av_add_index_entry(s->streams[i], 16 * syncpoints[j - 1],
                                       last_pts + A, 0, 0, AVINDEX_KEYFRAME);
                    last_pts += A + B;
                }
            }
        }
    }

    if (skip_reserved(bc, end) || ffio_get_checksum(bc)) {
        av_log(s, AV_LOG_ERROR, "index checksum mismatch\n");
        goto fail;
    }
    ret = 0;

fail:
    av_free(syncpoints);
    av_free(has_keyframe);
    return ret;
}

<<<<<<< HEAD
static int nut_read_close(AVFormatContext *s);
=======
static int nut_read_close(AVFormatContext *s)
{
    NUTContext *nut = s->priv_data;
    int i;

    av_freep(&nut->time_base);
    av_freep(&nut->stream);
    ff_nut_free_sp(nut);
    for (i = 1; i < nut->header_count; i++)
        av_freep(&nut->header[i]);

    return 0;
}
>>>>>>> 1f64b018

static int nut_read_header(AVFormatContext *s)
{
    NUTContext *nut = s->priv_data;
    AVIOContext *bc = s->pb;
    int64_t pos;
    int initialized_stream_count, ret = 0;

    nut->avf = s;

    /* main header */
    pos = 0;
    do {
        pos = find_startcode(bc, MAIN_STARTCODE, pos) + 1;
        if (pos < 0 + 1) {
            av_log(s, AV_LOG_ERROR, "No main startcode found.\n");
<<<<<<< HEAD
            ret = AVERROR_INVALIDDATA;
            goto end;
=======
            goto fail;
>>>>>>> 1f64b018
        }
    } while (decode_main_header(nut) < 0);

    /* stream headers */
    pos = 0;
    for (initialized_stream_count = 0; initialized_stream_count < s->nb_streams;) {
        pos = find_startcode(bc, STREAM_STARTCODE, pos) + 1;
        if (pos < 0 + 1) {
            av_log(s, AV_LOG_ERROR, "Not all stream headers found.\n");
<<<<<<< HEAD
            ret = AVERROR_INVALIDDATA;
            goto end;
=======
            goto fail;
>>>>>>> 1f64b018
        }
        if (decode_stream_header(nut) >= 0)
            initialized_stream_count++;
    }

    /* info headers */
    pos = 0;
    for (;;) {
        uint64_t startcode = find_any_startcode(bc, pos);
        pos = avio_tell(bc);

        if (startcode == 0) {
            av_log(s, AV_LOG_ERROR, "EOF before video frames\n");
<<<<<<< HEAD
            ret = AVERROR_INVALIDDATA;
            goto end;
=======
            goto fail;
>>>>>>> 1f64b018
        } else if (startcode == SYNCPOINT_STARTCODE) {
            nut->next_startcode = startcode;
            break;
        } else if (startcode != INFO_STARTCODE) {
            continue;
        }

        decode_info_header(nut);
    }

    s->data_offset = pos - 8;

    if (bc->seekable) {
        int64_t orig_pos = avio_tell(bc);
        find_and_decode_index(nut);
        avio_seek(bc, orig_pos, SEEK_SET);
    }
    av_assert0(nut->next_startcode == SYNCPOINT_STARTCODE);

    ff_metadata_conv_ctx(s, NULL, ff_nut_metadata_conv);

end:
    if (ret < 0)
        nut_read_close(s);
    return FFMIN(ret, 0);
}

static int read_sm_data(AVFormatContext *s, AVIOContext *bc, AVPacket *pkt, int is_meta, int64_t maxpos)
{
    int count = ffio_read_varlen(bc);
    int skip_start = 0;
    int skip_end = 0;
    int channels = 0;
    int64_t channel_layout = 0;
    int sample_rate = 0;
    int width = 0;
    int height = 0;
    int i;

    for (i=0; i<count; i++) {
        uint8_t name[256], str_value[256], type_str[256];
        int value;
        if (avio_tell(bc) >= maxpos)
            return AVERROR_INVALIDDATA;
        get_str(bc, name, sizeof(name));
        value = get_s(bc);

        if (value == -1) {
            get_str(bc, str_value, sizeof(str_value));
            av_log(s, AV_LOG_WARNING, "Unknown string %s / %s\n", name, str_value);
        } else if (value == -2) {
            uint8_t *dst = NULL;
            int64_t v64, value_len;

            get_str(bc, type_str, sizeof(type_str));
            value_len = ffio_read_varlen(bc);
            if (avio_tell(bc) + value_len >= maxpos)
                return AVERROR_INVALIDDATA;
            if (!strcmp(name, "Palette")) {
                dst = av_packet_new_side_data(pkt, AV_PKT_DATA_PALETTE, value_len);
            } else if (!strcmp(name, "Extradata")) {
                dst = av_packet_new_side_data(pkt, AV_PKT_DATA_NEW_EXTRADATA, value_len);
            } else if (sscanf(name, "CodecSpecificSide%"SCNd64"", &v64) == 1) {
                dst = av_packet_new_side_data(pkt, AV_PKT_DATA_MATROSKA_BLOCKADDITIONAL, value_len + 8);
                if(!dst)
                    return AVERROR(ENOMEM);
                AV_WB64(dst, v64);
                dst += 8;
            } else if (!strcmp(name, "ChannelLayout") && value_len == 8) {
                channel_layout = avio_rl64(bc);
                continue;
            } else {
                av_log(s, AV_LOG_WARNING, "Unknown data %s / %s\n", name, type_str);
                avio_skip(bc, value_len);
                continue;
            }
            if(!dst)
                return AVERROR(ENOMEM);
            avio_read(bc, dst, value_len);
        } else if (value == -3) {
            value = get_s(bc);
        } else if (value == -4) {
            value = ffio_read_varlen(bc);
        } else if (value < -4) {
            get_s(bc);
        } else {
            if (!strcmp(name, "SkipStart")) {
                skip_start = value;
            } else if (!strcmp(name, "SkipEnd")) {
                skip_end = value;
            } else if (!strcmp(name, "Channels")) {
                channels = value;
            } else if (!strcmp(name, "SampleRate")) {
                sample_rate = value;
            } else if (!strcmp(name, "Width")) {
                width = value;
            } else if (!strcmp(name, "Height")) {
                height = value;
            } else {
                av_log(s, AV_LOG_WARNING, "Unknown integer %s\n", name);
            }
        }
    }

    if (channels || channel_layout || sample_rate || width || height) {
        uint8_t *dst = av_packet_new_side_data(pkt, AV_PKT_DATA_PARAM_CHANGE, 28);
        if (!dst)
            return AVERROR(ENOMEM);
        bytestream_put_le32(&dst,
                            AV_SIDE_DATA_PARAM_CHANGE_CHANNEL_COUNT*(!!channels) +
                            AV_SIDE_DATA_PARAM_CHANGE_CHANNEL_LAYOUT*(!!channel_layout) +
                            AV_SIDE_DATA_PARAM_CHANGE_SAMPLE_RATE*(!!sample_rate) +
                            AV_SIDE_DATA_PARAM_CHANGE_DIMENSIONS*(!!(width|height))
                           );
        if (channels)
            bytestream_put_le32(&dst, channels);
        if (channel_layout)
            bytestream_put_le64(&dst, channel_layout);
        if (sample_rate)
            bytestream_put_le32(&dst, sample_rate);
        if (width || height){
            bytestream_put_le32(&dst, width);
            bytestream_put_le32(&dst, height);
        }
    }

    if (skip_start || skip_end) {
        uint8_t *dst = av_packet_new_side_data(pkt, AV_PKT_DATA_SKIP_SAMPLES, 10);
        if (!dst)
            return AVERROR(ENOMEM);
        AV_WL32(dst, skip_start);
        AV_WL32(dst+4, skip_end);
    }

    return 0;

fail:
    nut_read_close(s);

    return AVERROR_INVALIDDATA;
}

static int decode_frame_header(NUTContext *nut, int64_t *pts, int *stream_id,
                               uint8_t *header_idx, int frame_code)
{
    AVFormatContext *s = nut->avf;
    AVIOContext *bc    = s->pb;
    StreamContext *stc;
    int size, flags, size_mul, pts_delta, i, reserved_count;
    uint64_t tmp;

    if (!(nut->flags & NUT_PIPE) &&
        avio_tell(bc) > nut->last_syncpoint_pos + nut->max_distance) {
        av_log(s, AV_LOG_ERROR,
               "Last frame must have been damaged %"PRId64" > %"PRId64" + %d\n",
               avio_tell(bc), nut->last_syncpoint_pos, nut->max_distance);
        return AVERROR_INVALIDDATA;
    }

    flags          = nut->frame_code[frame_code].flags;
    size_mul       = nut->frame_code[frame_code].size_mul;
    size           = nut->frame_code[frame_code].size_lsb;
    *stream_id     = nut->frame_code[frame_code].stream_id;
    pts_delta      = nut->frame_code[frame_code].pts_delta;
    reserved_count = nut->frame_code[frame_code].reserved_count;
    *header_idx    = nut->frame_code[frame_code].header_idx;

    if (flags & FLAG_INVALID)
        return AVERROR_INVALIDDATA;
    if (flags & FLAG_CODED)
        flags ^= ffio_read_varlen(bc);
    if (flags & FLAG_STREAM_ID) {
        GET_V(*stream_id, tmp < s->nb_streams);
    }
    stc = &nut->stream[*stream_id];
    if (flags & FLAG_CODED_PTS) {
        int coded_pts = ffio_read_varlen(bc);
        // FIXME check last_pts validity?
        if (coded_pts < (1 << stc->msb_pts_shift)) {
            *pts = ff_lsb2full(stc, coded_pts);
        } else
            *pts = coded_pts - (1LL << stc->msb_pts_shift);
    } else
        *pts = stc->last_pts + pts_delta;
    if (flags & FLAG_SIZE_MSB)
        size += size_mul * ffio_read_varlen(bc);
    if (flags & FLAG_MATCH_TIME)
        get_s(bc);
    if (flags & FLAG_HEADER_IDX)
        *header_idx = ffio_read_varlen(bc);
    if (flags & FLAG_RESERVED)
        reserved_count = ffio_read_varlen(bc);
    for (i = 0; i < reserved_count; i++)
        ffio_read_varlen(bc);

    if (*header_idx >= (unsigned)nut->header_count) {
        av_log(s, AV_LOG_ERROR, "header_idx invalid\n");
        return AVERROR_INVALIDDATA;
    }
    if (size > 4096)
        *header_idx = 0;
    size -= nut->header_len[*header_idx];

    if (flags & FLAG_CHECKSUM) {
        avio_rb32(bc); // FIXME check this
    } else if (!(nut->flags & NUT_PIPE) &&
               size > 2 * nut->max_distance ||
               FFABS(stc->last_pts - *pts) > stc->max_pts_distance) {
        av_log(s, AV_LOG_ERROR, "frame size > 2max_distance and no checksum\n");
        return AVERROR_INVALIDDATA;
    }

    stc->last_pts   = *pts;
    stc->last_flags = flags;

    return size;
}

static int decode_frame(NUTContext *nut, AVPacket *pkt, int frame_code)
{
    AVFormatContext *s = nut->avf;
    AVIOContext *bc    = s->pb;
    int size, stream_id, discard, ret;
    int64_t pts, last_IP_pts;
    StreamContext *stc;
    uint8_t header_idx;

    size = decode_frame_header(nut, &pts, &stream_id, &header_idx, frame_code);
    if (size < 0)
        return size;

    stc = &nut->stream[stream_id];

    if (stc->last_flags & FLAG_KEY)
        stc->skip_until_key_frame = 0;

    discard     = s->streams[stream_id]->discard;
    last_IP_pts = s->streams[stream_id]->last_IP_pts;
    if ((discard >= AVDISCARD_NONKEY && !(stc->last_flags & FLAG_KEY)) ||
        (discard >= AVDISCARD_BIDIR  && last_IP_pts != AV_NOPTS_VALUE &&
         last_IP_pts > pts) ||
        discard >= AVDISCARD_ALL ||
        stc->skip_until_key_frame) {
        avio_skip(bc, size);
        return 1;
    }

    ret = av_new_packet(pkt, size + nut->header_len[header_idx]);
    if (ret < 0)
        return ret;
    memcpy(pkt->data, nut->header[header_idx], nut->header_len[header_idx]);
    pkt->pos = avio_tell(bc); // FIXME
    if (stc->last_flags & FLAG_SM_DATA) {
        int sm_size;
        if (read_sm_data(s, bc, pkt, 0, pkt->pos + size) < 0)
            return AVERROR_INVALIDDATA;
        if (read_sm_data(s, bc, pkt, 1, pkt->pos + size) < 0)
            return AVERROR_INVALIDDATA;
        sm_size = avio_tell(bc) - pkt->pos;
        size      -= sm_size;
        pkt->size -= sm_size;
    }

    ret = avio_read(bc, pkt->data + nut->header_len[header_idx], size);
    if (ret != size) {
        if (ret < 0)
            return ret;
    }
    av_shrink_packet(pkt, nut->header_len[header_idx] + ret);

    pkt->stream_index = stream_id;
    if (stc->last_flags & FLAG_KEY)
        pkt->flags |= AV_PKT_FLAG_KEY;
    pkt->pts = pts;

    return 0;
}

static int nut_read_packet(AVFormatContext *s, AVPacket *pkt)
{
    NUTContext *nut = s->priv_data;
    AVIOContext *bc = s->pb;
    int i, frame_code = 0, ret, skip;
    int64_t ts, back_ptr;

    for (;;) {
        int64_t pos  = avio_tell(bc);
        uint64_t tmp = nut->next_startcode;
        nut->next_startcode = 0;

        if (tmp) {
            pos -= 8;
        } else {
            frame_code = avio_r8(bc);
            if (avio_feof(bc))
                return AVERROR_EOF;
            if (frame_code == 'N') {
                tmp = frame_code;
                for (i = 1; i < 8; i++)
                    tmp = (tmp << 8) + avio_r8(bc);
            }
        }
        switch (tmp) {
        case MAIN_STARTCODE:
        case STREAM_STARTCODE:
        case INDEX_STARTCODE:
            skip = get_packetheader(nut, bc, 0, tmp);
            avio_skip(bc, skip);
            break;
        case INFO_STARTCODE:
            if (decode_info_header(nut) < 0)
                goto resync;
            break;
        case SYNCPOINT_STARTCODE:
            if (decode_syncpoint(nut, &ts, &back_ptr) < 0)
                goto resync;
            frame_code = avio_r8(bc);
        case 0:
            ret = decode_frame(nut, pkt, frame_code);
            if (ret == 0)
                return 0;
            else if (ret == 1) // OK but discard packet
                break;
        default:
resync:
            av_log(s, AV_LOG_DEBUG, "syncing from %"PRId64"\n", pos);
            tmp = find_any_startcode(bc, nut->last_syncpoint_pos + 1);
            if (tmp == 0)
                return AVERROR_INVALIDDATA;
            av_log(s, AV_LOG_DEBUG, "sync\n");
            nut->next_startcode = tmp;
        }
    }
}

static int64_t nut_read_timestamp(AVFormatContext *s, int stream_index,
                                  int64_t *pos_arg, int64_t pos_limit)
{
    NUTContext *nut = s->priv_data;
    AVIOContext *bc = s->pb;
    int64_t pos, pts, back_ptr;
    av_log(s, AV_LOG_DEBUG, "read_timestamp(X,%d,%"PRId64",%"PRId64")\n",
           stream_index, *pos_arg, pos_limit);

    pos = *pos_arg;
    do {
        pos = find_startcode(bc, SYNCPOINT_STARTCODE, pos) + 1;
        if (pos < 1) {
            av_log(s, AV_LOG_ERROR, "read_timestamp failed.\n");
            return AV_NOPTS_VALUE;
        }
    } while (decode_syncpoint(nut, &pts, &back_ptr) < 0);
    *pos_arg = pos - 1;
    av_assert0(nut->last_syncpoint_pos == *pos_arg);

    av_log(s, AV_LOG_DEBUG, "return %"PRId64" %"PRId64"\n", pts, back_ptr);
    if (stream_index == -2)
        return back_ptr;
    av_assert0(stream_index == -1);
    return pts;
}

static int read_seek(AVFormatContext *s, int stream_index,
                     int64_t pts, int flags)
{
    NUTContext *nut    = s->priv_data;
    AVStream *st       = s->streams[stream_index];
    Syncpoint dummy    = { .ts = pts * av_q2d(st->time_base) * AV_TIME_BASE };
    Syncpoint nopts_sp = { .ts = AV_NOPTS_VALUE, .back_ptr = AV_NOPTS_VALUE };
    Syncpoint *sp, *next_node[2] = { &nopts_sp, &nopts_sp };
    int64_t pos, pos2, ts;
    int i;

    if (nut->flags & NUT_PIPE) {
        return AVERROR(ENOSYS);
    }

    if (st->index_entries) {
        int index = av_index_search_timestamp(st, pts, flags);
        if (index < 0)
            index = av_index_search_timestamp(st, pts, flags ^ AVSEEK_FLAG_BACKWARD);
        if (index < 0)
            return -1;

        pos2 = st->index_entries[index].pos;
        ts   = st->index_entries[index].timestamp;
    } else {
        av_tree_find(nut->syncpoints, &dummy, (void *) ff_nut_sp_pts_cmp,
                     (void **) next_node);
        av_log(s, AV_LOG_DEBUG, "%"PRIu64"-%"PRIu64" %"PRId64"-%"PRId64"\n",
               next_node[0]->pos, next_node[1]->pos, next_node[0]->ts,
               next_node[1]->ts);
        pos = ff_gen_search(s, -1, dummy.ts, next_node[0]->pos,
                            next_node[1]->pos, next_node[1]->pos,
                            next_node[0]->ts, next_node[1]->ts,
                            AVSEEK_FLAG_BACKWARD, &ts, nut_read_timestamp);

        if (!(flags & AVSEEK_FLAG_BACKWARD)) {
            dummy.pos    = pos + 16;
            next_node[1] = &nopts_sp;
            av_tree_find(nut->syncpoints, &dummy, (void *) ff_nut_sp_pos_cmp,
                         (void **) next_node);
            pos2 = ff_gen_search(s, -2, dummy.pos, next_node[0]->pos,
                                 next_node[1]->pos, next_node[1]->pos,
                                 next_node[0]->back_ptr, next_node[1]->back_ptr,
                                 flags, &ts, nut_read_timestamp);
            if (pos2 >= 0)
                pos = pos2;
            // FIXME dir but I think it does not matter
        }
        dummy.pos = pos;
        sp = av_tree_find(nut->syncpoints, &dummy, (void *) ff_nut_sp_pos_cmp,
                          NULL);

        av_assert0(sp);
        pos2 = sp->back_ptr - 15;
    }
    av_log(NULL, AV_LOG_DEBUG, "SEEKTO: %"PRId64"\n", pos2);
    pos = find_startcode(s->pb, SYNCPOINT_STARTCODE, pos2);
    avio_seek(s->pb, pos, SEEK_SET);
    av_log(NULL, AV_LOG_DEBUG, "SP: %"PRId64"\n", pos);
    if (pos2 > pos || pos2 + 15 < pos)
        av_log(NULL, AV_LOG_ERROR, "no syncpoint at backptr pos\n");
    for (i = 0; i < s->nb_streams; i++)
        nut->stream[i].skip_until_key_frame = 1;

    return 0;
}

AVInputFormat ff_nut_demuxer = {
    .name           = "nut",
    .long_name      = NULL_IF_CONFIG_SMALL("NUT"),
    .flags          = AVFMT_SEEK_TO_PTS,
    .priv_data_size = sizeof(NUTContext),
    .read_probe     = nut_probe,
    .read_header    = nut_read_header,
    .read_packet    = nut_read_packet,
    .read_close     = nut_read_close,
    .read_seek      = read_seek,
    .extensions     = "nut",
    .codec_tag      = ff_nut_codec_tags,
};<|MERGE_RESOLUTION|>--- conflicted
+++ resolved
@@ -744,9 +744,6 @@
     return ret;
 }
 
-<<<<<<< HEAD
-static int nut_read_close(AVFormatContext *s);
-=======
 static int nut_read_close(AVFormatContext *s)
 {
     NUTContext *nut = s->priv_data;
@@ -760,7 +757,6 @@
 
     return 0;
 }
->>>>>>> 1f64b018
 
 static int nut_read_header(AVFormatContext *s)
 {
@@ -777,12 +773,7 @@
         pos = find_startcode(bc, MAIN_STARTCODE, pos) + 1;
         if (pos < 0 + 1) {
             av_log(s, AV_LOG_ERROR, "No main startcode found.\n");
-<<<<<<< HEAD
-            ret = AVERROR_INVALIDDATA;
-            goto end;
-=======
             goto fail;
->>>>>>> 1f64b018
         }
     } while (decode_main_header(nut) < 0);
 
@@ -792,12 +783,7 @@
         pos = find_startcode(bc, STREAM_STARTCODE, pos) + 1;
         if (pos < 0 + 1) {
             av_log(s, AV_LOG_ERROR, "Not all stream headers found.\n");
-<<<<<<< HEAD
-            ret = AVERROR_INVALIDDATA;
-            goto end;
-=======
             goto fail;
->>>>>>> 1f64b018
         }
         if (decode_stream_header(nut) >= 0)
             initialized_stream_count++;
@@ -811,12 +797,7 @@
 
         if (startcode == 0) {
             av_log(s, AV_LOG_ERROR, "EOF before video frames\n");
-<<<<<<< HEAD
-            ret = AVERROR_INVALIDDATA;
-            goto end;
-=======
             goto fail;
->>>>>>> 1f64b018
         } else if (startcode == SYNCPOINT_STARTCODE) {
             nut->next_startcode = startcode;
             break;
@@ -842,6 +823,10 @@
     if (ret < 0)
         nut_read_close(s);
     return FFMIN(ret, 0);
+fail:
+    nut_read_close(s);
+
+    return AVERROR_INVALIDDATA;
 }
 
 static int read_sm_data(AVFormatContext *s, AVIOContext *bc, AVPacket *pkt, int is_meta, int64_t maxpos)
@@ -952,11 +937,6 @@
     }
 
     return 0;
-
-fail:
-    nut_read_close(s);
-
-    return AVERROR_INVALIDDATA;
 }
 
 static int decode_frame_header(NUTContext *nut, int64_t *pts, int *stream_id,
