include config.mak

SRC_DIR = $(SRC_PATH_BARE)

vpath %.c   $(SRC_DIR)
vpath %.h   $(SRC_DIR)
vpath %.S   $(SRC_DIR)
vpath %.asm $(SRC_DIR)
vpath %.v   $(SRC_DIR)
vpath %.texi $(SRC_PATH_BARE)

PROGS-$(CONFIG_FFMPEG)   += ffmpeg
PROGS-$(CONFIG_FFPLAY)   += ffplay
PROGS-$(CONFIG_FFPROBE)  += ffprobe
PROGS-$(CONFIG_FFSERVER) += ffserver

PROGS      := $(PROGS-yes:%=%$(EXESUF))
PROGS_G     = $(PROGS-yes:%=%_g$(EXESUF))
OBJS        = $(PROGS-yes:%=%.o) cmdutils.o
TOOLS       = $(addprefix tools/, $(addsuffix $(EXESUF), cws2fws graph2dot lavfi-showfiltfmts pktdumper probetest qt-faststart trasher))
TESTTOOLS   = audiogen videogen rotozoom tiny_psnr base64
HOSTPROGS  := $(TESTTOOLS:%=tests/%)

BASENAMES   = ffmpeg ffplay ffprobe ffserver
ALLPROGS    = $(BASENAMES:%=%$(EXESUF))
ALLPROGS_G  = $(BASENAMES:%=%_g$(EXESUF))
ALLMANPAGES = $(BASENAMES:%=%.1)

ALLFFLIBS = avcodec avdevice avfilter avformat avutil postproc swscale

FFLIBS-$(CONFIG_AVDEVICE) += avdevice
FFLIBS-$(CONFIG_AVFILTER) += avfilter
FFLIBS-$(CONFIG_AVFORMAT) += avformat
FFLIBS-$(CONFIG_AVCODEC)  += avcodec
FFLIBS-$(CONFIG_POSTPROC) += postproc
FFLIBS-$(CONFIG_SWSCALE)  += swscale

FFLIBS := avutil

DATA_FILES := $(wildcard $(SRC_DIR)/ffpresets/*.ffpreset)

SKIPHEADERS = cmdutils_common_opts.h

include common.mak

FF_LDFLAGS   := $(FFLDFLAGS)
FF_EXTRALIBS := $(FFEXTRALIBS)
FF_DEP_LIBS  := $(DEP_LIBS)

all: $(FF_DEP_LIBS) $(PROGS)

$(PROGS): %$(EXESUF): %_g$(EXESUF)
	$(CP) $< $@
	$(STRIP) $@

config.h: .config
.config: $(wildcard $(FFLIBS:%=$(SRC_DIR)/lib%/all*.c))
	@-tput bold 2>/dev/null
	@-printf '\nWARNING: $(?F) newer than config.h, rerun configure\n\n'
	@-tput sgr0 2>/dev/null

SUBDIR_VARS := OBJS FFLIBS CLEANFILES DIRS TESTPROGS EXAMPLES SKIPHEADERS \
               ALTIVEC-OBJS MMX-OBJS NEON-OBJS X86-OBJS YASM-OBJS-FFT YASM-OBJS \
               HOSTPROGS BUILT_HEADERS TESTOBJS ARCH_HEADERS ARMV6-OBJS

define RESET
$(1) :=
$(1)-yes :=
endef

define DOSUBDIR
$(foreach V,$(SUBDIR_VARS),$(eval $(call RESET,$(V))))
SUBDIR := $(1)/
include $(1)/Makefile
endef

$(foreach D,$(FFLIBS),$(eval $(call DOSUBDIR,lib$(D))))

ffplay.o: CFLAGS += $(SDL_CFLAGS)
ffplay_g$(EXESUF): FF_EXTRALIBS += $(SDL_LIBS)
ffserver_g$(EXESUF): FF_LDFLAGS += $(FFSERVERLDFLAGS)

%_g$(EXESUF): %.o cmdutils.o $(FF_DEP_LIBS)
	$(LD) $(FF_LDFLAGS) -o $@ $< cmdutils.o $(FF_EXTRALIBS)

alltools: $(TOOLS)

tools/%$(EXESUF): tools/%.o
	$(LD) $(FF_LDFLAGS) -o $@ $< $(FF_EXTRALIBS)

tools/%.o: tools/%.c
	$(CC) $(CPPFLAGS) $(CFLAGS) -c $(CC_O) $<

-include $(wildcard tools/*.d)

VERSION_SH  = $(SRC_PATH_BARE)/version.sh
GIT_LOG     = $(SRC_PATH_BARE)/.git/logs/HEAD

.version: $(wildcard $(GIT_LOG)) $(VERSION_SH) config.mak
.version: M=@

version.h .version:
	$(M)$(VERSION_SH) $(SRC_PATH) version.h $(EXTRA_VERSION)
	$(Q)touch .version

# force version.sh to run whenever version might have changed
-include .version

ifdef PROGS
install: install-progs install-data
endif

install: install-libs install-headers

install-libs: install-libs-yes

install-progs-yes:
install-progs-$(CONFIG_SHARED): install-libs

install-progs: install-progs-yes $(PROGS)
	$(Q)mkdir -p "$(BINDIR)"
	$(INSTALL) -c -m 755 $(PROGS) "$(BINDIR)"

install-data: $(DATA_FILES)
	$(Q)mkdir -p "$(DATADIR)"
	$(INSTALL) -m 644 $(DATA_FILES) "$(DATADIR)"

uninstall: uninstall-libs uninstall-headers uninstall-progs uninstall-data

uninstall-progs:
	$(RM) $(addprefix "$(BINDIR)/", $(ALLPROGS))

uninstall-data:
	$(RM) -r "$(DATADIR)"

<<<<<<< HEAD
uninstall-man:
	$(RM) $(addprefix "$(MANDIR)/man1/",$(ALLMANPAGES))

testclean:
	$(RM) -r tests/vsynth1 tests/vsynth2 tests/data
	$(RM) $(addprefix tests/,$(CLEANSUFFIXES))
	$(RM) tests/seek_test$(EXESUF) tests/seek_test.o
	$(RM) $(TESTTOOLS:%=tests/%$(HOSTEXESUF))

clean:: testclean
	$(RM) $(ALLPROGS) $(ALLPROGS_G)
=======
clean::
	$(RM) $(ALLPROGS)
>>>>>>> 9cd7b854
	$(RM) $(CLEANSUFFIXES)
	$(RM) $(TOOLS)
	$(RM) $(CLEANSUFFIXES:%=tools/%)

distclean::
	$(RM) $(DISTCLEANSUFFIXES)
	$(RM) config.* .version version.h libavutil/avconfig.h

config:
	$(SRC_PATH)/configure $(value FFMPEG_CONFIGURATION)

<<<<<<< HEAD
# regression tests

check: test

fulltest test: codectest lavftest lavfitest seektest

FFSERVER_REFFILE = $(SRC_PATH)/tests/ffserver.regression.ref

codectest: fate-codec
lavftest:  fate-lavf
lavfitest: fate-lavfi
seektest:  fate-seek

AREF = fate-acodec-aref
VREF = fate-vsynth1-vref fate-vsynth2-vref
REFS = $(AREF) $(VREF)

$(VREF): ffmpeg$(EXESUF) tests/vsynth1/00.pgm tests/vsynth2/00.pgm
$(AREF): ffmpeg$(EXESUF) tests/data/asynth1.sw

ffservertest: ffserver$(EXESUF) tests/vsynth1/00.pgm tests/data/asynth1.sw
	@echo
	@echo "Unfortunately ffserver is broken and therefore its regression"
	@echo "test fails randomly. Treat the results accordingly."
	@echo
	$(SRC_PATH)/tests/ffserver-regression.sh $(FFSERVER_REFFILE) $(SRC_PATH)/tests/ffserver.conf

tests/vsynth1/00.pgm: tests/videogen$(HOSTEXESUF)
	@mkdir -p tests/vsynth1
	$(M)./$< 'tests/vsynth1/'

tests/vsynth2/00.pgm: tests/rotozoom$(HOSTEXESUF)
	@mkdir -p tests/vsynth2
	$(M)./$< 'tests/vsynth2/' $(SRC_PATH)/tests/lena.pnm

tests/data/asynth1.sw: tests/audiogen$(HOSTEXESUF)
	@mkdir -p tests/data
	$(M)./$< $@

tests/data/asynth1.sw tests/vsynth%/00.pgm: TAG = GEN

tests/seek_test$(EXESUF): tests/seek_test.o $(FF_DEP_LIBS)
	$(LD) $(FF_LDFLAGS) -o $@ $< $(FF_EXTRALIBS)

tools/lavfi-showfiltfmts$(EXESUF): tools/lavfi-showfiltfmts.o $(FF_DEP_LIBS)
	$(LD) $(FF_LDFLAGS) -o $@ $< $(FF_EXTRALIBS)

include $(SRC_PATH_BARE)/tests/fate.mak
include $(SRC_PATH_BARE)/tests/fate2.mak

include $(SRC_PATH_BARE)/tests/fate/aac.mak
include $(SRC_PATH_BARE)/tests/fate/als.mak
include $(SRC_PATH_BARE)/tests/fate/fft.mak
include $(SRC_PATH_BARE)/tests/fate/h264.mak
include $(SRC_PATH_BARE)/tests/fate/mp3.mak
include $(SRC_PATH_BARE)/tests/fate/vorbis.mak
include $(SRC_PATH_BARE)/tests/fate/vp8.mak

FATE_ACODEC  = $(ACODEC_TESTS:%=fate-acodec-%)
FATE_VSYNTH1 = $(VCODEC_TESTS:%=fate-vsynth1-%)
FATE_VSYNTH2 = $(VCODEC_TESTS:%=fate-vsynth2-%)
FATE_VCODEC  = $(FATE_VSYNTH1) $(FATE_VSYNTH2)
FATE_LAVF    = $(LAVF_TESTS:%=fate-lavf-%)
FATE_LAVFI   = $(LAVFI_TESTS:%=fate-lavfi-%)
FATE_SEEK    = $(SEEK_TESTS:seek_%=fate-seek-%)

FATE = $(FATE_ACODEC)                                                   \
       $(FATE_VCODEC)                                                   \
       $(FATE_LAVF)                                                     \
       $(FATE_LAVFI)                                                    \
       $(FATE_SEEK)                                                     \

$(filter-out %-aref,$(FATE_ACODEC)): $(AREF)
$(filter-out %-vref,$(FATE_VCODEC)): $(VREF)
$(FATE_LAVF):   $(REFS)
$(FATE_LAVFI):  $(REFS) tools/lavfi-showfiltfmts$(EXESUF)
$(FATE_SEEK):   fate-codec fate-lavf tests/seek_test$(EXESUF)

$(FATE_ACODEC):  CMD = codectest acodec
$(FATE_VSYNTH1): CMD = codectest vsynth1
$(FATE_VSYNTH2): CMD = codectest vsynth2
$(FATE_LAVF):    CMD = lavftest
$(FATE_LAVFI):   CMD = lavfitest
$(FATE_SEEK):    CMD = seektest

fate-codec:  fate-acodec fate-vcodec
fate-acodec: $(FATE_ACODEC)
fate-vcodec: $(FATE_VCODEC)
fate-lavf:   $(FATE_LAVF)
fate-lavfi:  $(FATE_LAVFI)
fate-seek:   $(FATE_SEEK)

ifdef SAMPLES
FATE += $(FATE_TESTS)
fate-rsync:
	rsync -vaLW rsync://fate-suite.libav.org/fate-suite/ $(SAMPLES)
else
fate-rsync:
	@echo "use 'make fate-rsync SAMPLES=/path/to/samples' to sync the fate suite"
$(FATE_TESTS):
	@echo "SAMPLES not specified, cannot run FATE. See doc/fate.txt for more information."
endif

FATE_UTILS = base64 tiny_psnr

fate: $(FATE)

$(FATE): ffmpeg$(EXESUF) $(FATE_UTILS:%=tests/%$(HOSTEXESUF))
	@echo "TEST    $(@:fate-%=%)"
	$(Q)$(SRC_PATH)/tests/fate-run.sh $@ "$(SAMPLES)" "$(TARGET_EXEC)" "$(TARGET_PATH)" '$(CMD)' '$(CMP)' '$(REF)' '$(FUZZ)' '$(THREADS)' '$(THREAD_TYPE)'

fate-list:
	@printf '%s\n' $(sort $(FATE))
=======
check: test checkheaders

include doc/Makefile
include tests/Makefile
>>>>>>> 9cd7b854

.PHONY: all alltools *clean check config examples install*
.PHONY: testprogs uninstall*<|MERGE_RESOLUTION|>--- conflicted
+++ resolved
@@ -133,22 +133,8 @@
 uninstall-data:
 	$(RM) -r "$(DATADIR)"
 
-<<<<<<< HEAD
-uninstall-man:
-	$(RM) $(addprefix "$(MANDIR)/man1/",$(ALLMANPAGES))
-
-testclean:
-	$(RM) -r tests/vsynth1 tests/vsynth2 tests/data
-	$(RM) $(addprefix tests/,$(CLEANSUFFIXES))
-	$(RM) tests/seek_test$(EXESUF) tests/seek_test.o
-	$(RM) $(TESTTOOLS:%=tests/%$(HOSTEXESUF))
-
-clean:: testclean
+clean::
 	$(RM) $(ALLPROGS) $(ALLPROGS_G)
-=======
-clean::
-	$(RM) $(ALLPROGS)
->>>>>>> 9cd7b854
 	$(RM) $(CLEANSUFFIXES)
 	$(RM) $(TOOLS)
 	$(RM) $(CLEANSUFFIXES:%=tools/%)
@@ -160,126 +146,10 @@
 config:
 	$(SRC_PATH)/configure $(value FFMPEG_CONFIGURATION)
 
-<<<<<<< HEAD
-# regression tests
-
 check: test
-
-fulltest test: codectest lavftest lavfitest seektest
-
-FFSERVER_REFFILE = $(SRC_PATH)/tests/ffserver.regression.ref
-
-codectest: fate-codec
-lavftest:  fate-lavf
-lavfitest: fate-lavfi
-seektest:  fate-seek
-
-AREF = fate-acodec-aref
-VREF = fate-vsynth1-vref fate-vsynth2-vref
-REFS = $(AREF) $(VREF)
-
-$(VREF): ffmpeg$(EXESUF) tests/vsynth1/00.pgm tests/vsynth2/00.pgm
-$(AREF): ffmpeg$(EXESUF) tests/data/asynth1.sw
-
-ffservertest: ffserver$(EXESUF) tests/vsynth1/00.pgm tests/data/asynth1.sw
-	@echo
-	@echo "Unfortunately ffserver is broken and therefore its regression"
-	@echo "test fails randomly. Treat the results accordingly."
-	@echo
-	$(SRC_PATH)/tests/ffserver-regression.sh $(FFSERVER_REFFILE) $(SRC_PATH)/tests/ffserver.conf
-
-tests/vsynth1/00.pgm: tests/videogen$(HOSTEXESUF)
-	@mkdir -p tests/vsynth1
-	$(M)./$< 'tests/vsynth1/'
-
-tests/vsynth2/00.pgm: tests/rotozoom$(HOSTEXESUF)
-	@mkdir -p tests/vsynth2
-	$(M)./$< 'tests/vsynth2/' $(SRC_PATH)/tests/lena.pnm
-
-tests/data/asynth1.sw: tests/audiogen$(HOSTEXESUF)
-	@mkdir -p tests/data
-	$(M)./$< $@
-
-tests/data/asynth1.sw tests/vsynth%/00.pgm: TAG = GEN
-
-tests/seek_test$(EXESUF): tests/seek_test.o $(FF_DEP_LIBS)
-	$(LD) $(FF_LDFLAGS) -o $@ $< $(FF_EXTRALIBS)
-
-tools/lavfi-showfiltfmts$(EXESUF): tools/lavfi-showfiltfmts.o $(FF_DEP_LIBS)
-	$(LD) $(FF_LDFLAGS) -o $@ $< $(FF_EXTRALIBS)
-
-include $(SRC_PATH_BARE)/tests/fate.mak
-include $(SRC_PATH_BARE)/tests/fate2.mak
-
-include $(SRC_PATH_BARE)/tests/fate/aac.mak
-include $(SRC_PATH_BARE)/tests/fate/als.mak
-include $(SRC_PATH_BARE)/tests/fate/fft.mak
-include $(SRC_PATH_BARE)/tests/fate/h264.mak
-include $(SRC_PATH_BARE)/tests/fate/mp3.mak
-include $(SRC_PATH_BARE)/tests/fate/vorbis.mak
-include $(SRC_PATH_BARE)/tests/fate/vp8.mak
-
-FATE_ACODEC  = $(ACODEC_TESTS:%=fate-acodec-%)
-FATE_VSYNTH1 = $(VCODEC_TESTS:%=fate-vsynth1-%)
-FATE_VSYNTH2 = $(VCODEC_TESTS:%=fate-vsynth2-%)
-FATE_VCODEC  = $(FATE_VSYNTH1) $(FATE_VSYNTH2)
-FATE_LAVF    = $(LAVF_TESTS:%=fate-lavf-%)
-FATE_LAVFI   = $(LAVFI_TESTS:%=fate-lavfi-%)
-FATE_SEEK    = $(SEEK_TESTS:seek_%=fate-seek-%)
-
-FATE = $(FATE_ACODEC)                                                   \
-       $(FATE_VCODEC)                                                   \
-       $(FATE_LAVF)                                                     \
-       $(FATE_LAVFI)                                                    \
-       $(FATE_SEEK)                                                     \
-
-$(filter-out %-aref,$(FATE_ACODEC)): $(AREF)
-$(filter-out %-vref,$(FATE_VCODEC)): $(VREF)
-$(FATE_LAVF):   $(REFS)
-$(FATE_LAVFI):  $(REFS) tools/lavfi-showfiltfmts$(EXESUF)
-$(FATE_SEEK):   fate-codec fate-lavf tests/seek_test$(EXESUF)
-
-$(FATE_ACODEC):  CMD = codectest acodec
-$(FATE_VSYNTH1): CMD = codectest vsynth1
-$(FATE_VSYNTH2): CMD = codectest vsynth2
-$(FATE_LAVF):    CMD = lavftest
-$(FATE_LAVFI):   CMD = lavfitest
-$(FATE_SEEK):    CMD = seektest
-
-fate-codec:  fate-acodec fate-vcodec
-fate-acodec: $(FATE_ACODEC)
-fate-vcodec: $(FATE_VCODEC)
-fate-lavf:   $(FATE_LAVF)
-fate-lavfi:  $(FATE_LAVFI)
-fate-seek:   $(FATE_SEEK)
-
-ifdef SAMPLES
-FATE += $(FATE_TESTS)
-fate-rsync:
-	rsync -vaLW rsync://fate-suite.libav.org/fate-suite/ $(SAMPLES)
-else
-fate-rsync:
-	@echo "use 'make fate-rsync SAMPLES=/path/to/samples' to sync the fate suite"
-$(FATE_TESTS):
-	@echo "SAMPLES not specified, cannot run FATE. See doc/fate.txt for more information."
-endif
-
-FATE_UTILS = base64 tiny_psnr
-
-fate: $(FATE)
-
-$(FATE): ffmpeg$(EXESUF) $(FATE_UTILS:%=tests/%$(HOSTEXESUF))
-	@echo "TEST    $(@:fate-%=%)"
-	$(Q)$(SRC_PATH)/tests/fate-run.sh $@ "$(SAMPLES)" "$(TARGET_EXEC)" "$(TARGET_PATH)" '$(CMD)' '$(CMP)' '$(REF)' '$(FUZZ)' '$(THREADS)' '$(THREAD_TYPE)'
-
-fate-list:
-	@printf '%s\n' $(sort $(FATE))
-=======
-check: test checkheaders
 
 include doc/Makefile
 include tests/Makefile
->>>>>>> 9cd7b854
 
 .PHONY: all alltools *clean check config examples install*
 .PHONY: testprogs uninstall*