--- conflicted
+++ resolved
@@ -110,7 +110,6 @@
     int fd;
     int ret;
     int flags = O_RDWR;
-    char errbuf[128];
 
 #define SET_WRAPPERS(prefix) do {       \
     s->open_f   = prefix ## open;       \
@@ -147,7 +146,6 @@
 
     fd = v4l2_open(ctx->filename, flags, 0);
     if (fd < 0) {
-<<<<<<< HEAD
         ret = AVERROR(errno);
         av_log(ctx, AV_LOG_ERROR, "Cannot open video device %s: %s\n",
                ctx->filename, av_err2str(ret));
@@ -158,24 +156,6 @@
         ret = AVERROR(errno);
         av_log(ctx, AV_LOG_ERROR, "ioctl(VIDIOC_QUERYCAP): %s\n",
                av_err2str(ret));
-=======
-        err = AVERROR(errno);
-        av_strerror(err, errbuf, sizeof(errbuf));
-
-        av_log(ctx, AV_LOG_ERROR, "Cannot open video device %s : %s\n",
-               ctx->filename, errbuf);
-
-        return err;
-    }
-
-    res = ioctl(fd, VIDIOC_QUERYCAP, &cap);
-    if (res < 0) {
-        err = errno;
-        av_strerror(AVERROR(err), errbuf, sizeof(errbuf));
-        av_log(ctx, AV_LOG_ERROR, "ioctl(VIDIOC_QUERYCAP): %s\n",
-               errbuf);
-
->>>>>>> a1a25988
         goto fail;
     }
 
@@ -404,17 +384,9 @@
                                s->fd, buf.m.offset);
 
         if (s->buf_start[i] == MAP_FAILED) {
-<<<<<<< HEAD
             res = AVERROR(errno);
             av_log(ctx, AV_LOG_ERROR, "mmap: %s\n", av_err2str(res));
             return res;
-=======
-            char errbuf[128];
-            av_strerror(AVERROR(errno), errbuf, sizeof(errbuf));
-            av_log(ctx, AV_LOG_ERROR, "mmap: %s\n", errbuf);
-
-            return AVERROR(errno);
->>>>>>> a1a25988
         }
     }
 
@@ -447,14 +419,12 @@
     struct v4l2_buffer buf = { 0 };
     struct buff_data *buf_descriptor = opaque;
     struct video_data *s = buf_descriptor->s;
-    char errbuf[128];
 
     buf.type = V4L2_BUF_TYPE_VIDEO_CAPTURE;
     buf.memory = V4L2_MEMORY_MMAP;
     buf.index = buf_descriptor->index;
     av_free(buf_descriptor);
 
-<<<<<<< HEAD
     enqueue_buffer(s, &buf);
 }
 
@@ -517,15 +487,6 @@
     }
 #endif
     return 0;
-=======
-    res = ioctl(fd, VIDIOC_QBUF, &buf);
-    if (res < 0) {
-        av_strerror(AVERROR(errno), errbuf, sizeof(errbuf));
-        av_log(NULL, AV_LOG_ERROR, "ioctl(VIDIOC_QBUF): %s\n",
-               errbuf);
-    }
-    avpriv_atomic_int_add_and_fetch(&s->buffers_queued, 1);
->>>>>>> a1a25988
 }
 
 static int mmap_read_frame(AVFormatContext *ctx, AVPacket *pkt)
@@ -540,22 +501,14 @@
     /* FIXME: Some special treatment might be needed in case of loss of signal... */
     while ((res = v4l2_ioctl(s->fd, VIDIOC_DQBUF, &buf)) < 0 && (errno == EINTR));
     if (res < 0) {
-        char errbuf[128];
         if (errno == EAGAIN) {
             pkt->size = 0;
             return AVERROR(EAGAIN);
         }
-<<<<<<< HEAD
         res = AVERROR(errno);
-        av_log(ctx, AV_LOG_ERROR, "ioctl(VIDIOC_DQBUF): %s\n", av_err2str(res));
+        av_log(ctx, AV_LOG_ERROR, "ioctl(VIDIOC_DQBUF): %s\n",
+               av_err2str(res));
         return res;
-=======
-        av_strerror(AVERROR(errno), errbuf, sizeof(errbuf));
-        av_log(ctx, AV_LOG_ERROR, "ioctl(VIDIOC_DQBUF): %s\n",
-               errbuf);
-
-        return AVERROR(errno);
->>>>>>> a1a25988
     }
 
     if (buf.index >= s->buffers) {
@@ -639,8 +592,7 @@
 {
     struct video_data *s = ctx->priv_data;
     enum v4l2_buf_type type;
-    int i, res, err;
-    char errbuf[128];
+    int i, res;
 
     for (i = 0; i < s->buffers; i++) {
         struct v4l2_buffer buf = {
@@ -649,41 +601,21 @@
             .memory = V4L2_MEMORY_MMAP
         };
 
-<<<<<<< HEAD
         if (v4l2_ioctl(s->fd, VIDIOC_QBUF, &buf) < 0) {
             res = AVERROR(errno);
-            av_log(ctx, AV_LOG_ERROR, "ioctl(VIDIOC_QBUF): %s\n", av_err2str(res));
+            av_log(ctx, AV_LOG_ERROR, "ioctl(VIDIOC_QBUF): %s\n",
+                   av_err2str(res));
             return res;
-=======
-        res = ioctl(s->fd, VIDIOC_QBUF, &buf);
-        if (res < 0) {
-            err = AVERROR(errno);
-            av_strerror(err, errbuf, sizeof(errbuf));
-            av_log(ctx, AV_LOG_ERROR, "ioctl(VIDIOC_QBUF): %s\n",
-                   errbuf);
-
-            return err;
->>>>>>> a1a25988
         }
     }
     s->buffers_queued = s->buffers;
 
     type = V4L2_BUF_TYPE_VIDEO_CAPTURE;
-<<<<<<< HEAD
     if (v4l2_ioctl(s->fd, VIDIOC_STREAMON, &type) < 0) {
         res = AVERROR(errno);
-        av_log(ctx, AV_LOG_ERROR, "ioctl(VIDIOC_STREAMON): %s\n", av_err2str(res));
+        av_log(ctx, AV_LOG_ERROR, "ioctl(VIDIOC_STREAMON): %s\n",
+               av_err2str(res));
         return res;
-=======
-    res = ioctl(s->fd, VIDIOC_STREAMON, &type);
-    if (res < 0) {
-        err = AVERROR(errno);
-        av_strerror(err, errbuf, sizeof(errbuf));
-        av_log(ctx, AV_LOG_ERROR, "ioctl(VIDIOC_STREAMON): %s\n",
-               errbuf);
-
-        return err;
->>>>>>> a1a25988
     }
 
     return 0;
@@ -797,10 +729,10 @@
             tpf->numerator   = framerate_q.den;
             tpf->denominator = framerate_q.num;
 
-<<<<<<< HEAD
             if (v4l2_ioctl(s->fd, VIDIOC_S_PARM, &streamparm) < 0) {
                 ret = AVERROR(errno);
-                av_log(ctx, AV_LOG_ERROR, "ioctl(VIDIOC_S_PARM): %s\n", av_err2str(ret));
+                av_log(ctx, AV_LOG_ERROR, "ioctl(VIDIOC_S_PARM): %s\n",
+                       av_err2str(ret));
                 return ret;
             }
 
@@ -815,23 +747,6 @@
         } else {
             av_log(ctx, AV_LOG_WARNING,
                    "The driver does not allow to change time per frame\n");
-=======
-        if (framerate_q.num != tpf->denominator ||
-            framerate_q.den != tpf->numerator) {
-            av_log(s1, AV_LOG_INFO,
-                   "The driver changed the time per frame from "
-                   "%d/%d to %d/%d\n",
-                   framerate_q.den, framerate_q.num,
-                   tpf->numerator, tpf->denominator);
-        }
-    } else {
-        if (ioctl(s->fd, VIDIOC_G_PARM, &streamparm) != 0) {
-            char errbuf[128];
-            av_strerror(AVERROR(errno), errbuf, sizeof(errbuf));
-            av_log(s1, AV_LOG_ERROR, "ioctl(VIDIOC_G_PARM): %s\n",
-                   errbuf);
-            return AVERROR(errno);
->>>>>>> a1a25988
         }
     }
     if (tpf->denominator > 0 && tpf->numerator > 0) {
@@ -992,20 +907,10 @@
 
         av_log(ctx, AV_LOG_VERBOSE,
                "Querying the device for the current frame size\n");
-<<<<<<< HEAD
         if (v4l2_ioctl(s->fd, VIDIOC_G_FMT, &fmt) < 0) {
             res = AVERROR(errno);
             av_log(ctx, AV_LOG_ERROR, "ioctl(VIDIOC_G_FMT): %s\n", av_err2str(res));
             goto fail;
-=======
-        fmt.type = V4L2_BUF_TYPE_VIDEO_CAPTURE;
-        if (ioctl(s->fd, VIDIOC_G_FMT, &fmt) < 0) {
-            char errbuf[128];
-            av_strerror(AVERROR(errno), errbuf, sizeof(errbuf));
-            av_log(s1, AV_LOG_ERROR, "ioctl(VIDIOC_G_FMT): %s\n",
-                   errbuf);
-            return AVERROR(errno);
->>>>>>> a1a25988
         }
 
         s->width  = fmt.fmt.pix.width;
