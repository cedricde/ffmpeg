#!/bin/sh
#
# FFmpeg configure script
#
# Copyright (c) 2000-2002 Fabrice Bellard
# Copyright (c) 2005-2008 Diego Biurrun
# Copyright (c) 2005-2008 Mans Rullgard
#

# Prevent locale nonsense from breaking basic text processing.
LC_ALL=C
export LC_ALL

# make sure we are running under a compatible shell
# try to make this part work with most shells

try_exec(){
    echo "Trying shell $1"
    type "$1" > /dev/null 2>&1 && exec "$@"
}

unset foo
(: ${foo%%bar}) 2> /dev/null
E1="$?"

(: ${foo?}) 2> /dev/null
E2="$?"

if test "$E1" != 0 || test "$E2" = 0; then
    echo "Broken shell detected.  Trying alternatives."
    export FF_CONF_EXEC
    if test "0$FF_CONF_EXEC" -lt 1; then
        FF_CONF_EXEC=1
        try_exec bash "$0" "$@"
    fi
    if test "0$FF_CONF_EXEC" -lt 2; then
        FF_CONF_EXEC=2
        try_exec ksh "$0" "$@"
    fi
    if test "0$FF_CONF_EXEC" -lt 3; then
        FF_CONF_EXEC=3
        try_exec /usr/xpg4/bin/sh "$0" "$@"
    fi
    echo "No compatible shell script interpreter found."
    echo "This configure script requires a POSIX-compatible shell"
    echo "such as bash or ksh."
    echo "THIS IS NOT A BUG IN FFMPEG, DO NOT REPORT IT AS SUCH."
    echo "Instead, install a working POSIX-compatible shell."
    echo "Disabling this configure test will create a broken FFmpeg."
    if test "$BASH_VERSION" = '2.04.0(1)-release'; then
        echo "This bash version ($BASH_VERSION) is broken on your platform."
        echo "Upgrade to a later version if available."
    fi
    exit 1
fi

show_help(){
cat <<EOF
Usage: configure [options]
Options: [defaults in brackets after descriptions]

Help options:
  --help                   print this message
  --list-decoders          show all available decoders
  --list-encoders          show all available encoders
  --list-hwaccels          show all available hardware accelerators
  --list-demuxers          show all available demuxers
  --list-muxers            show all available muxers
  --list-parsers           show all available parsers
  --list-protocols         show all available protocols
  --list-bsfs              show all available bitstream filters
  --list-indevs            show all available input devices
  --list-outdevs           show all available output devices
  --list-filters           show all available filters

Standard options:
  --logfile=FILE           log tests and output to FILE [config.log]
  --disable-logging        do not log configure debug information
  --prefix=PREFIX          install in PREFIX [$prefix]
  --bindir=DIR             install binaries in DIR [PREFIX/bin]
  --datadir=DIR            install data files in DIR [PREFIX/share/ffmpeg]
  --libdir=DIR             install libs in DIR [PREFIX/lib]
  --shlibdir=DIR           install shared libs in DIR [PREFIX/lib]
  --incdir=DIR             install includes in DIR [PREFIX/include]
  --mandir=DIR             install man page in DIR [PREFIX/share/man]

Licensing options:
  --enable-gpl             allow use of GPL code, the resulting libs
                           and binaries will be under GPL [no]
  --enable-version3        upgrade (L)GPL to version 3 [no]
  --enable-nonfree         allow use of nonfree code, the resulting libs
                           and binaries will be unredistributable [no]

Configuration options:
  --disable-static         do not build static libraries [no]
  --enable-shared          build shared libraries [no]
  --enable-small           optimize for size instead of speed
  --enable-runtime-cpudetect detect cpu capabilities at runtime (bigger binary)
  --enable-gray            enable full grayscale support (slower color)
  --disable-swscale-alpha  disable alpha channel support in swscale

Component options:
  --disable-doc            do not build documentation
  --disable-ffmpeg         disable ffmpeg build
  --disable-ffplay         disable ffplay build
  --disable-ffprobe        disable ffprobe build
  --disable-ffserver       disable ffserver build
  --disable-avdevice       disable libavdevice build
  --disable-avcodec        disable libavcodec build
  --disable-avformat       disable libavformat build
  --disable-swresample     disable libswresample build
  --disable-swscale        disable libswscale build
  --disable-postproc       disable libpostproc build
  --disable-avfilter       disable video filter support [no]
  --enable-avresample      enable libavresample build [no]
  --disable-pthreads       disable pthreads [auto]
  --disable-w32threads     disable Win32 threads [auto]
  --disable-os2threads     disable OS/2 threads [auto]
  --enable-x11grab         enable X11 grabbing [no]
  --disable-network        disable network support [no]
  --disable-dct            disable DCT code
  --disable-mdct           disable MDCT code
  --disable-rdft           disable RDFT code
  --disable-fft            disable FFT code
  --enable-dxva2           enable DXVA2 code
  --enable-vaapi           enable VAAPI code [autodetect]
  --enable-vda             enable VDA code   [autodetect]
  --enable-vdpau           enable VDPAU code [autodetect]

Individual component options:
  --disable-everything     disable all components listed below
  --disable-encoder=NAME   disable encoder NAME
  --enable-encoder=NAME    enable encoder NAME
  --disable-encoders       disable all encoders
  --disable-decoder=NAME   disable decoder NAME
  --enable-decoder=NAME    enable decoder NAME
  --disable-decoders       disable all decoders
  --disable-hwaccel=NAME   disable hwaccel NAME
  --enable-hwaccel=NAME    enable hwaccel NAME
  --disable-hwaccels       disable all hwaccels
  --disable-muxer=NAME     disable muxer NAME
  --enable-muxer=NAME      enable muxer NAME
  --disable-muxers         disable all muxers
  --disable-demuxer=NAME   disable demuxer NAME
  --enable-demuxer=NAME    enable demuxer NAME
  --disable-demuxers       disable all demuxers
  --enable-parser=NAME     enable parser NAME
  --disable-parser=NAME    disable parser NAME
  --disable-parsers        disable all parsers
  --enable-bsf=NAME        enable bitstream filter NAME
  --disable-bsf=NAME       disable bitstream filter NAME
  --disable-bsfs           disable all bitstream filters
  --enable-protocol=NAME   enable protocol NAME
  --disable-protocol=NAME  disable protocol NAME
  --disable-protocols      disable all protocols
  --enable-indev=NAME      enable input device NAME
  --disable-indev=NAME     disable input device NAME
  --disable-indevs         disable input devices
  --enable-outdev=NAME     enable output device NAME
  --disable-outdev=NAME    disable output device NAME
  --disable-outdevs        disable output devices
  --disable-devices        disable all devices
  --enable-filter=NAME     enable filter NAME
  --disable-filter=NAME    disable filter NAME
  --disable-filters        disable all filters

External library support:
  --enable-avisynth        enable reading of AVISynth script files [no]
  --enable-bzlib           enable bzlib [autodetect]
  --enable-fontconfig      enable fontconfig
  --enable-frei0r          enable frei0r video filtering
  --enable-gnutls          enable gnutls [no]
<<<<<<< HEAD
  --enable-libaacplus      enable AAC+ encoding via libaacplus [no]
  --enable-libass          enable libass subtitles rendering [no]
  --enable-libbluray       enable BluRay reading using libbluray [no]
  --enable-libcelt         enable CELT decoding via libcelt [no]
  --enable-libopencore-amrnb enable AMR-NB de/encoding via libopencore-amrnb [no]
  --enable-libopencore-amrwb enable AMR-WB decoding via libopencore-amrwb [no]
  --enable-libopencv       enable video filtering via libopencv [no]
=======
>>>>>>> f61ce90c
  --enable-libcdio         enable audio CD grabbing with libcdio
  --enable-libdc1394       enable IIDC-1394 grabbing using libdc1394
                           and libraw1394 [no]
  --enable-libfaac         enable FAAC support via libfaac [no]
  --enable-libfreetype     enable libfreetype [no]
  --enable-libgsm          enable GSM support via libgsm [no]
  --enable-libmodplug      enable ModPlug via libmodplug [no]
  --enable-libmp3lame      enable MP3 encoding via libmp3lame [no]
<<<<<<< HEAD
  --enable-libnut          enable NUT (de)muxing via libnut,
                           native (de)muxer exists [no]
  --enable-libopenjpeg     enable JPEG 2000 encoding/decoding via OpenJPEG [no]
=======
  --enable-libopencore-amrnb enable AMR-NB de/encoding via libopencore-amrnb [no]
  --enable-libopencore-amrwb enable AMR-WB decoding via libopencore-amrwb [no]
  --enable-libopencv       enable video filtering via libopencv [no]
  --enable-libopenjpeg     enable JPEG 2000 decoding via OpenJPEG [no]
>>>>>>> f61ce90c
  --enable-libpulse        enable Pulseaudio input via libpulse [no]
  --enable-librtmp         enable RTMP[E] support via librtmp [no]
  --enable-libschroedinger enable Dirac support via libschroedinger [no]
  --enable-libspeex        enable Speex support via libspeex [no]
  --enable-libstagefright-h264  enable H.264 decoding via libstagefright [no]
  --enable-libtheora       enable Theora encoding via libtheora [no]
  --enable-libutvideo      enable Ut Video encoding and decoding via libutvideo [no]
  --enable-libv4l2         enable libv4l2/v4l-utils [no]
  --enable-libvo-aacenc    enable AAC encoding via libvo-aacenc [no]
  --enable-libvo-amrwbenc  enable AMR-WB encoding via libvo-amrwbenc [no]
  --enable-libvorbis       enable Vorbis en/decoding via libvorbis,
                           native implementation exists [no]
  --enable-libvpx          enable VP8 support via libvpx [no]
  --enable-libx264         enable H.264 encoding via x264 [no]
  --enable-libxavs         enable AVS encoding via xavs [no]
  --enable-libxvid         enable Xvid encoding via xvidcore,
                           native MPEG-4/Xvid encoder exists [no]
  --enable-openal          enable OpenAL 1.1 capture support [no]
  --enable-openssl         enable openssl [no]
  --enable-zlib            enable zlib [autodetect]

Advanced options (experts only):
  --cross-prefix=PREFIX    use PREFIX for compilation tools [$cross_prefix]
  --enable-cross-compile   assume a cross-compiler is used
  --sysroot=PATH           root of cross-build tree
  --sysinclude=PATH        location of cross-build system headers
  --target-os=OS           compiler targets OS [$target_os]
  --target-exec=CMD        command to run executables on target
  --target-path=DIR        path to view of build directory on target
  --nm=NM                  use nm tool NM [$nm_default]
  --ar=AR                  use archive tool AR [$ar_default]
  --as=AS                  use assembler AS [$as_default]
  --yasmexe=EXE            use yasm-compatible assembler EXE [$yasmexe_default]
  --cc=CC                  use C compiler CC [$cc_default]
  --cxx=CXX                use C compiler CXX [$cxx_default]
  --ld=LD                  use linker LD [$ld_default]
  --host-cc=HOSTCC         use host C compiler HOSTCC
  --host-cflags=HCFLAGS    use HCFLAGS when compiling for host
  --host-ldflags=HLDFLAGS  use HLDFLAGS when linking for host
  --host-libs=HLIBS        use libs HLIBS when linking for host
  --extra-cflags=ECFLAGS   add ECFLAGS to CFLAGS [$CFLAGS]
  --extra-cxxflags=ECFLAGS add ECFLAGS to CXXFLAGS [$CXXFLAGS]
  --extra-ldflags=ELDFLAGS add ELDFLAGS to LDFLAGS [$LDFLAGS]
  --extra-libs=ELIBS       add ELIBS [$ELIBS]
  --extra-version=STRING   version string suffix []
  --optflags               override optimization-related compiler flags
  --build-suffix=SUFFIX    library name suffix []
  --malloc-prefix=PREFIX   prefix malloc and related names with PREFIX
  --progs-suffix=SUFFIX    program name suffix []
  --arch=ARCH              select architecture [$arch]
  --cpu=CPU                select the minimum required CPU (affects
                           instruction selection, may crash on older CPUs)
  --enable-pic             build position-independent code
  --enable-sram            allow use of on-chip SRAM
  --disable-symver         disable symbol versioning
  --disable-fastdiv        disable table-based division
  --enable-hardcoded-tables use hardcoded tables instead of runtime generation
  --disable-safe-bitstream-reader
                           disable buffer boundary checking in bitreaders
                           (faster, but may crash)
  --enable-memalign-hack   emulate memalign, interferes with memory debuggers

Optimization options (experts only):
  --disable-asm            disable all assembler optimizations
  --disable-altivec        disable AltiVec optimizations
  --disable-amd3dnow       disable 3DNow! optimizations
  --disable-amd3dnowext    disable 3DNow! extended optimizations
  --disable-mmx            disable MMX optimizations
  --disable-mmx2           disable MMX2 optimizations
  --disable-sse            disable SSE optimizations
  --disable-ssse3          disable SSSE3 optimizations
  --disable-avx            disable AVX optimizations
  --disable-armv5te        disable armv5te optimizations
  --disable-armv6          disable armv6 optimizations
  --disable-armv6t2        disable armv6t2 optimizations
  --disable-armvfp         disable ARM VFP optimizations
  --disable-mmi            disable MMI optimizations
  --disable-neon           disable NEON optimizations
  --disable-vis            disable VIS optimizations
  --disable-yasm           disable use of yasm assembler
  --disable-mips32r2       disable MIPS32R2 optimizations
  --disable-mipsdspr1      disable MIPS DSP ASE R1 optimizations
  --disable-mipsdspr2      disable MIPS DSP ASE R2 optimizations
  --disable-mipsfpu        disable floating point MIPS optimizations
  --postproc-version=V     build libpostproc version V.
                           Where V can be '$ALT_PP_VER_MAJOR.$ALT_PP_VER_MINOR.$ALT_PP_VER_MICRO' or 'current'. [$postproc_version_default]

Developer options (useful when working on FFmpeg itself):
  --enable-coverage        build with test coverage instrumentation
  --disable-debug          disable debugging symbols
  --enable-debug=LEVEL     set the debug level [$debuglevel]
  --disable-optimizations  disable compiler optimizations
  --enable-extra-warnings  enable more compiler warnings
  --disable-stripping      disable stripping of executables and shared libraries
  --assert-level=level     0(default), 1 or 2, amount of assertion testing,
                           2 causes a slowdown at runtime.
  --valgrind=VALGRIND      run "make fate" tests through valgrind to detect memory
                           leaks and errors, using the specified valgrind binary.
                           Cannot be combined with --target-exec
  --samples=PATH           location of test samples for FATE, if not set use
                           \$FATE_SAMPLES at make invocation time.
  --enable-xmm-clobber-test check XMM registers for clobbering (Win64-only;
                           should be used only for debugging purposes)
  --enable-random          randomly enable/disable components
  --disable-random
  --enable-random=LIST     randomly enable/disable specific components or
  --disable-random=LIST    component groups. LIST is a comma-separated list
                           of NAME[:PROB] entries where NAME is a component
                           (group) and PROB the probability associated with
                           NAME (default 0.5).
  --random-seed=VALUE      seed value for --enable/disable-random

NOTE: Object files are built at the place where configure is launched.
EOF
  exit 0
}

quotes='""'

log(){
    echo "$@" >> $logfile
}

log_file(){
    log BEGIN $1
    pr -n -t $1 >> $logfile
    log END $1
}

echolog(){
    log "$@"
    echo "$@"
}

warn(){
    log "WARNING: $*"
    WARNINGS="${WARNINGS}WARNING: $*\n"
}

die(){
    echolog "$@"
    cat <<EOF

If you think configure made a mistake, make sure you are using the latest
version from Git.  If the latest version fails, report the problem to the
ffmpeg-user@ffmpeg.org mailing list or IRC #ffmpeg on irc.freenode.net.
EOF
    if disabled logging; then
        cat <<EOF
Rerun configure with logging enabled (do not use --disable-logging), and
include the log this produces with your report.
EOF
    else
cat <<EOF
Include the log file "$logfile" produced by configure as this will help
solving the problem.
EOF
    fi
    exit 1
}

# Avoid locale weirdness, besides we really just want to translate ASCII.
toupper(){
    echo "$@" | tr abcdefghijklmnopqrstuvwxyz ABCDEFGHIJKLMNOPQRSTUVWXYZ
}

tolower(){
    echo "$@" | tr ABCDEFGHIJKLMNOPQRSTUVWXYZ abcdefghijklmnopqrstuvwxyz
}

c_escape(){
    echo "$*" | sed 's/["\\]/\\\0/g'
}

sh_quote(){
    v=$(echo "$1" | sed "s/'/'\\\\''/g")
    test "x$v" = "x${v#*[!A-Za-z0-9_/.+-]}" || v="'$v'"
    echo "$v"
}

cleanws(){
    echo "$@" | sed 's/^ *//;s/  */ /g;s/ *$//'
}

filter(){
    pat=$1
    shift
    for v; do
        eval "case $v in $pat) echo $v ;; esac"
    done
}

filter_out(){
    pat=$1
    shift
    for v; do
        eval "case $v in $pat) ;; *) echo $v ;; esac"
    done
}

map(){
    m=$1
    shift
    for v; do eval $m; done
}

set_all(){
    value=$1
    shift
    for var in $*; do
        eval $var=$value
    done
}

set_weak(){
    value=$1
    shift
    for var; do
        eval : \${$var:=$value}
    done
}

set_safe(){
    var=$1
    shift
    eval $(echo "$var" | sed 's/[^A-Za-z0-9_]/_/g')='$*'
}

get_safe(){
    eval echo \$$(echo "$1" | sed 's/[^A-Za-z0-9_]/_/g')
}

pushvar(){
    for var in $*; do
        eval level=\${${var}_level:=0}
        eval ${var}_${level}="\$$var"
        eval ${var}_level=$(($level+1))
    done
}

popvar(){
    for var in $*; do
        eval level=\${${var}_level:-0}
        test $level = 0 && continue
        eval level=$(($level-1))
        eval $var="\${${var}_${level}}"
        eval ${var}_level=$level
        eval unset ${var}_${level}
    done
}

enable(){
    set_all yes $*
}

disable(){
    set_all no $*
}

enable_weak(){
    set_weak yes $*
}

disable_weak(){
    set_weak no $*
}

enable_safe(){
    for var; do
        enable $(echo "$var" | sed 's/[^A-Za-z0-9_]/_/g')
    done
}

disable_safe(){
    for var; do
        disable $(echo "$var" | sed 's/[^A-Za-z0-9_]/_/g')
    done
}

do_enable_deep(){
    for var; do
        enabled $var && continue
        eval sel="\$${var}_select"
        eval sgs="\$${var}_suggest"
        pushvar var sgs
        enable_deep $sel
        popvar sgs
        enable_deep_weak $sgs
        popvar var
    done
}

enable_deep(){
    do_enable_deep $*
    enable $*
}

enable_deep_weak(){
    do_enable_deep $*
    enable_weak $*
}

enabled(){
    test "${1#!}" = "$1" && op== || op=!=
    eval test "x\$${1#!}" $op "xyes"
}

disabled(){
    test "${1#!}" = "$1" && op== || op=!=
    eval test "x\$${1#!}" $op "xno"
}

enabled_all(){
    for opt; do
        enabled $opt || return 1
    done
}

disabled_all(){
    for opt; do
        disabled $opt || return 1
    done
}

enabled_any(){
    for opt; do
        enabled $opt && return 0
    done
}

disabled_any(){
    for opt; do
        disabled $opt && return 0
    done
    return 1
}

set_default(){
    for opt; do
        eval : \${$opt:=\$${opt}_default}
    done
}

is_in(){
    value=$1
    shift
    for var in $*; do
        [ $var = $value ] && return 0
    done
    return 1
}

check_deps(){
    for cfg; do
        cfg="${cfg#!}"
        enabled ${cfg}_checking && die "Circular dependency for $cfg."
        disabled ${cfg}_checking && continue
        enable ${cfg}_checking

        eval dep_all="\$${cfg}_deps"
        eval dep_any="\$${cfg}_deps_any"
        eval dep_sel="\$${cfg}_select"
        eval dep_sgs="\$${cfg}_suggest"
        eval dep_ifa="\$${cfg}_if"
        eval dep_ifn="\$${cfg}_if_any"

        pushvar cfg dep_all dep_any dep_sel dep_sgs dep_ifa dep_ifn
        check_deps $dep_all $dep_any $dep_sel $dep_sgs $dep_ifa $dep_ifn
        popvar cfg dep_all dep_any dep_sel dep_sgs dep_ifa dep_ifn

        [ -n "$dep_ifa" ] && { enabled_all $dep_ifa && enable_weak $cfg; }
        [ -n "$dep_ifn" ] && { enabled_any $dep_ifn && enable_weak $cfg; }
        enabled_all  $dep_all || disable $cfg
        enabled_any  $dep_any || disable $cfg
        disabled_any $dep_sel && disable $cfg

        if enabled $cfg; then
            eval dep_extralibs="\$${cfg}_extralibs"
            test -n "$dep_extralibs" && add_extralibs $dep_extralibs
            enable_deep $dep_sel
            enable_deep_weak $dep_sgs
        fi

        disable ${cfg}_checking
    done
}

print_config_h(){
    enabled $1 && v=1 || v=0
    echo "#define $2 $v"
}

print_config_mak(){
    enabled $1 && v= || v=!
    echo "$v$2=yes"
}

print_config_asm(){
    enabled $1 && v=1 || v=0
    echo "%define $2 $v"
}

print_config(){
    pfx=$1
    files=$2
    shift 2
    for cfg; do
        ucname="$(toupper $cfg)"
        for f in $files; do
            "print_config_${f##*.}" $cfg ${pfx}${ucname} >>$f
        done
    done
}

print_enabled(){
    test "$1" = -n && end=" " && shift || end="\n"
    suf=$1
    shift
    for v; do
        enabled $v && printf "%s$end" ${v%$suf};
    done
}

append(){
    var=$1
    shift
    eval "$var=\"\$$var $*\""
}

prepend(){
    var=$1
    shift
    eval "$var=\"$* \$$var\""
}

add_cppflags(){
    append CPPFLAGS $($filter_cppflags "$@")
}

add_cflags(){
    append CFLAGS $($filter_cflags "$@")
}

add_cxxflags(){
    append CXXFLAGS $($filter_cflags "$@")
}

add_asflags(){
    append ASFLAGS $($filter_asflags "$@")
}

add_ldflags(){
    append LDFLAGS "$@"
}

add_extralibs(){
    prepend extralibs "$@"
}

check_cmd(){
    log "$@"
    "$@" >> $logfile 2>&1
}

check_cc(){
    log check_cc "$@"
    cat > $TMPC
    log_file $TMPC
    check_cmd $cc $CPPFLAGS $CFLAGS "$@" -c -o $TMPO $TMPC
}

check_cxx(){
    log check_cxx "$@"
    cat > $TMPCPP
    log_file $TMPCPP
    check_cmd $cxx $CPPFLAGS $CFLAGS $CXXFLAGS "$@" -c -o $TMPO $TMPCPP
}

check_cpp(){
    log check_cpp "$@"
    cat > $TMPC
    log_file $TMPC
    check_cmd $cc $CPPFLAGS $CFLAGS "$@" -E -o $TMPO $TMPC
}

check_as(){
    log check_as "$@"
    cat > $TMPC
    log_file $TMPC
    check_cmd $as $CPPFLAGS $ASFLAGS "$@" -c -o $TMPO $TMPC
}

check_asm(){
    log check_asm "$@"
    name="$1"
    code="$2"
    shift 2
    disable $name
    check_as "$@" <<EOF && enable $name
void foo(void){ __asm__ volatile($code); }
EOF
}

check_yasm(){
    log check_yasm "$@"
    echo "$1" > $TMPS
    log_file $TMPS
    shift 1
    check_cmd $yasmexe $YASMFLAGS "$@" -o $TMPO $TMPS
}

check_ld(){
    log check_ld "$@"
    type=$1
    shift 1
    flags=''
    libs=''
    for f; do
        test "${f}" = "${f#-l}" && flags="$flags $f" || libs="$libs $f"
    done
    check_$type $($filter_cflags $flags) || return
    check_cmd $ld $LDFLAGS $flags -o $TMPE $TMPO $libs $extralibs
}

check_cppflags(){
    log check_cppflags "$@"
    set -- $($filter_cppflags "$@")
    check_cc "$@" <<EOF && append CPPFLAGS "$@"
int x;
EOF
}

check_cflags(){
    log check_cflags "$@"
    set -- $($filter_cflags "$@")
    check_cc "$@" <<EOF && append CFLAGS "$@"
int x;
EOF
}

check_cxxflags(){
    log check_cxxflags "$@"
    set -- $($filter_cflags "$@")
    check_cxx "$@" <<EOF && append CXXFLAGS "$@"
int x;
EOF
}

test_ldflags(){
    log test_ldflags "$@"
    check_ld "cc" "$@" <<EOF
int main(void){ return 0; }
EOF
}

check_ldflags(){
    log check_ldflags "$@"
    test_ldflags "$@" && add_ldflags "$@"
}

check_header(){
    log check_header "$@"
    header=$1
    shift
    disable_safe $header
    check_cpp "$@" <<EOF && enable_safe $header
#include <$header>
int x;
EOF
}

check_func(){
    log check_func "$@"
    func=$1
    shift
    disable $func
    check_ld "cc" "$@" <<EOF && enable $func
extern int $func();
int main(void){ $func(); }
EOF
}

check_mathfunc(){
    log check_mathfunc "$@"
    func=$1
    shift
    disable $func
    check_ld "cc" "$@" <<EOF && enable $func
#include <math.h>
float foo(float f) { return $func(f); }
int main(void){ return (int) foo; }
EOF
}

check_func_headers(){
    log check_func_headers "$@"
    headers=$1
    funcs=$2
    shift 2
    {
        for hdr in $headers; do
            echo "#include <$hdr>"
        done
        for func in $funcs; do
            echo "long check_$func(void) { return (long) $func; }"
        done
        echo "int main(void) { return 0; }"
    } | check_ld "cc" "$@" && enable $funcs && enable_safe $headers
}

check_class_headers_cpp(){
    log check_class_headers_cpp "$@"
    headers=$1
    classes=$2
    shift 2
    {
        for hdr in $headers; do
            echo "#include <$hdr>"
        done
        echo "int main(void) { "
        i=1
        for class in $classes; do
            echo "$class obj$i;"
            i=$(expr $i + 1)
        done
        echo "return 0; }"
    } | check_ld "cxx" "$@" && enable $funcs && enable_safe $headers
}

check_cpp_condition(){
    log check_cpp_condition "$@"
    header=$1
    condition=$2
    shift 2
    check_cpp $($filter_cppflags "$@") <<EOF
#include <$header>
#if !($condition)
#error "unsatisfied condition: $condition"
#endif
EOF
}

check_lib(){
    log check_lib "$@"
    header="$1"
    func="$2"
    shift 2
    check_header $header && check_func $func "$@" && add_extralibs "$@"
}

check_lib2(){
    log check_lib2 "$@"
    headers="$1"
    funcs="$2"
    shift 2
    check_func_headers "$headers" "$funcs" "$@" && add_extralibs "$@"
}

check_lib_cpp(){
    log check_lib_cpp "$@"
    headers="$1"
    classes="$2"
    shift 2
    check_class_headers_cpp "$headers" "$classes" "$@" && add_extralibs "$@"
}

check_pkg_config(){
    log check_pkg_config "$@"
    pkg="$1"
    headers="$2"
    funcs="$3"
    shift 3
    $pkg_config --exists $pkg 2>/dev/null || return
    pkg_cflags=$($pkg_config --cflags $pkg)
    pkg_libs=$($pkg_config --libs $pkg)
    check_func_headers "$headers" "$funcs" $pkg_cflags $pkg_libs "$@" &&
        set_safe ${pkg}_cflags $pkg_cflags   &&
        set_safe ${pkg}_libs   $pkg_libs
}

check_exec(){
    check_ld "cc" "$@" && { enabled cross_compile || $TMPE >> $logfile 2>&1; }
}

check_exec_crash(){
    code=$(cat)

    # exit() is not async signal safe.  _Exit (C99) and _exit (POSIX)
    # are safe but may not be available everywhere.  Thus we use
    # raise(SIGTERM) instead.  The check is run in a subshell so we
    # can redirect the "Terminated" message from the shell.  SIGBUS
    # is not defined by standard C so it is used conditionally.

    (check_exec "$@") >> $logfile 2>&1 <<EOF
#include <signal.h>
static void sighandler(int sig){
    raise(SIGTERM);
}
int func(void){
    $code
}
int (*func_ptr)(void) = func;
int main(void){
    signal(SIGILL, sighandler);
    signal(SIGFPE, sighandler);
    signal(SIGSEGV, sighandler);
#ifdef SIGBUS
    signal(SIGBUS, sighandler);
#endif
    return func_ptr();
}
EOF
}

check_type(){
    log check_type "$@"
    headers=$1
    type=$2
    shift 2
    disable_safe "$type"
    incs=""
    for hdr in $headers; do
        incs="$incs
#include <$hdr>"
    done
    check_cc "$@" <<EOF && enable_safe "$type"
$incs
$type v;
EOF
}

check_struct(){
    log check_type "$@"
    headers=$1
    struct=$2
    member=$3
    shift 3
    disable_safe "${struct}_${member}"
    incs=""
    for hdr in $headers; do
        incs="$incs
#include <$hdr>"
    done
    check_cc "$@" <<EOF && enable_safe "${struct}_${member}"
$incs
const void *p = &(($struct *)0)->$member;
EOF
}

require(){
    name="$1"
    header="$2"
    func="$3"
    shift 3
    check_lib $header $func "$@" || die "ERROR: $name not found"
}

require2(){
    name="$1"
    headers="$2"
    func="$3"
    shift 3
    check_lib2 "$headers" $func "$@" || die "ERROR: $name not found"
}

require_cpp(){
    name="$1"
    headers="$2"
    classes="$3"
    shift 3
    check_lib_cpp "$headers" "$classes" "$@" || die "ERROR: $name not found"
}

require_pkg_config(){
    pkg="$1"
    check_pkg_config "$@" || die "ERROR: $pkg not found"
    add_cflags    $(get_safe ${pkg}_cflags)
    add_extralibs $(get_safe ${pkg}_libs)
}

check_host_cc(){
    log check_host_cc "$@"
    cat > $TMPC
    log_file $TMPC
    check_cmd $host_cc $host_cflags "$@" -c -o $TMPO $TMPC
}

check_host_cflags(){
    log check_host_cflags "$@"
    check_host_cc "$@" <<EOF && append host_cflags "$@"
int x;
EOF
}

apply(){
    file=$1
    shift
    "$@" < "$file" > "$file.tmp" && mv "$file.tmp" "$file" || rm "$file.tmp"
}

cp_if_changed(){
    cmp -s "$1" "$2" && echo "$2 is unchanged" && return
    mkdir -p "$(dirname $2)"
    cp -f "$1" "$2"
}

# CONFIG_LIST contains configurable options, while HAVE_LIST is for
# system-dependent things.

COMPONENT_LIST="
    bsfs
    decoders
    demuxers
    encoders
    filters
    hwaccels
    indevs
    muxers
    outdevs
    parsers
    protocols
"

PROGRAM_LIST="
    ffplay
    ffprobe
    ffserver
    ffmpeg
"

CONFIG_LIST="
    $COMPONENT_LIST
    $PROGRAM_LIST
    ac3dsp
    avcodec
    avdevice
    avfilter
    avformat
    avresample
    avisynth
    bzlib
    crystalhd
    dct
    doc
    dwt
    dxva2
    fastdiv
    fft
    fontconfig
    frei0r
    gnutls
    gpl
    gray
    hardcoded_tables
    libaacplus
    libass
    libbluray
    libcdio
    libcelt
    libdc1394
    libfaac
    libfreetype
    libgsm
    libmodplug
    libmp3lame
    libnut
    libopencore_amrnb
    libopencore_amrwb
    libopencv
    libopenjpeg
    libpulse
    librtmp
    libschroedinger
    libspeex
    libstagefright_h264
    libtheora
    libutvideo
    libv4l2
    libvo_aacenc
    libvo_amrwbenc
    libvorbis
    libvpx
    libx264
    libxavs
    libxvid
    lsp
    mdct
    memalign_hack
    mpegaudiodsp
    network
    nonfree
    openal
    openssl
    pic
    postproc
    rdft
    rtpdec
    runtime_cpudetect
    safe_bitstream_reader
    shared
    sinewin
    small
    sram
    static
    swresample
    swscale
    swscale_alpha
    thumb
    vaapi
    vda
    vdpau
    version3
    xmm_clobber_test
    x11grab
    zlib
"

THREADS_LIST='
    pthreads
    w32threads
    os2threads
'

ARCH_LIST='
    alpha
    arm
    avr32
    avr32_ap
    avr32_uc
    bfin
    ia64
    m68k
    mips
    mips64
    parisc
    ppc
    ppc64
    s390
    sh4
    sparc
    sparc64
    tomi
    x86
    x86_32
    x86_64
'

ARCH_EXT_LIST='
    altivec
    amd3dnow
    amd3dnowext
    armv5te
    armv6
    armv6t2
    armvfp
    avx
    mmi
    mmx
    mmx2
    neon
    ppc4xx
    sse
    ssse3
    vfpv3
    vis
    mipsfpu
    mips32r2
    mipsdspr1
    mipsdspr2
'

HAVE_LIST_PUB='
    bigendian
    fast_unaligned
'

HAVE_LIST="
    $ARCH_EXT_LIST
    $HAVE_LIST_PUB
    $THREADS_LIST
    aligned_stack
    alsa_asoundlib_h
    altivec_h
    arpa_inet_h
    asm_mod_y
    asm_types_h
    attribute_may_alias
    attribute_packed
    cbrtf
    clock_gettime
    closesocket
    cmov
    dcbzl
    dev_bktr_ioctl_bt848_h
    dev_bktr_ioctl_meteor_h
    dev_ic_bt8xx_h
    dev_video_bktr_ioctl_bt848_h
    dev_video_meteor_ioctl_meteor_h
    dlfcn_h
    dlopen
    dos_paths
    ebp_available
    ebx_available
    exp2
    exp2f
    fast_64bit
    fast_clz
    fast_cmov
    fcntl
    fork
    getaddrinfo
    gethrtime
    GetProcessAffinityMask
    GetProcessMemoryInfo
    GetProcessTimes
    getrusage
    glob
    gnu_as
    ibm_asm
    inet_aton
    inline_asm
    isatty
    jack_port_get_latency_range
    kbhit
    ldbrx
    libdc1394_1
    libdc1394_2
    llrint
    llrintf
    local_aligned_16
    local_aligned_8
    localtime_r
    log2
    log2f
    loongson
    lrint
    lrintf
    lzo1x_999_compress
    machine_ioctl_bt848_h
    machine_ioctl_meteor_h
    makeinfo
    malloc_h
    MapViewOfFile
    memalign
    mkstemp
    mmap
    netinet_sctp_h
    PeekNamedPipe
    poll_h
    posix_memalign
    pthread_cancel
    round
    roundf
    sched_getaffinity
    sdl
    sdl_video_size
    setmode
    setrlimit
    sndio_h
    socklen_t
    soundcard_h
    strerror_r
    strptime
    struct_addrinfo
    struct_ipv6_mreq
    struct_rusage_ru_maxrss
    struct_sockaddr_in6
    struct_sockaddr_sa_len
    struct_sockaddr_storage
    struct_v4l2_frmivalenum_discrete
    symver
    symver_asm_label
    symver_gnu_asm
    sysconf
    sysctl
    sys_mman_h
    sys_param_h
    sys_resource_h
    sys_select_h
    sys_soundcard_h
    sys_videoio_h
    termios_h
    threads
    trunc
    truncf
    vfp_args
    VirtualAlloc
    winsock2_h
    xform_asm
    xmm_clobbers
    yasm
"

# options emitted with CONFIG_ prefix but not available on command line
CONFIG_EXTRA="
    aandct
    avutil
    golomb
    gplv3
    h264chroma
    h264dsp
    h264pred
    h264qpel
    huffman
    lgplv3
    lpc
"

CMDLINE_SELECT="
    $ARCH_EXT_LIST
    $CONFIG_LIST
    $THREADS_LIST
    asm
    coverage
    cross_compile
    debug
    extra_warnings
    logging
    optimizations
    stripping
    symver
    yasm
"

PATHS_LIST='
    bindir
    datadir
    incdir
    libdir
    mandir
    prefix
    shlibdir
'

CMDLINE_SET="
    $PATHS_LIST
    ar
    arch
    as
    assert_level
    build_suffix
    cc
    cpu
    cross_prefix
    cxx
    dep_cc
    extra_version
    host_cc
    host_cflags
    host_ldflags
    host_libs
    host_os
    install
    ld
    logfile
    malloc_prefix
    nm
    optflags
    pkg_config
    postproc_version
    progs_suffix
    random_seed
    samples
    strip
    sysinclude
    sysroot
    target_exec
    target_os
    target_path
    valgrind
    yasmexe
"

CMDLINE_APPEND="
    extra_cflags
    extra_cxxflags
"

# code dependency declarations

# architecture extensions

armv5te_deps="arm"
armv6_deps="arm"
armv6t2_deps="arm"
armvfp_deps="arm"
neon_deps="arm"
vfpv3_deps="armvfp"

mipsfpu_deps="mips"
mips32r2_deps="mips"
mipsdspr1_deps="mips"
mipsdspr2_deps="mips"
mmi_deps="mips"

altivec_deps="ppc"
ppc4xx_deps="ppc"

vis_deps="sparc"

x86_64_suggest="cmov fast_cmov"
amd3dnow_deps="mmx"
amd3dnowext_deps="amd3dnow"
mmx_deps="x86"
mmx2_deps="mmx"
sse_deps="mmx"
ssse3_deps="sse"
avx_deps="ssse3"

aligned_stack_if_any="ppc x86"
fast_64bit_if_any="alpha ia64 mips64 parisc64 ppc64 sparc64 x86_64"
fast_clz_if_any="alpha armv5te avr32 mips ppc x86"
fast_unaligned_if_any="armv6 ppc x86"

inline_asm_deps="!tms470"
need_memalign="altivec neon sse"

symver_if_any="symver_asm_label symver_gnu_asm"

# subsystems
dct_select="rdft"
mdct_select="fft"
rdft_select="fft"
mpegaudiodsp_select="dct"

# decoders / encoders / hardware accelerators
aac_decoder_select="mdct sinewin"
aac_encoder_select="mdct sinewin"
aac_latm_decoder_select="aac_decoder aac_latm_parser"
ac3_decoder_select="mdct ac3dsp ac3_parser"
ac3_encoder_select="mdct ac3dsp"
ac3_fixed_encoder_select="mdct ac3dsp"
alac_encoder_select="lpc"
amrnb_decoder_select="lsp"
amrwb_decoder_select="lsp"
amv_encoder_select="aandct"
atrac1_decoder_select="mdct sinewin"
atrac3_decoder_select="mdct"
binkaudio_dct_decoder_select="mdct rdft dct sinewin"
binkaudio_rdft_decoder_select="mdct rdft sinewin"
cavs_decoder_select="golomb"
cook_decoder_select="mdct sinewin"
cscd_decoder_suggest="zlib"
dca_decoder_select="mdct"
dirac_decoder_select="dwt golomb"
dnxhd_encoder_select="aandct"
dxa_decoder_select="zlib"
eac3_decoder_select="ac3_decoder"
eac3_encoder_select="mdct ac3dsp"
eamad_decoder_select="aandct"
eatgq_decoder_select="aandct"
eatqi_decoder_select="aandct"
ffv1_decoder_select="golomb"
flac_decoder_select="golomb"
flac_encoder_select="golomb lpc"
flashsv_decoder_select="zlib"
flashsv_encoder_select="zlib"
flashsv2_encoder_select="zlib"
flashsv2_decoder_select="zlib"
flv_decoder_select="h263_decoder"
flv_encoder_select="h263_encoder"
fraps_decoder_select="huffman"
h261_encoder_select="aandct"
h263_decoder_select="h263_parser"
h263_encoder_select="aandct"
h263_vaapi_hwaccel_select="vaapi h263_decoder"
h263i_decoder_select="h263_decoder"
h263p_encoder_select="h263_encoder"
h264_crystalhd_decoder_select="crystalhd h264_mp4toannexb_bsf h264_parser"
h264_decoder_select="golomb h264chroma h264dsp h264pred h264qpel"
h264_dxva2_hwaccel_deps="dxva2api_h"
h264_dxva2_hwaccel_select="dxva2 h264_decoder"
h264_vaapi_hwaccel_select="vaapi h264_decoder"
h264_vda_hwaccel_deps="VideoDecodeAcceleration_VDADecoder_h pthreads"
h264_vda_hwaccel_select="vda h264_decoder"
h264_vdpau_decoder_select="vdpau h264_decoder"
iac_decoder_select="fft mdct sinewin"
imc_decoder_select="fft mdct sinewin"
jpegls_decoder_select="golomb"
jpegls_encoder_select="golomb"
ljpeg_encoder_select="aandct"
loco_decoder_select="golomb"
mjpeg_encoder_select="aandct"
mlp_decoder_select="mlp_parser"
mp1_decoder_select="mpegaudiodsp"
mp1float_decoder_select="mpegaudiodsp"
mp2_decoder_select="mpegaudiodsp"
mp2float_decoder_select="mpegaudiodsp"
mp3_decoder_select="mpegaudiodsp"
mp3adu_decoder_select="mpegaudiodsp"
mp3adufloat_decoder_select="mpegaudiodsp"
mp3float_decoder_select="mpegaudiodsp"
mp3on4_decoder_select="mpegaudiodsp"
mp3on4float_decoder_select="mpegaudiodsp"
mpc7_decoder_select="mpegaudiodsp"
mpc8_decoder_select="mpegaudiodsp"
mpeg_vdpau_decoder_select="vdpau mpegvideo_decoder"
mpeg_xvmc_decoder_deps="X11_extensions_XvMClib_h"
mpeg_xvmc_decoder_select="mpegvideo_decoder"
mpeg1_vdpau_decoder_select="vdpau mpeg1video_decoder"
mpeg1_vdpau_hwaccel_select="vdpau mpeg1video_decoder"
mpeg1video_encoder_select="aandct"
mpeg2_crystalhd_decoder_select="crystalhd"
mpeg2_dxva2_hwaccel_deps="dxva2api_h"
mpeg2_dxva2_hwaccel_select="dxva2 mpeg2video_decoder"
mpeg2_vdpau_hwaccel_select="vdpau mpeg2video_decoder"
mpeg2_vaapi_hwaccel_select="vaapi mpeg2video_decoder"
mpeg2video_encoder_select="aandct"
mpeg4_crystalhd_decoder_select="crystalhd"
mpeg4_decoder_select="h263_decoder mpeg4video_parser"
mpeg4_encoder_select="h263_encoder"
mpeg4_vaapi_hwaccel_select="vaapi mpeg4_decoder"
mpeg4_vdpau_decoder_select="vdpau mpeg4_decoder"
msmpeg4_crystalhd_decoder_select="crystalhd"
msmpeg4v1_decoder_select="h263_decoder"
msmpeg4v1_encoder_select="h263_encoder"
msmpeg4v2_decoder_select="h263_decoder"
msmpeg4v2_encoder_select="h263_encoder"
msmpeg4v3_decoder_select="h263_decoder"
msmpeg4v3_encoder_select="h263_encoder"
nellymoser_decoder_select="mdct sinewin"
nellymoser_encoder_select="mdct sinewin"
png_decoder_select="zlib"
png_encoder_select="zlib"
qcelp_decoder_select="lsp"
qdm2_decoder_select="mdct rdft mpegaudiodsp"
ra_144_encoder_select="lpc"
ralf_decoder_select="golomb"
rv10_decoder_select="h263_decoder"
rv10_encoder_select="h263_encoder"
rv20_decoder_select="h263_decoder"
rv20_encoder_select="h263_encoder"
rv30_decoder_select="golomb h264chroma h264pred h264qpel"
rv40_decoder_select="golomb h264chroma h264pred h264qpel"
shorten_decoder_select="golomb"
sipr_decoder_select="lsp"
snow_decoder_select="dwt"
snow_encoder_select="aandct dwt"
sonic_decoder_select="golomb"
sonic_encoder_select="golomb"
sonic_ls_encoder_select="golomb"
svq1_encoder_select="aandct"
svq3_decoder_select="golomb h264chroma h264dsp h264pred h264qpel"
svq3_decoder_suggest="zlib"
theora_decoder_select="vp3_decoder"
tiff_decoder_suggest="zlib"
tiff_encoder_suggest="zlib"
tscc_decoder_select="zlib"
twinvq_decoder_select="mdct lsp sinewin"
vc1_crystalhd_decoder_select="crystalhd"
vc1_decoder_select="h263_decoder h264chroma h264qpel"
vc1_dxva2_hwaccel_deps="dxva2api_h"
vc1_dxva2_hwaccel_select="dxva2 vc1_decoder"
vc1_vaapi_hwaccel_select="vaapi vc1_decoder"
vc1_vdpau_decoder_select="vdpau vc1_decoder"
vc1image_decoder_select="vc1_decoder"
vorbis_decoder_select="mdct"
vorbis_encoder_select="mdct"
vp6_decoder_select="huffman"
vp6a_decoder_select="vp6_decoder"
vp6f_decoder_select="vp6_decoder"
vp8_decoder_select="h264pred h264qpel"
wmapro_decoder_select="mdct sinewin"
wmav1_decoder_select="mdct sinewin"
wmav1_encoder_select="mdct sinewin"
wmav2_decoder_select="mdct sinewin"
wmav2_encoder_select="mdct sinewin"
wmavoice_decoder_select="lsp rdft dct mdct sinewin"
wmv1_decoder_select="h263_decoder"
wmv1_encoder_select="h263_encoder"
wmv2_decoder_select="h263_decoder"
wmv2_encoder_select="h263_encoder"
wmv3_decoder_select="vc1_decoder"
wmv3_crystalhd_decoder_select="crystalhd"
wmv3_dxva2_hwaccel_select="vc1_dxva2_hwaccel"
wmv3_vaapi_hwaccel_select="vc1_vaapi_hwaccel"
wmv3_vdpau_decoder_select="vc1_vdpau_decoder"
wmv3image_decoder_select="wmv3_decoder"
zerocodec_decoder_select="zlib"
zlib_decoder_select="zlib"
zlib_encoder_select="zlib"
zmbv_decoder_select="zlib"
zmbv_encoder_select="zlib"

crystalhd_deps="libcrystalhd_libcrystalhd_if_h"
vaapi_deps="va_va_h"
vda_deps="VideoDecodeAcceleration_VDADecoder_h pthreads"
vdpau_deps="vdpau_vdpau_h vdpau_vdpau_x11_h"

# parsers
h264_parser_select="golomb h264dsp h264pred"

# external libraries
libaacplus_encoder_deps="libaacplus"
libcelt_decoder_deps="libcelt"
libfaac_encoder_deps="libfaac"
libgsm_decoder_deps="libgsm"
libgsm_encoder_deps="libgsm"
libgsm_ms_decoder_deps="libgsm"
libgsm_ms_encoder_deps="libgsm"
libmodplug_demuxer_deps="libmodplug"
libmp3lame_encoder_deps="libmp3lame"
libopencore_amrnb_decoder_deps="libopencore_amrnb"
libopencore_amrnb_encoder_deps="libopencore_amrnb"
libopencore_amrwb_decoder_deps="libopencore_amrwb"
libopenjpeg_decoder_deps="libopenjpeg"
libopenjpeg_encoder_deps="libopenjpeg"
libschroedinger_decoder_deps="libschroedinger"
libschroedinger_encoder_deps="libschroedinger"
libspeex_decoder_deps="libspeex"
libspeex_encoder_deps="libspeex"
libstagefright_h264_decoder_deps="libstagefright_h264"
libtheora_encoder_deps="libtheora"
libvo_aacenc_encoder_deps="libvo_aacenc"
libvo_amrwbenc_encoder_deps="libvo_amrwbenc"
libvorbis_decoder_deps="libvorbis"
libvorbis_encoder_deps="libvorbis"
libvpx_decoder_deps="libvpx"
libvpx_encoder_deps="libvpx"
libx264_encoder_deps="libx264"
libx264rgb_encoder_deps="libx264"
libxavs_encoder_deps="libxavs"
libxvid_encoder_deps="libxvid"
libutvideo_decoder_deps="libutvideo"
libutvideo_encoder_deps="libutvideo"

# demuxers / muxers
ac3_demuxer_select="ac3_parser"
asf_stream_muxer_select="asf_muxer"
avisynth_demuxer_deps="avisynth"
dirac_demuxer_select="dirac_parser"
eac3_demuxer_select="ac3_parser"
flac_demuxer_select="flac_parser"
ipod_muxer_select="mov_muxer"
libnut_demuxer_deps="libnut"
libnut_muxer_deps="libnut"
matroska_audio_muxer_select="matroska_muxer"
matroska_demuxer_suggest="zlib bzlib"
mov_demuxer_suggest="zlib"
mp3_demuxer_select="mpegaudio_parser"
mp4_muxer_select="mov_muxer"
mpegts_muxer_select="adts_muxer latm_muxer"
mpegtsraw_demuxer_select="mpegts_demuxer"
mxf_d10_muxer_select="mxf_muxer"
ogg_demuxer_select="golomb"
psp_muxer_select="mov_muxer"
rtp_demuxer_select="sdp_demuxer"
rtpdec_select="asf_demuxer rm_demuxer rtp_protocol mpegts_demuxer mov_demuxer"
rtsp_demuxer_select="http_protocol rtpdec"
rtsp_muxer_select="rtp_muxer http_protocol rtp_protocol"
sap_demuxer_select="sdp_demuxer"
sap_muxer_select="rtp_muxer rtp_protocol"
sdp_demuxer_select="rtpdec"
spdif_muxer_select="aac_parser"
tg2_muxer_select="mov_muxer"
tgp_muxer_select="mov_muxer"
w64_demuxer_deps="wav_demuxer"

# indevs / outdevs
alsa_indev_deps="alsa_asoundlib_h snd_pcm_htimestamp"
alsa_outdev_deps="alsa_asoundlib_h"
bktr_indev_deps_any="dev_bktr_ioctl_bt848_h machine_ioctl_bt848_h dev_video_bktr_ioctl_bt848_h dev_ic_bt8xx_h"
dshow_indev_deps="IBaseFilter"
dshow_indev_extralibs="-lpsapi -lole32 -lstrmiids -luuid"
dv1394_indev_deps="dv1394 dv_demuxer"
fbdev_indev_deps="linux_fb_h"
jack_indev_deps="jack_jack_h sem_timedwait"
lavfi_indev_deps="avfilter"
libcdio_indev_deps="libcdio"
libdc1394_indev_deps="libdc1394"
libv4l2_indev_deps="libv4l2"
openal_indev_deps="openal"
oss_indev_deps_any="soundcard_h sys_soundcard_h"
oss_outdev_deps_any="soundcard_h sys_soundcard_h"
pulse_indev_deps="libpulse"
sdl_outdev_deps="sdl"
sndio_indev_deps="sndio_h"
sndio_outdev_deps="sndio_h"
v4l_indev_deps="linux_videodev_h"
v4l2_indev_deps_any="linux_videodev2_h sys_videoio_h"
vfwcap_indev_deps="capCreateCaptureWindow vfwcap_defines"
vfwcap_indev_extralibs="-lavicap32"
x11_grab_device_indev_deps="x11grab XShmCreateImage"

# protocols
bluray_protocol_deps="libbluray"
gopher_protocol_deps="network"
httpproxy_protocol_deps="network"
httpproxy_protocol_select="tcp_protocol"
http_protocol_deps="network"
http_protocol_select="tcp_protocol"
https_protocol_select="tls_protocol"
librtmp_protocol_deps="librtmp"
librtmpe_protocol_deps="librtmp"
librtmps_protocol_deps="librtmp"
librtmpt_protocol_deps="librtmp"
librtmpte_protocol_deps="librtmp"
mmsh_protocol_select="http_protocol"
mmst_protocol_deps="network"
rtmp_protocol_deps="!librtmp_protocol"
rtmp_protocol_select="tcp_protocol"
rtmphttp_protocol_deps="!librtmp_protocol"
rtmphttp_protocol_select="http_protocol"
rtmpt_protocol_deps="!librtmp_protocol"
rtmpt_protocol_select="rtmphttp_protocol"
rtp_protocol_select="udp_protocol"
sctp_protocol_deps="network netinet_sctp_h"
tcp_protocol_deps="network"
tls_protocol_deps_any="openssl gnutls"
tls_protocol_select="tcp_protocol"
udp_protocol_deps="network"

# filters
aconvert_filter_deps="swresample"
amovie_filter_deps="avcodec avformat"
aresample_filter_deps="swresample"
ass_filter_deps="libass"
asyncts_filter_deps="avresample"
atempo_filter_deps="avcodec"
blackframe_filter_deps="gpl"
boxblur_filter_deps="gpl"
colormatrix_filter_deps="gpl"
cropdetect_filter_deps="gpl"
delogo_filter_deps="gpl"
deshake_filter_deps="avcodec"
drawtext_filter_deps="libfreetype"
frei0r_filter_deps="frei0r dlopen"
frei0r_filter_extralibs='$ldl'
frei0r_src_filter_deps="frei0r dlopen"
frei0r_src_filter_extralibs='$ldl'
hqdn3d_filter_deps="gpl"
movie_filter_deps="avcodec avformat"
mp_filter_deps="gpl avcodec swscale postproc"
mptestsrc_filter_deps="gpl"
negate_filter_deps="lut_filter"
resample_filter_deps="avresample"
ocv_filter_deps="libopencv"
pan_filter_deps="swresample"
removelogo_filter_deps="avcodec avformat swscale"
scale_filter_deps="swscale"
select_filter_deps="avcodec"
super2xsai_filter_deps="gpl"
tinterlace_filter_deps="gpl"
yadif_filter_deps="gpl"

# libraries
avdevice_deps="avcodec avformat"
avformat_deps="avcodec"
postproc_deps="gpl"

# programs
ffmpeg_deps="avcodec avfilter avformat swscale swresample"
ffmpeg_select="buffersink_filter format_filter aformat_filter
               setpts_filter null_filter anull_filter"
ffplay_deps="avcodec avformat swscale swresample sdl"
ffplay_select="buffersink_filter rdft"
ffprobe_deps="avcodec avformat"
ffserver_deps="avformat ffm_muxer fork rtp_protocol rtsp_demuxer"
ffserver_extralibs='$ldl'

doc_deps="texi2html"

# tests

test_deps(){
    suf1=$1
    suf2=$2
    shift 2
    for v; do
        dep=${v%=*}
        tests=${v#*=}
        for name in ${tests}; do
            append ${name}_test_deps ${dep}$suf1 ${dep}$suf2
        done
    done
}

mxf_d10_test_deps="avfilter"
seek_lavf_mxf_d10_test_deps="mxf_d10_test"

test_deps _muxer _demuxer                                               \
    aiff                                                                \
    pcm_alaw=alaw                                                       \
    asf                                                                 \
    au                                                                  \
    avi                                                                 \
    dv=dv_fmt                                                           \
    ffm                                                                 \
    flv=flv_fmt                                                         \
    gxf                                                                 \
    matroska=mkv                                                        \
    mmf                                                                 \
    mov="mov ismv"                                                      \
    pcm_mulaw=mulaw                                                     \
    mxf="mxf mxf_d10"                                                   \
    nut                                                                 \
    ogg="ogg ogg_vp3"                                                   \
    rawvideo=pixfmt                                                     \
    rm                                                                  \
    swf                                                                 \
    mpegts=ts                                                           \
    voc                                                                 \
    wav                                                                 \
    yuv4mpegpipe=yuv4mpeg                                               \

colormatrix1_test_deps="colormatrix_filter"
colormatrix2_test_deps="colormatrix_filter"
flashsv2_test_deps="zlib"
mpg_test_deps="mpeg1system_muxer mpegps_demuxer"
mpng_test_deps="zlib"
pp_test_deps="mp_filter"
pp2_test_deps="mp_filter"
pp3_test_deps="mp_filter"
pp4_test_deps="mp_filter"
pp5_test_deps="mp_filter"
pp6_test_deps="mp_filter"
zlib_test_deps="zlib"
zmbv_test_deps="zlib"

# default parameters

logfile="config.log"

# installation paths
prefix_default="/usr/local"
bindir_default='${prefix}/bin'
datadir_default='${prefix}/share/ffmpeg'
incdir_default='${prefix}/include'
libdir_default='${prefix}/lib'
mandir_default='${prefix}/share/man'
shlibdir_default="$libdir_default"
postproc_version_default="current"

# toolchain
ar_default="ar"
cc_default="gcc"
cxx_default="g++"
cc_version=\"unknown\"
host_cc_default="gcc"
install="install"
ln_s="ln -sf"
nm_default="nm"
objformat="elf"
pkg_config_default=pkg-config
ranlib="ranlib"
strip_default="strip"
yasmexe_default="yasm"

nm_opts='-g'
nogas=":"

# machine
arch_default=$(uname -m)
cpu="generic"

# OS
target_os_default=$(tolower $(uname -s))
host_os=$target_os_default

# alternative libpostproc version
ALT_PP_VER_MAJOR=51
ALT_PP_VER_MINOR=2
ALT_PP_VER_MICRO=101
ALT_PP_VER=$ALT_PP_VER_MAJOR.$ALT_PP_VER_MINOR.$ALT_PP_VER_MICRO

# configurable options
enable $PROGRAM_LIST

enable avcodec
enable avdevice
enable avfilter
enable avformat
enable avutil
enable postproc
enable stripping
enable swresample
enable swscale

enable asm
enable debug
enable doc
enable fastdiv
enable network
enable optimizations
enable safe_bitstream_reader
enable static
enable swscale_alpha

# build settings
SHFLAGS='-shared -Wl,-soname,$$(@F)'
FFSERVERLDFLAGS=-Wl,-E
LIBPREF="lib"
LIBSUF=".a"
FULLNAME='$(NAME)$(BUILDSUF)'
LIBNAME='$(LIBPREF)$(FULLNAME)$(LIBSUF)'
SLIBPREF="lib"
SLIBSUF=".so"
SLIBNAME='$(SLIBPREF)$(FULLNAME)$(SLIBSUF)'
SLIBNAME_WITH_VERSION='$(SLIBNAME).$(LIBVERSION)'
SLIBNAME_WITH_MAJOR='$(SLIBNAME).$(LIBMAJOR)'
LIB_INSTALL_EXTRA_CMD='$$(RANLIB) "$(LIBDIR)/$(LIBNAME)"'
SLIB_INSTALL_NAME='$(SLIBNAME_WITH_VERSION)'
SLIB_INSTALL_LINKS='$(SLIBNAME_WITH_MAJOR) $(SLIBNAME)'

AS_O='-o $@'
CC_O='-o $@'
CXX_O='-o $@'

host_cflags='-D_ISOC99_SOURCE -O3 -g'
host_libs='-lm'

target_path='$(CURDIR)'

# since the object filename is not given with the -MM flag, the compiler
# is only able to print the basename, and we must add the path ourselves
DEPEND_CMD='$(DEPCC) $(DEPFLAGS) $< | sed -e "/^\#.*/d" -e "s,^[[:space:]]*$(*F)\\.o,$(@D)/$(*F).o," > $(@:.o=.d)'
DEPFLAGS='$(CPPFLAGS) $(CFLAGS) -MM'

# find source path
if test -f configure; then
    source_path=.
else
    source_path=$(cd $(dirname "$0"); pwd)
    echo "$source_path" | grep -q '[[:blank:]]' &&
        die "Out of tree builds are impossible with whitespace in source path."
    test -e "$source_path/config.h" &&
        die "Out of tree builds are impossible with config.h in source dir."
fi

for v in "$@"; do
    r=${v#*=}
    l=${v%"$r"}
    r=$(sh_quote "$r")
    FFMPEG_CONFIGURATION="${FFMPEG_CONFIGURATION# } ${l}${r}"
done

find_things(){
    thing=$1
    pattern=$2
    file=$source_path/$3
    sed -n "s/^[^#]*$pattern.*([^,]*, *\([^,]*\)\(,.*\)*).*/\1_$thing/p" "$file"
}

ENCODER_LIST=$(find_things  encoder  ENC      libavcodec/allcodecs.c)
DECODER_LIST=$(find_things  decoder  DEC      libavcodec/allcodecs.c)
HWACCEL_LIST=$(find_things  hwaccel  HWACCEL  libavcodec/allcodecs.c)
PARSER_LIST=$(find_things   parser   PARSER   libavcodec/allcodecs.c)
BSF_LIST=$(find_things      bsf      BSF      libavcodec/allcodecs.c)
MUXER_LIST=$(find_things    muxer    _MUX     libavformat/allformats.c)
DEMUXER_LIST=$(find_things  demuxer  DEMUX    libavformat/allformats.c)
OUTDEV_LIST=$(find_things   outdev   OUTDEV   libavdevice/alldevices.c)
INDEV_LIST=$(find_things    indev    _IN      libavdevice/alldevices.c)
PROTOCOL_LIST=$(find_things protocol PROTOCOL libavformat/allformats.c)
FILTER_LIST=$(find_things   filter   FILTER   libavfilter/allfilters.c)

ALL_COMPONENTS="
    $BSF_LIST
    $DECODER_LIST
    $DEMUXER_LIST
    $ENCODER_LIST
    $FILTER_LIST
    $HWACCEL_LIST
    $INDEV_LIST
    $MUXER_LIST
    $OUTDEV_LIST
    $PARSER_LIST
    $PROTOCOL_LIST
"

find_tests(){
    map "echo ${2}\${v}_test" $(ls "$source_path"/tests/ref/$1 | grep -v '[^-a-z0-9_]')
}

LAVF_FATE_TESTS=$(find_tests lavf-fate)
LAVF_TESTS=$(find_tests lavf)
LAVFI_TESTS=$(find_tests lavfi)
SEEK_TESTS=$(find_tests seek seek_)

ALL_TESTS="$LAVF_FATE_TESTS $LAVF_TESTS $LAVFI_TESTS $SEEK_TESTS"

for n in $COMPONENT_LIST; do
    v=$(toupper ${n%s})_LIST
    eval enable \$$v
    eval ${n}_if_any="\$$v"
done

enable $ARCH_EXT_LIST $ALL_TESTS

die_unknown(){
    echo "Unknown option \"$1\"."
    echo "See $0 --help for available options."
    exit 1
}

show_list() {
    suffix=_$1
    shift
    echo $* | sed s/$suffix//g | tr ' ' '\n' | sort | pr -3 -t
    exit 0
}

rand_list(){
    IFS=', '
    set -- $*
    unset IFS
    for thing; do
        comp=${thing%:*}
        prob=${thing#$comp}
        prob=${prob#:}
        is_in ${comp} $COMPONENT_LIST && eval comp=\$$(toupper ${comp%s})_LIST
        echo "prob ${prob:-0.5}"
        printf '%s\n' $comp
    done
}

do_random(){
    action=$1
    shift
    random_seed=$(awk "BEGIN { srand($random_seed); print srand() }")
    $action $(rand_list "$@" | awk "BEGIN { srand($random_seed) } \$1 == \"prob\" { prob = \$2; next } rand() < prob { print }")
}

for opt do
    optval="${opt#*=}"
    case "$opt" in
    --extra-ldflags=*) add_ldflags $optval
    ;;
    --extra-libs=*) add_extralibs $optval
    ;;
    --disable-devices) disable $INDEV_LIST $OUTDEV_LIST
    ;;
    --enable-debug=*) debuglevel="$optval"
    ;;
    --disable-everything)
    map 'eval unset \${$(toupper ${v%s})_LIST}' $COMPONENT_LIST
    ;;
    --enable-random|--disable-random)
    action=${opt%%-random}
    do_random ${action#--} $COMPONENT_LIST
    ;;
    --enable-random=*|--disable-random=*)
    action=${opt%%-random=*}
    do_random ${action#--} $optval
    ;;
    --enable-*=*|--disable-*=*)
    eval $(echo "${opt%%=*}" | sed 's/--/action=/;s/-/ thing=/')
    is_in "${thing}s" $COMPONENT_LIST || die_unknown "$opt"
    eval list=\$$(toupper $thing)_LIST
    name=$(echo "${optval}" | sed "s/,/_${thing}|/g")_${thing}
    $action $(filter "$name" $list)
    ;;
    --enable-?*|--disable-?*)
    eval $(echo "$opt" | sed 's/--/action=/;s/-/ option=/;s/-/_/g')
    if is_in $option $COMPONENT_LIST; then
        test $action = disable && action=unset
        eval $action \$$(toupper ${option%s})_LIST
    elif is_in $option $CMDLINE_SELECT; then
        $action $option
    else
        die_unknown $opt
    fi
    ;;
    --list-*)
        NAME="${opt#--list-}"
        is_in $NAME $COMPONENT_LIST || die_unknown $opt
        NAME=${NAME%s}
        eval show_list $NAME \$$(toupper $NAME)_LIST
    ;;
    --help|-h) show_help
    ;;
    *)
    optname="${opt%%=*}"
    optname="${optname#--}"
    optname=$(echo "$optname" | sed 's/-/_/g')
    if is_in $optname $CMDLINE_SET; then
        eval $optname='$optval'
    elif is_in $optname $CMDLINE_APPEND; then
        append $optname "$optval"
    else
         die_unknown $opt
    fi
    ;;
    esac
done

disabled logging && logfile=/dev/null

echo "# $0 $FFMPEG_CONFIGURATION" > $logfile
set >> $logfile

test -n "$cross_prefix" && enable cross_compile

if enabled cross_compile; then
    test -n "$arch" && test -n "$target_os" ||
        die "Must specify target arch and OS when cross-compiling"
fi

set_default arch target_os postproc_version

# Check if we should build alternative libpostproc version instead of current
if   test "$postproc_version" = $ALT_PP_VER; then
  LIBPOSTPROC_VERSION=$ALT_PP_VER
  LIBPOSTPROC_VERSION_MAJOR=$ALT_PP_VER_MAJOR
  LIBPOSTPROC_VERSION_MINOR=$ALT_PP_VER_MINOR
  LIBPOSTPROC_VERSION_MICRO=$ALT_PP_VER_MICRO
elif test "$postproc_version" != current; then
  die "Invalid argument to --postproc-version. See --help output."
fi

ar_default="${cross_prefix}${ar_default}"
cc_default="${cross_prefix}${cc_default}"
cxx_default="${cross_prefix}${cxx_default}"
nm_default="${cross_prefix}${nm_default}"
pkg_config_default="${cross_prefix}${pkg_config_default}"
ranlib="${cross_prefix}${ranlib}"
strip_default="${cross_prefix}${strip_default}"

sysinclude_default="${sysroot}/usr/include"

set_default cc cxx nm pkg_config strip sysinclude yasmexe
enabled cross_compile || host_cc_default=$cc
set_default host_cc

if ! $pkg_config --version >/dev/null 2>&1; then
    warn "$pkg_config not found, library detection may fail."
    pkg_config=false
fi

exesuf() {
    case $1 in
        mingw32*|cygwin*|*-dos|freedos|opendos|os/2*|symbian) echo .exe ;;
    esac
}

EXESUF=$(exesuf $target_os)
HOSTEXESUF=$(exesuf $host_os)

# set temporary file name
: ${TMPDIR:=$TEMPDIR}
: ${TMPDIR:=$TMP}
: ${TMPDIR:=/tmp}

if ! check_cmd mktemp -u XXXXXX; then
    # simple replacement for missing mktemp
    # NOT SAFE FOR GENERAL USE
    mktemp(){
        echo "${2%%XXX*}.${HOSTNAME}.${UID}.$$"
    }
fi

tmpfile(){
    tmp=$(mktemp -u "${TMPDIR}/ffconf.XXXXXXXX")$2 &&
        (set -C; exec > $tmp) 2>/dev/null ||
        die "Unable to create temporary file in $TMPDIR."
    append TMPFILES $tmp
    eval $1=$tmp
}

trap 'rm -f -- $TMPFILES' EXIT

tmpfile TMPASM .asm
tmpfile TMPC   .c
tmpfile TMPCPP .cpp
tmpfile TMPE   $EXESUF
tmpfile TMPH   .h
tmpfile TMPO   .o
tmpfile TMPS   .S
tmpfile TMPSH  .sh
tmpfile TMPV   .ver

unset -f mktemp

chmod +x $TMPE

# make sure we can execute files in $TMPDIR
cat > $TMPSH 2>> $logfile <<EOF
#! /bin/sh
EOF
chmod +x $TMPSH >> $logfile 2>&1
if ! $TMPSH >> $logfile 2>&1; then
    cat <<EOF
Unable to create and execute files in $TMPDIR.  Set the TMPDIR environment
variable to another directory and make sure that it is not mounted noexec.
EOF
    die "Sanity test failed."
fi

filter_asflags=echo
filter_cflags=echo
filter_cppflags=echo

if   $cc -v 2>&1 | grep -q '^gcc.*LLVM'; then
    cc_type=llvm_gcc
    cc_version=__VERSION__
    gcc_extra_ver=$(expr "$($cc --version | head -n1)" : '.*\((.*)\)')
    cc_ident="llvm-gcc $($cc -dumpversion) $gcc_extra_ver"
    CC_DEPFLAGS='-MMD -MF $(@:.o=.d) -MT $@'
    AS_DEPFLAGS='-MMD -MF $(@:.o=.d) -MT $@'
    speed_cflags='-O3'
    size_cflags='-Os'
elif $cc -v 2>&1 | grep -qi ^gcc; then
    cc_type=gcc
    cc_version=__VERSION__
    gcc_version=$($cc --version | head -n1)
    gcc_basever=$($cc -dumpversion)
    gcc_pkg_ver=$(expr "$gcc_version" : '[^ ]* \(([^)]*)\)')
    gcc_ext_ver=$(expr "$gcc_version" : ".*$gcc_pkg_ver $gcc_basever \\(.*\\)")
    cc_ident=$(cleanws "gcc $gcc_basever $gcc_pkg_ver $gcc_ext_ver")
    if ! $cc -dumpversion | grep -q '^2\.'; then
        CC_DEPFLAGS='-MMD -MF $(@:.o=.d) -MT $@'
        AS_DEPFLAGS='-MMD -MF $(@:.o=.d) -MT $@'
    fi
    speed_cflags='-O3'
    size_cflags='-Os'
elif $cc --version 2>/dev/null | grep -q Intel; then
    cc_type=icc
    cc_version="AV_STRINGIFY(__INTEL_COMPILER)"
    cc_ident=$($cc --version | head -n1)
    icc_version=$($cc -dumpversion)
    CC_DEPFLAGS='-MMD'
    AS_DEPFLAGS='-MMD'
    speed_cflags='-O3'
    size_cflags='-Os'
    noopt_cflags='-O1'
elif $cc -v 2>&1 | grep -q xlc; then
    cc_type=xlc
    cc_version="AV_STRINGIFY(__IBMC__)"
    cc_ident=$($cc -qversion 2>/dev/null | head -n1)
    speed_cflags='-O5'
    size_cflags='-O5 -qcompact'
elif $cc -V 2>/dev/null | grep -q Compaq; then
    cc_type=ccc
    cc_version="AV_STRINGIFY(__DECC_VER)"
    cc_ident=$($cc -V | head -n1 | cut -d' ' -f1-3)
    DEPFLAGS='$(CPPFLAGS) $(CFLAGS) -M'
    debuglevel=3
    add_ldflags -Wl,-z,now # calls to libots crash without this
    speed_cflags='-fast'
    size_cflags='-O1'
elif $cc --vsn 2>/dev/null | grep -q "ARM C/C++ Compiler"; then
    test -d "$sysroot" || die "No valid sysroot specified."
    cc_type=armcc
    cc_version="AV_STRINGIFY(__ARMCC_VERSION)"
    cc_ident=$($cc --vsn | head -n1)
    armcc_conf="$PWD/armcc.conf"
    $cc --arm_linux_configure                 \
        --arm_linux_config_file="$armcc_conf" \
        --configure_sysroot="$sysroot"        \
        --configure_cpp_headers="$sysinclude" >>$logfile 2>&1 ||
        die "Error creating armcc configuration file."
    $cc --vsn | grep -q RVCT && armcc_opt=rvct || armcc_opt=armcc
    cc="$cc --arm_linux_config_file=$armcc_conf --translate_gcc"
    as_default="${cross_prefix}gcc"
    CC_DEPFLAGS='-MMD'
    AS_DEPFLAGS='-MMD'
    speed_cflags='-O3'
    size_cflags='-Os'
    filter_asflags="filter_out -W${armcc_opt}*"
elif $cc -version 2>/dev/null | grep -q TMS470; then
    cc_type=tms470
    cc_version="AV_STRINGIFY(__TI_COMPILER_VERSION__)"
    cc_ident=$($cc -version | head -n1 | tr -s ' ')
    cc="$cc --gcc --abi=eabi -eo=.o -mc -me"
    CC_O='-fr=$(@D)'
    as_default="${cross_prefix}gcc"
    ld_default="${cross_prefix}gcc"
    TMPO=$(basename $TMPC .c).o
    append TMPFILES $TMPO
    add_cflags -D__gnuc_va_list=va_list -D__USER_LABEL_PREFIX__=
    CC_DEPFLAGS='-ppa -ppd=$(@:.o=.d)'
    AS_DEPFLAGS='-MMD'
    speed_cflags='-O3 -mf=5'
    size_cflags='-O3 -mf=2'
    filter_cflags=tms470_flags
    tms470_flags(){
        for flag; do
            case $flag in
                -march=*|-mcpu=*)
                    case "${flag#*=}" in
                        armv7-a|cortex-a*)      echo -mv=7a8 ;;
                        armv7-r|cortex-r*)      echo -mv=7r4 ;;
                        armv7-m|cortex-m*)      echo -mv=7m3 ;;
                        armv6*|arm11*)          echo -mv=6   ;;
                        armv5*e|arm[79]*e*|arm9[24]6*|arm96*|arm102[26])
                                                echo -mv=5e  ;;
                        armv4*|arm7*|arm9[24]*) echo -mv=4   ;;
                    esac
                    ;;
                -mfpu=neon)     echo --float_support=vfpv3 --neon ;;
                -mfpu=vfp)      echo --float_support=vfpv2        ;;
                -mfpu=vfpv3)    echo --float_support=vfpv3        ;;
                -msoft-float)   echo --float_support=vfplib       ;;
                -O[0-3]|-mf=*)  echo $flag                        ;;
                -g)             echo -g -mn                       ;;
                -pds=*)         echo $flag                        ;;
            esac
        done
    }
elif $cc -v 2>&1 | grep -q clang; then
    cc_type=clang
    $cc -dM -E $TMPC | grep -q __clang_version__ &&
        cc_version=__clang_version__ || cc_version=__VERSION__
    cc_ident=$($cc --version | head -n1)
    CC_DEPFLAGS='-MMD'
    AS_DEPFLAGS='-MMD'
    speed_cflags='-O3'
    size_cflags='-Os'
elif $cc -V 2>&1 | grep -q Sun; then
    cc_type=suncc
    cc_version="AV_STRINGIFY(__SUNPRO_C)"
    cc_ident=$($cc -V 2>&1 | head -n1 | cut -d' ' -f 2-)
    DEPEND_CMD='$(DEPCC) $(DEPFLAGS) $< | sed -e "1s,^.*: ,$@: ," -e "\$$!s,\$$, \\\," -e "1!s,^.*: , ," > $(@:.o=.d)'
    DEPFLAGS='$(CPPFLAGS) $(CFLAGS) -xM1'
    add_ldflags -xc99
    speed_cflags='-O5'
    size_cflags='-O5 -xspace'
    filter_cflags=suncc_flags
    suncc_flags(){
        for flag; do
            case $flag in
                -march=*|-mcpu=*)
                    case "${flag#*=}" in
                        native)                   echo -xtarget=native       ;;
                        v9|niagara)               echo -xarch=sparc          ;;
                        ultrasparc)               echo -xarch=sparcvis       ;;
                        ultrasparc3|niagara2)     echo -xarch=sparcvis2      ;;
                        i586|pentium)             echo -xchip=pentium        ;;
                        i686|pentiumpro|pentium2) echo -xtarget=pentium_pro  ;;
                        pentium3*|c3-2)           echo -xtarget=pentium3     ;;
                        pentium-m)          echo -xarch=sse2 -xchip=pentium3 ;;
                        pentium4*)          echo -xtarget=pentium4           ;;
                        prescott|nocona)    echo -xarch=sse3 -xchip=pentium4 ;;
                        *-sse3)             echo -xarch=sse3                 ;;
                        core2)              echo -xarch=ssse3 -xchip=core2   ;;
                        amdfam10|barcelona)       echo -xarch=sse4_1         ;;
                        athlon-4|athlon-[mx]p)    echo -xarch=ssea           ;;
                        k8|opteron|athlon64|athlon-fx)
                                                  echo -xarch=sse2a          ;;
                        athlon*)                  echo -xarch=pentium_proa   ;;
                    esac
                    ;;
                -std=c99)             echo -xc99              ;;
                -fomit-frame-pointer) echo -xregs=frameptr    ;;
                -fPIC)                echo -KPIC -xcode=pic32 ;;
                -W*,*)                echo $flag              ;;
                -f*-*|-W*)                                    ;;
                *)                    echo $flag              ;;
            esac
        done
    }
elif $cc -v 2>&1 | grep -q 'PathScale\|Path64'; then
    cc_type=pathscale
    cc_version=__PATHSCALE__
    cc_ident=$($cc -v 2>&1 | head -n1 | tr -d :)
    CC_DEPFLAGS='-MMD -MF $(@:.o=.d) -MT $@'
    AS_DEPFLAGS='-MMD -MF $(@:.o=.d) -MT $@'
    speed_cflags='-O2'
    size_cflags='-Os'
    filter_cflags='filter_out -Wdisabled-optimization'
elif $cc -v 2>&1 | grep -q Open64; then
    cc_type=open64
    cc_version=__OPEN64__
    cc_ident=$($cc -v 2>&1 | head -n1 | tr -d :)
    CC_DEPFLAGS='-MMD -MF $(@:.o=.d) -MT $@'
    AS_DEPFLAGS='-MMD -MF $(@:.o=.d) -MT $@'
    speed_cflags='-O2'
    size_cflags='-Os'
    filter_cflags='filter_out -Wdisabled-optimization|-Wtype-limits|-fno-signed-zeros'
elif $cc -V 2>&1 | grep -q Portland; then
    cc_type=pgi
    cc_version='AV_STRINGIFY(__PGIC__.__PGIC_MINOR__.__PGIC_PATCHLEVEL__)'
    cc_ident="PGI $($cc -V 2>&1 | awk '/^pgcc/ { print $2; exit }')"
    opt_common='-alias=ansi -Mlre -Mpre'
    speed_cflags="-O3 -Mautoinline -Munroll=c:4 $opt_common"
    size_cflags="-O2 -Munroll=c:1 $opt_common"
    noopt_cflags="-O1"
    filter_cflags=pgi_flags
    pgi_flags(){
        for flag; do
            case $flag in
                -fomit-frame-pointer) echo -Mnoframe ;;
                -g)                   echo -gopt ;;
                *)                    echo $flag ;;
            esac
        done
    }
fi

test -n "$cc_type" && enable $cc_type ||
    warn "Unknown C compiler $cc, unable to select optimal CFLAGS"

: ${as_default:=$cc}
: ${dep_cc_default:=$cc}
: ${ld_default:=$cc}
set_default ar as dep_cc ld

test -n "$CC_DEPFLAGS" || CCDEP=$DEPEND_CMD
test -n "$CXX_DEPFLAGS" || CXXDEP=$DEPEND_CMD
test -n "$AS_DEPFLAGS" || ASDEP=$DEPEND_CMD

add_cflags $extra_cflags
add_cxxflags $extra_cxxflags
add_asflags $extra_cflags

if test -n "$sysroot"; then
    case "$cc_type" in
        gcc|llvm_gcc|clang)
            add_cppflags --sysroot="$sysroot"
            add_ldflags --sysroot="$sysroot"
        ;;
        tms470)
            add_cppflags -I"$sysinclude"
            add_ldflags  --sysroot="$sysroot"
        ;;
    esac
fi

if test "$cpu" = host; then
    enabled cross_compile && die "--cpu=host makes no sense when cross-compiling."

    case "$cc_type" in
        gcc|llvm_gcc)
            check_native(){
                $cc $1=native -v -c -o $TMPO $TMPC >$TMPE 2>&1 || return
                sed -n "/cc1.*$1=/{
                            s/.*$1=\\([^ ]*\\).*/\\1/
                            p
                            q
                        }" $TMPE
            }
            cpu=$(check_native -march || check_native -mcpu)
        ;;
    esac

    test "${cpu:-host}" = host && die "--cpu=host not supported with compiler $cc"
fi

# Deal with common $arch aliases
case "$arch" in
    arm*|iPad*)
        arch="arm"
    ;;
    mips|mipsel|IP*)
        arch="mips"
    ;;
    mips64*)
        arch="mips"
        subarch="mips64"
    ;;
    parisc|hppa)
        arch="parisc"
    ;;
    parisc64|hppa64)
        arch="parisc"
        subarch="parisc64"
    ;;
    "Power Macintosh"|ppc|powerpc|ppc64|powerpc64)
        arch="ppc"
    ;;
    s390|s390x)
        arch="s390"
    ;;
    sh4|sh)
        arch="sh4"
    ;;
    sun4u|sparc64)
        arch="sparc"
        subarch="sparc64"
    ;;
    i[3-6]86|i86pc|BePC|x86pc|x86_64|x86_32|amd64)
        arch="x86"
    ;;
esac

is_in $arch $ARCH_LIST || warn "unknown architecture $arch"
enable $arch

# Add processor-specific flags
if test "$cpu" = generic; then
    : do nothing
elif enabled ppc; then

    case $(tolower $cpu) in
        601|ppc601|powerpc601)
            cpuflags="-mcpu=601"
            disable altivec
        ;;
        603*|ppc603*|powerpc603*)
            cpuflags="-mcpu=603"
            disable altivec
        ;;
        604*|ppc604*|powerpc604*)
            cpuflags="-mcpu=604"
            disable altivec
        ;;
        g3|75*|ppc75*|powerpc75*)
            cpuflags="-mcpu=750 -mpowerpc-gfxopt"
            disable altivec
        ;;
        g4|745*|ppc745*|powerpc745*)
            cpuflags="-mcpu=7450 -mpowerpc-gfxopt"
        ;;
        74*|ppc74*|powerpc74*)
            cpuflags="-mcpu=7400 -mpowerpc-gfxopt"
        ;;
        g5|970|ppc970|powerpc970)
            cpuflags="-mcpu=970 -mpowerpc-gfxopt -mpowerpc64"
        ;;
        power[3-7]*)
            cpuflags="-mcpu=$cpu -mpowerpc-gfxopt -mpowerpc64"
        ;;
        cell)
            cpuflags="-mcpu=cell"
            enable ldbrx
        ;;
        e500v2)
            cpuflags="-mcpu=8548 -mhard-float -mfloat-gprs=double"
            disable altivec
        ;;
        e500)
            cpuflags="-mcpu=8540 -mhard-float"
            disable altivec
        ;;
    esac

elif enabled x86; then

    case $cpu in
        i[345]86|pentium)
            cpuflags="-march=$cpu"
            disable mmx
        ;;
        # targets that do NOT support conditional mov (cmov)
        pentium-mmx|k6|k6-[23]|winchip-c6|winchip2|c3)
            cpuflags="-march=$cpu"
            disable cmov
        ;;
        # targets that do support conditional mov (cmov)
        i686|pentiumpro|pentium[23]|pentium-m|athlon|athlon-tbird|athlon-4|athlon-[mx]p|athlon64*|k8*|opteron*|athlon-fx|core2|amdfam10|barcelona|atom)
            cpuflags="-march=$cpu"
            enable cmov
            enable fast_cmov
        ;;
        # targets that do support conditional mov but on which it's slow
        pentium4|pentium4m|prescott|nocona)
            cpuflags="-march=$cpu"
            enable cmov
            disable fast_cmov
        ;;
    esac

elif enabled sparc; then

    case $cpu in
        niagara)
            cpuflags="-mcpu=$cpu"
            disable vis
        ;;
        sparc64)
            cpuflags="-mcpu=v9"
        ;;
    esac

elif enabled arm; then

    case $cpu in
        armv*)
            cpuflags="-march=$cpu"
            subarch=$(echo $cpu | sed 's/[^a-z0-9]//g')
        ;;
        *)
            cpuflags="-mcpu=$cpu"
            case $cpu in
                cortex-a*)                               subarch=armv7a  ;;
                cortex-r*)                               subarch=armv7r  ;;
                cortex-m*)                 enable thumb; subarch=armv7m  ;;
                arm11*)                                  subarch=armv6   ;;
                arm[79]*e*|arm9[24]6*|arm96*|arm102[26]) subarch=armv5te ;;
                armv4*|arm7*|arm9[24]*)                  subarch=armv4   ;;
            esac
        ;;
    esac

elif enabled alpha; then

    enabled ccc && cpuflags="-arch $cpu" || cpuflags="-mcpu=$cpu"

elif enabled bfin; then

    cpuflags="-mcpu=$cpu"

elif enabled mips; then

    cpuflags="-march=$cpu"

    case $cpu in
        24kc)
            disable mipsfpu
            disable mipsdspr1
            disable mipsdspr2
        ;;
        24kf*)
            disable mipsdspr1
            disable mipsdspr2
        ;;
        24kec|34kc|1004kc)
            disable mipsfpu
            disable mipsdspr2
        ;;
        24kef*|34kf*|1004kf*)
            disable mipsdspr2
        ;;
        74kc)
            disable mipsfpu
        ;;
    esac

elif enabled avr32; then

    case $cpu in
        ap7[02]0[0-2])
            subarch="avr32_ap"
            cpuflags="-mpart=$cpu"
        ;;
        ap)
            subarch="avr32_ap"
            cpuflags="-march=$cpu"
        ;;
        uc3[ab]*)
            subarch="avr32_uc"
            cpuflags="-mcpu=$cpu"
        ;;
        uc)
            subarch="avr32_uc"
            cpuflags="-march=$cpu"
        ;;
    esac

fi

add_cflags $cpuflags
add_asflags $cpuflags

# compiler sanity check
check_exec <<EOF
int main(void){ return 0; }
EOF
if test "$?" != 0; then
    echo "$cc is unable to create an executable file."
    if test -z "$cross_prefix" && ! enabled cross_compile ; then
        echo "If $cc is a cross-compiler, use the --enable-cross-compile option."
        echo "Only do this if you know what cross compiling means."
    fi
    die "C compiler test failed."
fi

add_cppflags -D_ISOC99_SOURCE
add_cxxflags -D__STDC_CONSTANT_MACROS
check_cflags -std=c99
check_cc -D_FILE_OFFSET_BITS=64 <<EOF && add_cppflags -D_FILE_OFFSET_BITS=64
#include <stdlib.h>
EOF
check_cc -D_LARGEFILE_SOURCE <<EOF && add_cppflags -D_LARGEFILE_SOURCE
#include <stdlib.h>
EOF

check_host_cflags -std=c99
check_host_cflags -Wall

case "$arch" in
    alpha|ia64|mips|parisc|sparc)
        spic=$shared
    ;;
    x86)
        subarch="x86_32"
        check_cc <<EOF && subarch="x86_64"
        int test[(int)sizeof(char*) - 7];
EOF
        if test "$subarch" = "x86_64"; then
            spic=$shared
        fi
    ;;
    ppc)
        check_cc <<EOF && subarch="ppc64"
        int test[(int)sizeof(char*) - 7];
EOF
    ;;
esac

enable $subarch
enabled spic && enable pic

# OS specific
case $target_os in
    haiku)
        prefix_default="/boot/common"
        network_extralibs="-lnetwork"
        host_libs=
        ;;
    sunos)
        FFSERVERLDFLAGS=""
        SHFLAGS='-shared -Wl,-h,$$(@F)'
        enabled x86 && SHFLAGS="-mimpure-text $SHFLAGS"
        network_extralibs="-lsocket -lnsl"
        add_cppflags -D__EXTENSIONS__ -D_XOPEN_SOURCE=600
        # When using suncc to build, the Solaris linker will mark
        # an executable with each instruction set encountered by
        # the Solaris assembler.  As our libraries contain their own
        # guards for processor-specific code, instead suppress
        # generation of the HWCAPS ELF section on Solaris x86 only.
        enabled_all suncc x86 && echo "hwcap_1 = OVERRIDE;" > mapfile && add_ldflags -Wl,-M,mapfile
        nm_opts='-P -g'
        ;;
    netbsd)
        disable symver
        oss_indev_extralibs="-lossaudio"
        oss_outdev_extralibs="-lossaudio"
        ;;
    openbsd|bitrig)
        # On OpenBSD 4.5. the compiler does not use PIC unless
        # explicitly using -fPIC. FFmpeg builds fine without PIC,
        # however the generated executable will not do anything
        # (simply quits with exit-code 1, no crash, no output).
        # Thus explicitly enable PIC here.
        enable pic
        disable symver
        SHFLAGS='-shared'
        SLIBNAME_WITH_MAJOR='$(SLIBNAME).$(LIBVERSION)'
        oss_indev_extralibs="-lossaudio"
        oss_outdev_extralibs="-lossaudio"
        ;;
    dragonfly)
        disable symver
        ;;
    freebsd)
        ;;
    bsd/os)
        add_extralibs -lpoll -lgnugetopt
        strip="strip -d"
        ;;
    darwin)
        gas="gas-preprocessor.pl $cc"
        enabled ppc && add_asflags -force_cpusubtype_ALL
        SHFLAGS='-dynamiclib -Wl,-single_module -Wl,-install_name,$(SHLIBDIR)/$(SLIBNAME_WITH_MAJOR),-current_version,$(LIBVERSION),-compatibility_version,$(LIBMAJOR)'
        enabled x86_32 && append SHFLAGS -Wl,-read_only_relocs,suppress
        strip="${strip} -x"
        add_ldflags -Wl,-dynamic,-search_paths_first
        SLIBSUF=".dylib"
        SLIBNAME_WITH_VERSION='$(SLIBPREF)$(FULLNAME).$(LIBVERSION)$(SLIBSUF)'
        SLIBNAME_WITH_MAJOR='$(SLIBPREF)$(FULLNAME).$(LIBMAJOR)$(SLIBSUF)'
        FFSERVERLDFLAGS=-Wl,-bind_at_load
        objformat="macho"
        enabled x86_64 && objformat="macho64"
        enabled_any pic shared ||
            { check_cflags -mdynamic-no-pic && add_asflags -mdynamic-no-pic; }
        ;;
    mingw32*)
        if test $target_os = "mingw32ce"; then
            disable network
        else
            target_os=mingw32
        fi
        LIBTARGET=i386
        if enabled x86_64; then
            LIBTARGET=x64
        elif enabled arm; then
            LIBTARGET=arm-wince
        fi
        shlibdir_default="$bindir_default"
        SLIBPREF=""
        SLIBSUF=".dll"
        SLIBNAME_WITH_VERSION='$(SLIBPREF)$(FULLNAME)-$(LIBVERSION)$(SLIBSUF)'
        SLIBNAME_WITH_MAJOR='$(SLIBPREF)$(FULLNAME)-$(LIBMAJOR)$(SLIBSUF)'
        SLIB_EXTRA_CMD='-lib.exe /machine:$(LIBTARGET) /def:$$(@:$(SLIBSUF)=.def) /out:$(SUBDIR)$(SLIBNAME:$(SLIBSUF)=.lib)'
        SLIB_INSTALL_NAME='$(SLIBNAME_WITH_MAJOR)'
        SLIB_INSTALL_LINKS=
        SLIB_INSTALL_EXTRA_SHLIB='$(SLIBNAME:$(SLIBSUF)=.lib)'
        SLIB_INSTALL_EXTRA_LIB='lib$(SLIBNAME:$(SLIBSUF)=.dll.a) $(SLIBNAME_WITH_MAJOR:$(SLIBSUF)=.def)'
        SHFLAGS='-shared -Wl,--output-def,$$(@:$(SLIBSUF)=.def) -Wl,--out-implib,$(SUBDIR)lib$(SLIBNAME:$(SLIBSUF)=.dll.a) -Wl,--enable-runtime-pseudo-reloc -Wl,--enable-auto-image-base'
        objformat="win32"
        enable dos_paths
        check_cflags -fno-common
        check_cpp_condition _mingw.h "defined (__MINGW64_VERSION_MAJOR) || (__MINGW32_MAJOR_VERSION > 3) \
                                      || (__MINGW32_MAJOR_VERSION == 3 && __MINGW32_MINOR_VERSION >= 15)" ||
                die "ERROR: MinGW runtime version must be >= 3.15."
        add_cppflags -U__STRICT_ANSI__
        ;;
    cygwin*)
        target_os=cygwin
        shlibdir_default="$bindir_default"
        SLIBPREF="cyg"
        SLIBSUF=".dll"
        SLIBNAME_WITH_VERSION='$(SLIBPREF)$(FULLNAME)-$(LIBVERSION)$(SLIBSUF)'
        SLIBNAME_WITH_MAJOR='$(SLIBPREF)$(FULLNAME)-$(LIBMAJOR)$(SLIBSUF)'
        SHFLAGS='-shared -Wl,--enable-auto-image-base'
        objformat="win32"
        enable dos_paths
        check_cflags -fno-common
        add_cppflags -U__STRICT_ANSI__
        ;;
    *-dos|freedos|opendos)
        network_extralibs="-lsocket"
        objformat="coff"
        enable dos_paths
        add_cppflags -U__STRICT_ANSI__
        ;;
    linux)
        add_cppflags -D_POSIX_C_SOURCE=200112 -D_XOPEN_SOURCE=600
        enable dv1394
        ;;
    irix*)
        target_os=irix
        ranlib="echo ignoring ranlib"
        ;;
    os/2*)
        strip="lxlite -CS"
        ln_s="cp -f"
        objformat="aout"
        add_cppflags -D_GNU_SOURCE
        add_ldflags -Zomf -Zbin-files -Zargs-wild -Zmap
        SHFLAGS='$(SUBDIR)$(NAME).def -Zdll -Zomf'
        FFSERVERLDFLAGS=""
        LIBSUF="_s.a"
        SLIBPREF=""
        SLIBSUF=".dll"
        SLIBNAME_WITH_VERSION='$(SLIBPREF)$(NAME)-$(LIBVERSION)$(SLIBSUF)'
        SLIBNAME_WITH_MAJOR='$(SLIBPREF)$(shell echo $(NAME) | cut -c1-6)$(LIBMAJOR)$(SLIBSUF)'
        SLIB_CREATE_DEF_CMD='echo LIBRARY $(SLIBNAME_WITH_MAJOR) INITINSTANCE TERMINSTANCE > $(SUBDIR)$(NAME).def; \
          echo PROTMODE >> $(SUBDIR)$(NAME).def; \
          echo CODE PRELOAD MOVEABLE DISCARDABLE >> $(SUBDIR)$(NAME).def; \
          echo DATA PRELOAD MOVEABLE MULTIPLE NONSHARED >> $(SUBDIR)$(NAME).def; \
          echo EXPORTS >> $(SUBDIR)$(NAME).def; \
          emxexp -o $(OBJS) >> $(SUBDIR)$(NAME).def'
        SLIB_EXTRA_CMD='emximp -o $(SUBDIR)$(LIBPREF)$(NAME)_dll.a $(SUBDIR)$(NAME).def; \
          emximp -o $(SUBDIR)$(LIBPREF)$(NAME)_dll.lib $(SUBDIR)$(NAME).def;'
        SLIB_INSTALL_EXTRA_LIB='$(LIBPREF)$(NAME)_dll.a $(LIBPREF)$(NAME)_dll.lib'
        enable dos_paths
        enable_weak os2threads
        ;;
    gnu/kfreebsd)
        add_cppflags -D_POSIX_C_SOURCE=200112 -D_XOPEN_SOURCE=600 -D_BSD_SOURCE
        ;;
    gnu)
        add_cppflags -D_POSIX_C_SOURCE=200112 -D_XOPEN_SOURCE=600
        ;;
    qnx)
        add_cppflags -D_QNX_SOURCE
        network_extralibs="-lsocket"
        ;;
    symbian)
        SLIBSUF=".dll"
        enable dos_paths
        add_cflags --include=$sysinclude/gcce/gcce.h -fvisibility=default
        add_cppflags -D__GCCE__ -D__SYMBIAN32__ -DSYMBIAN_OE_POSIX_SIGNALS
        add_ldflags -Wl,--target1-abs,--no-undefined \
                    -Wl,-Ttext,0x80000,-Tdata,0x1000000 -shared \
                    -Wl,--entry=_E32Startup -Wl,-u,_E32Startup
        add_extralibs -l:eexe.lib -l:usrt2_2.lib -l:dfpaeabi.dso \
                      -l:drtaeabi.dso -l:scppnwdl.dso -lsupc++ -lgcc \
                      -l:libc.dso -l:libm.dso -l:euser.dso -l:libcrt0.lib
        ;;
    none)
        ;;
    *)
        die "Unknown OS '$target_os'."
        ;;
esac

esc(){
    echo "$*" | sed 's/%/%25/g;s/:/%3a/g'
}

echo "config:$arch:$subarch:$cpu:$target_os:$(esc $cc_ident):$(esc $FFMPEG_CONFIGURATION)" >config.fate

check_cpp_condition stdlib.h "defined(__PIC__) || defined(__pic__) || defined(PIC)" && enable pic

set_default $PATHS_LIST

# we need to build at least one lib type
if ! enabled_any static shared; then
    cat <<EOF
At least one library type must be built.
Specify --enable-static to build the static libraries or --enable-shared to
build the shared libraries as well. To only build the shared libraries specify
--disable-static in addition to --enable-shared.
EOF
    exit 1;
fi

die_license_disabled() {
    enabled $1 || { enabled $2 && die "$2 is $1 and --enable-$1 is not specified."; }
}

die_license_disabled_gpl() {
    enabled $1 || { enabled $2 && die "$2 is incompatible with the gpl and --enable-$1 is not specified."; }
}

die_license_disabled gpl libcdio
die_license_disabled gpl libutvideo
die_license_disabled gpl libx264
die_license_disabled gpl libxavs
die_license_disabled gpl libxvid
die_license_disabled gpl x11grab

die_license_disabled nonfree libaacplus
die_license_disabled nonfree libfaac
enabled gpl && die_license_disabled_gpl nonfree openssl

die_license_disabled version3 libopencore_amrnb
die_license_disabled version3 libopencore_amrwb
die_license_disabled version3 libvo_aacenc
die_license_disabled version3 libvo_amrwbenc

enabled version3 && { enabled gpl && enable gplv3 || enable lgplv3; }

disabled optimizations || check_cflags -fomit-frame-pointer

enable_pic() {
    enable pic
    add_cppflags -DPIC
    add_cflags   -fPIC
    add_asflags  -fPIC
}

enabled pic && enable_pic

check_cc <<EOF || die "Symbol mangling check failed."
int ff_extern;
EOF
sym=$($nm $nm_opts $TMPO | awk '/ff_extern/{ print substr($0, match($0, /[^ \t]*ff_extern/)) }')
extern_prefix=${sym%%ff_extern*}

check_cc <<EOF && enable inline_asm
void foo(void) { __asm__ volatile ("" ::); }
EOF

_restrict=
for restrict_keyword in restrict __restrict__ __restrict; do
    check_cc <<EOF && _restrict=$restrict_keyword && break
void foo(char * $restrict_keyword p);
EOF
done

check_cc <<EOF && enable attribute_packed
struct { int x; } __attribute__((packed)) x;
EOF

check_cc <<EOF && enable attribute_may_alias
union { int x; } __attribute__((may_alias)) x;
EOF

check_cc <<EOF || die "endian test failed"
unsigned int endian = 'B' << 24 | 'I' << 16 | 'G' << 8 | 'E';
EOF
od -t x1 $TMPO | grep -q '42 *49 *47 *45' && enable bigendian

if enabled alpha; then

    check_cflags -mieee

elif enabled arm; then

    enabled thumb && check_cflags -mthumb || check_cflags -marm
    nogas=die

    if     check_cpp_condition stddef.h "defined __ARM_PCS_VFP"; then
        enable vfp_args
    elif ! check_cpp_condition stddef.h "defined __ARM_PCS || defined __SOFTFP__"; then
        case "${cross_prefix:-$cc}" in
            *hardfloat*)         enable vfp_args;   fpabi=vfp ;;
            *) check_ld "cc" <<EOF && enable vfp_args && fpabi=vfp || fpabi=soft ;;
__asm__ (".eabi_attribute 28, 1");
int main(void) { return 0; }
EOF
        esac
        warn "Compiler does not indicate floating-point ABI, guessing $fpabi."
    fi

    enabled armv5te && check_asm armv5te '"qadd r0, r0, r0"'
    enabled armv6   && check_asm armv6   '"sadd16 r0, r0, r0"'
    enabled armv6t2 && check_asm armv6t2 '"movt r0, #0"'
    enabled armvfp  && check_asm armvfp  '"fadds s0, s0, s0"'
    enabled neon    && check_asm neon    '"vadd.i16 q0, q0, q0"'
    enabled vfpv3   && check_asm vfpv3   '"vmov.f32 s0, #1.0"'

    check_asm asm_mod_y '"vmul.i32 d0, d0, %y0" :: "x"(0)'

    enabled_all armv6t2 shared !pic && enable_pic

elif enabled mips; then

    check_asm loongson '"dmult.g $1, $2, $3"'
    enabled mmi     && check_asm mmi     '"lq $2, 0($2)"'
    enabled mips32r2  && add_cflags "-mips32r2" &&
     check_asm mips32r2  '"rotr $t0, $t1, 1"'
    enabled mipsdspr1 && add_cflags "-mdsp" && add_asflags "-mdsp" &&
     check_asm mipsdspr1 '"addu.qb $t0, $t1, $t2"'
    enabled mipsdspr2 && add_cflags "-mdspr2" && add_asflags "-mdspr2" &&
     check_asm mipsdspr2 '"absq_s.qb $t0, $t1"'
    enabled mipsfpu   && add_cflags "-mhard-float" &&
     check_asm mipsfpu   '"madd.d $f0, $f2, $f4, $f6"'


elif enabled ppc; then

    enable local_aligned_8 local_aligned_16

    check_asm dcbzl     '"dcbzl 0, %0" :: "r"(0)'
    check_asm ibm_asm   '"add 0, 0, 0"'
    check_asm ppc4xx    '"maclhw r10, r11, r12"'
    check_asm xform_asm '"lwzx %1, %y0" :: "Z"(*(int*)0), "r"(0)'

    # AltiVec flags: The FSF version of GCC differs from the Apple version
    if enabled altivec; then
        nogas=warn
        check_cflags -maltivec -mabi=altivec &&
        { check_header altivec.h && inc_altivec_h="#include <altivec.h>" ; } ||
        check_cflags -faltivec

        # check if our compiler supports Motorola AltiVec C API
        check_cc <<EOF || disable altivec
$inc_altivec_h
int main(void) {
    vector signed int v1, v2, v3;
    v1 = vec_add(v2,v3);
    return 0;
}
EOF

        # check if our compiler supports braces for vector declarations
        check_cc <<EOF || die "You need a compiler that supports {} in AltiVec vector declarations."
$inc_altivec_h
int main (void) { (vector int) {1}; return 0; }
EOF
    fi

elif enabled sparc; then

    enabled vis && check_asm vis '"pdist %f0, %f0, %f0"' -mcpu=ultrasparc &&
        add_cflags -mcpu=ultrasparc -mtune=ultrasparc

elif enabled x86; then

    enable local_aligned_8 local_aligned_16

    # check whether EBP is available on x86
    # As 'i' is stored on the stack, this program will crash
    # if the base pointer is used to access it because the
    # base pointer is cleared in the inline assembly code.
    check_exec_crash <<EOF && enable ebp_available
    volatile int i=0;
    __asm__ volatile (
        "xorl %%ebp, %%ebp"
    ::: "%ebp");
    return i;
EOF

    # check whether EBX is available on x86
    check_asm ebx_available '""::"b"(0)' &&
        check_asm ebx_available '"":::"%ebx"'

    # check whether xmm clobbers are supported
    check_asm xmm_clobbers '"":::"%xmm0"'

    # check whether binutils is new enough to compile SSSE3/MMX2
    enabled ssse3 && check_asm ssse3 '"pabsw %xmm0, %xmm0"'
    enabled mmx2  && check_asm mmx2  '"pmaxub %mm0, %mm1"'

    if ! disabled_any asm mmx yasm; then
        if check_cmd $yasmexe --version; then
            enabled x86_64 && yasm_extra="-m amd64"
            yasm_debug="-g dwarf2"
        elif check_cmd nasm -v; then
            yasmexe=nasm
            yasm_debug="-g -F dwarf"
            enabled x86_64 && test "$objformat" = elf && objformat=elf64
        fi

        YASMFLAGS="-f $objformat $yasm_extra"
        enabled pic               && append YASMFLAGS "-DPIC"
        test -n "$extern_prefix"  && append YASMFLAGS "-DPREFIX"
        case "$objformat" in
            elf*) enabled debug && append YASMFLAGS $yasm_debug ;;
        esac

        check_yasm "pextrd [eax], xmm0, 1" && enable yasm ||
            die "yasm not found, use --disable-yasm for a crippled build"
        check_yasm "vextractf128 xmm0, ymm0, 0" || disable avx
    fi

    case "$cpu" in
        athlon*|opteron*|k8*|pentium|pentium-mmx|prescott|nocona|atom|geode)
            disable fast_clz
        ;;
    esac

fi

if enabled asm; then
    as=${gas:=$as}
    check_asm gnu_as '".macro m n\n\\n:.int 0\n.endm\nm x"' ||
        $nogas "GNU assembler not found, install gas-preprocessor"
fi

check_ldflags -Wl,--as-needed

if check_func dlopen; then
    ldl=
elif check_func dlopen -ldl; then
    ldl=-ldl
fi

if enabled network; then
    check_type "sys/types.h sys/socket.h" socklen_t
    check_type netdb.h "struct addrinfo"
    check_type netinet/in.h "struct ipv6_mreq" -D_DARWIN_C_SOURCE
    check_type netinet/in.h "struct sockaddr_in6"
    check_type "sys/types.h sys/socket.h" "struct sockaddr_storage"
    check_struct "sys/types.h sys/socket.h" "struct sockaddr" sa_len
    check_header netinet/sctp.h
    # Prefer arpa/inet.h over winsock2
    if check_header arpa/inet.h ; then
        check_func closesocket
    elif check_header winsock2.h ; then
        check_func_headers winsock2.h closesocket -lws2 && \
            network_extralibs="-lws2" || \
        { check_func_headers winsock2.h closesocket -lws2_32 && \
            network_extralibs="-lws2_32"; }
        check_type ws2tcpip.h socklen_t
        check_type ws2tcpip.h "struct addrinfo"
        check_type ws2tcpip.h "struct ipv6_mreq"
        check_type ws2tcpip.h "struct sockaddr_in6"
        check_type ws2tcpip.h "struct sockaddr_storage"
        check_struct winsock2.h "struct sockaddr" sa_len
    else
        disable network
    fi
fi

# Solaris has nanosleep in -lrt, OpenSolaris no longer needs that
check_func nanosleep || { check_func nanosleep -lrt && add_extralibs -lrt; }

check_func  clock_gettime || { check_func clock_gettime -lrt && add_extralibs -lrt; }
check_func  fcntl
check_func  fork
check_func  getaddrinfo $network_extralibs
check_func  gethrtime
check_func  getrusage
check_struct "sys/time.h sys/resource.h" "struct rusage" ru_maxrss
check_func  inet_aton $network_extralibs
check_func  isatty
check_func  localtime_r
check_func  ${malloc_prefix}memalign            && enable memalign
check_func  mkstemp
check_func  mmap
check_func  ${malloc_prefix}posix_memalign      && enable posix_memalign
check_func  setrlimit
check_func  strerror_r
check_func  strptime
check_func  sched_getaffinity
check_func  sysconf
check_func  sysctl
check_func_headers conio.h kbhit
check_func_headers windows.h PeekNamedPipe
check_func_headers io.h setmode
check_func_headers lzo/lzo1x.h lzo1x_999_compress
check_lib2 "windows.h psapi.h" GetProcessMemoryInfo -lpsapi
check_func_headers windows.h GetProcessAffinityMask
check_func_headers windows.h GetProcessTimes
check_func_headers windows.h MapViewOfFile
check_func_headers windows.h VirtualAlloc
check_func_headers glob.h glob

check_header dlfcn.h
check_header dxva2api.h -D_WIN32_WINNT=0x0600
check_header libcrystalhd/libcrystalhd_if.h
check_header malloc.h
check_header poll.h
check_header sys/mman.h
check_header sys/param.h
check_header sys/resource.h
check_header sys/select.h
check_header termios.h
check_header vdpau/vdpau.h
check_header vdpau/vdpau_x11.h
check_header X11/extensions/XvMClib.h
check_header asm/types.h

disabled  zlib || check_lib   zlib.h      zlibVersion -lz   || disable  zlib
disabled bzlib || check_lib2 bzlib.h BZ2_bzlibVersion -lbz2 || disable bzlib

# check for VDA header
if ! disabled vda; then
    if check_header VideoDecodeAcceleration/VDADecoder.h; then
        enable vda
        add_extralibs -framework CoreFoundation -framework VideoDecodeAcceleration -framework QuartzCore
    fi
fi

if ! disabled w32threads && ! enabled pthreads; then
    check_func _beginthreadex && enable w32threads
fi

# check for some common methods of building with pthread support
# do this before the optional library checks as some of them require pthreads
if ! disabled pthreads && ! enabled w32threads && ! enabled os2threads; then
    enable pthreads
    if check_func pthread_create; then
        :
    elif check_func pthread_create -pthread; then
        add_cflags -pthread
        add_extralibs -pthread
    elif check_func pthread_create -pthreads; then
        add_cflags -pthreads
        add_extralibs -pthreads
    elif check_func pthread_create -lpthreadGC2; then
        add_extralibs -lpthreadGC2
    elif ! check_lib pthread.h pthread_create -lpthread; then
        disable pthreads
    fi
fi

for thread in $THREADS_LIST; do
    if enabled $thread; then
        test -n "$thread_type" &&
            die "ERROR: Only one thread type must be selected." ||
            thread_type="$thread"
    fi
done

if enabled pthreads; then
  check_func pthread_cancel
fi

check_lib math.h sin -lm && LIBM="-lm"
disabled crystalhd || check_lib libcrystalhd/libcrystalhd_if.h DtsCrystalHDVersion -lcrystalhd || disable crystalhd
enabled vaapi && require vaapi va/va.h vaInitialize -lva

check_mathfunc cbrtf
check_mathfunc exp2
check_mathfunc exp2f
check_mathfunc llrint
check_mathfunc llrintf
check_mathfunc log2
check_mathfunc log2f
check_mathfunc lrint
check_mathfunc lrintf
check_mathfunc round
check_mathfunc roundf
check_mathfunc trunc
check_mathfunc truncf

# these are off by default, so fail if requested and not available
enabled avisynth   && require2 vfw32 "windows.h vfw.h" AVIFileInit -lavifil32
enabled fontconfig && require_pkg_config fontconfig "fontconfig/fontconfig.h" FcInit
enabled frei0r     && { check_header frei0r.h || die "ERROR: frei0r.h header not found"; }
enabled gnutls     && require_pkg_config gnutls gnutls/gnutls.h gnutls_global_init
enabled libaacplus && require  "libaacplus >= 2.0.0" aacplus.h aacplusEncOpen -laacplus
enabled libass     && require_pkg_config libass ass/ass.h ass_library_init
enabled libbluray  && require libbluray libbluray/bluray.h bd_open -lbluray
enabled libcelt    && require libcelt celt/celt.h celt_decode -lcelt0 &&
                      { check_lib celt/celt.h celt_decoder_create_custom -lcelt0 ||
                        die "ERROR: libcelt version must be >= 0.11.0."; }
enabled libfaac    && require2 libfaac "stdint.h faac.h" faacEncGetVersion -lfaac
enabled libfreetype && require_pkg_config freetype2 "ft2build.h freetype/freetype.h" FT_Init_FreeType
enabled libgsm     && require  libgsm gsm/gsm.h gsm_create -lgsm
enabled libmodplug && require  libmodplug libmodplug/modplug.h ModPlug_Load -lmodplug
enabled libmp3lame && require  "libmp3lame >= 3.98.3" lame/lame.h lame_set_VBR_quality -lmp3lame
enabled libnut     && require  libnut libnut.h nut_demuxer_init -lnut
enabled libopencore_amrnb  && require libopencore_amrnb opencore-amrnb/interf_dec.h Decoder_Interface_init -lopencore-amrnb
enabled libopencore_amrwb  && require libopencore_amrwb opencore-amrwb/dec_if.h D_IF_init -lopencore-amrwb
enabled libopencv  && require_pkg_config opencv opencv/cxcore.h cvCreateImageHeader
enabled libopenjpeg && require libopenjpeg openjpeg.h opj_version -lopenjpeg
enabled libpulse && require_pkg_config libpulse-simple pulse/simple.h pa_simple_new
enabled librtmp    && require_pkg_config librtmp librtmp/rtmp.h RTMP_Socket
enabled libschroedinger && require_pkg_config schroedinger-1.0 schroedinger/schro.h schro_init
enabled libspeex   && require  libspeex speex/speex.h speex_decoder_init -lspeex
enabled libstagefright_h264  && require_cpp libstagefright_h264 "binder/ProcessState.h media/stagefright/MetaData.h
    media/stagefright/MediaBufferGroup.h media/stagefright/MediaDebug.h media/stagefright/MediaDefs.h
    media/stagefright/OMXClient.h media/stagefright/OMXCodec.h" android::OMXClient -lstagefright -lmedia -lutils -lbinder -lgnustl_static
enabled libtheora  && require  libtheora theora/theoraenc.h th_info_init -ltheoraenc -ltheoradec -logg
enabled libutvideo    && require_cpp utvideo "stdint.h stdlib.h utvideo/utvideo.h utvideo/Codec.h" 'CCodec*' -lutvideo -lstdc++
enabled libv4l2    && require_pkg_config libv4l2 libv4l2.h v4l2_ioctl
enabled libvo_aacenc && require libvo_aacenc vo-aacenc/voAAC.h voGetAACEncAPI -lvo-aacenc
enabled libvo_amrwbenc && require libvo_amrwbenc vo-amrwbenc/enc_if.h E_IF_init -lvo-amrwbenc
enabled libvorbis  && require  libvorbis vorbis/vorbisenc.h vorbis_info_init -lvorbisenc -lvorbis -logg
enabled libvpx     && {
    enabled libvpx_decoder && { check_lib2 "vpx/vpx_decoder.h vpx/vp8dx.h" vpx_codec_dec_init_ver -lvpx ||
                                die "ERROR: libvpx decoder version must be >=0.9.1"; }
    enabled libvpx_encoder && { check_lib2 "vpx/vpx_encoder.h vpx/vp8cx.h" "vpx_codec_enc_init_ver VP8E_SET_MAX_INTRA_BITRATE_PCT" -lvpx ||
                                die "ERROR: libvpx encoder version must be >=0.9.7"; } }
enabled libx264    && require  libx264 x264.h x264_encoder_encode -lx264 &&
                      { check_cpp_condition x264.h "X264_BUILD >= 118" ||
                        die "ERROR: libx264 version must be >= 0.118."; }
enabled libxavs    && require  libxavs xavs.h xavs_encoder_encode -lxavs
enabled libxvid    && require  libxvid xvid.h xvid_global -lxvidcore
enabled openal     && { { for al_libs in "${OPENAL_LIBS}" "-lopenal" "-lOpenAL32"; do
                        check_lib 'AL/al.h' alGetError "${al_libs}" && break; done } ||
                        die "ERROR: openal not found"; } &&
                      { check_cpp_condition "AL/al.h" "defined(AL_VERSION_1_1)" ||
                        die "ERROR: openal version must be 1.1 or compatible"; }
enabled openssl    && { check_lib openssl/ssl.h SSL_library_init -lssl -lcrypto ||
                        check_lib openssl/ssl.h SSL_library_init -lssl32 -leay32 ||
                        check_lib openssl/ssl.h SSL_library_init -lssl -lcrypto -lws2_32 -lgdi32 ||
                        die "ERROR: openssl not found"; }

# libdc1394 check
if enabled libdc1394; then
    { check_lib dc1394/dc1394.h dc1394_new -ldc1394 -lraw1394 &&
        enable libdc1394_2; } ||
    { check_lib libdc1394/dc1394_control.h dc1394_create_handle -ldc1394_control -lraw1394 &&
        enable libdc1394_1; } ||
    die "ERROR: No version of libdc1394 found "
fi

SDL_CONFIG="${cross_prefix}sdl-config"
if check_pkg_config sdl SDL_events.h SDL_PollEvent; then
    check_cpp_condition SDL.h "(SDL_MAJOR_VERSION<<16 | SDL_MINOR_VERSION<<8 | SDL_PATCHLEVEL) >= 0x010201" $sdl_cflags &&
    enable sdl &&
    check_struct SDL.h SDL_VideoInfo current_w $sdl_cflags && enable sdl_video_size
else
  if "${SDL_CONFIG}" --version > /dev/null 2>&1; then
    sdl_cflags=$("${SDL_CONFIG}" --cflags)
    sdl_libs=$("${SDL_CONFIG}" --libs)
    check_func_headers SDL_version.h SDL_Linked_Version $sdl_cflags $sdl_libs &&
    check_cpp_condition SDL.h "(SDL_MAJOR_VERSION<<16 | SDL_MINOR_VERSION<<8 | SDL_PATCHLEVEL) >= 0x010201" $sdl_cflags &&
    enable sdl &&
    check_struct SDL.h SDL_VideoInfo current_w $sdl_cflags && enable sdl_video_size
  fi
fi
enabled sdl && add_cflags $sdl_cflags && add_extralibs $sdl_libs

texi2html -version > /dev/null 2>&1 && enable texi2html || disable texi2html
makeinfo --version > /dev/null 2>&1 && enable makeinfo  || disable makeinfo

check_header linux/fb.h
check_header linux/videodev.h
check_header linux/videodev2.h
check_struct linux/videodev2.h "struct v4l2_frmivalenum" discrete

check_header sys/videoio.h

check_func_headers "windows.h vfw.h" capCreateCaptureWindow "$vfwcap_indev_extralibs"
# check that WM_CAP_DRIVER_CONNECT is defined to the proper value
# w32api 3.12 had it defined wrong
check_cpp_condition vfw.h "WM_CAP_DRIVER_CONNECT > WM_USER" && enable vfwcap_defines

check_type "dshow.h" IBaseFilter

# check for ioctl_meteor.h, ioctl_bt848.h and alternatives
{ check_header dev/bktr/ioctl_meteor.h &&
  check_header dev/bktr/ioctl_bt848.h; } ||
{ check_header machine/ioctl_meteor.h &&
  check_header machine/ioctl_bt848.h; } ||
{ check_header dev/video/meteor/ioctl_meteor.h &&
  check_header dev/video/bktr/ioctl_bt848.h; } ||
check_header dev/ic/bt8xx.h

check_header sndio.h
if check_struct sys/soundcard.h audio_buf_info bytes; then
    enable_safe sys/soundcard.h
else
    check_cc -D__BSD_VISIBLE -D__XSI_VISIBLE <<EOF && add_cppflags -D__BSD_VISIBLE -D__XSI_VISIBLE && enable_safe sys/soundcard.h
    #include <sys/soundcard.h>
    audio_buf_info abc;
EOF
fi
check_header soundcard.h

enabled_any alsa_indev alsa_outdev && check_lib2 alsa/asoundlib.h snd_pcm_htimestamp -lasound

enabled jack_indev && check_lib2 jack/jack.h jack_client_open -ljack && check_func sem_timedwait &&
    check_func jack_port_get_latency_range -ljack

enabled_any sndio_indev sndio_outdev && check_lib2 sndio.h sio_open -lsndio

enabled libcdio &&
    check_lib2 "cdio/cdda.h cdio/paranoia.h" cdio_cddap_open "-lcdio_paranoia -lcdio_cdda -lcdio"

enabled x11grab                                           &&
require X11 X11/Xlib.h XOpenDisplay -lX11                 &&
require Xext X11/extensions/XShm.h XShmCreateImage -lXext &&
require Xfixes X11/extensions/Xfixes.h XFixesGetCursorImage -lXfixes

if ! disabled vaapi; then
    check_lib va/va.h vaInitialize -lva && {
        check_cpp_condition va/va_version.h "VA_CHECK_VERSION(0,32,0)" ||
        warn "Please upgrade to VA-API >= 0.32 if you would like full VA-API support.";
    } || disable vaapi
fi

if ! disabled vdpau && enabled vdpau_vdpau_h; then
check_cpp_condition \
    vdpau/vdpau.h "defined VDP_DECODER_PROFILE_MPEG4_PART2_ASP" ||
    { echolog "Please upgrade to libvdpau >= 0.2 if you would like vdpau support." &&
      disable vdpau; }
fi

enabled debug && add_cflags -g"$debuglevel" && add_asflags -g"$debuglevel"
enabled coverage && add_cflags "-fprofile-arcs -ftest-coverage" && add_ldflags "-fprofile-arcs -ftest-coverage"
test -n "$valgrind" && target_exec="$valgrind --error-exitcode=1 --malloc-fill=0x2a --track-origins=yes --leak-check=full --gen-suppressions=all --suppressions=$source_path/tests/fate-valgrind.supp"

# add some useful compiler flags if supported
check_cflags -Wdeclaration-after-statement
check_cflags -Wall
check_cflags -Wno-parentheses
check_cflags -Wno-switch
check_cflags -Wno-format-zero-length
check_cflags -Wdisabled-optimization
check_cflags -Wpointer-arith
check_cflags -Wredundant-decls
check_cflags -Wno-pointer-sign
check_cflags -Wwrite-strings
check_cflags -Wtype-limits
check_cflags -Wundef
check_cflags -Wmissing-prototypes
check_cflags -Wno-pointer-to-int-cast
check_cflags -Wstrict-prototypes
enabled extra_warnings && check_cflags -Winline

# add some linker flags
check_ldflags -Wl,--warn-common
check_ldflags -Wl,-rpath-link=libpostproc:libswresample:libswscale:libavfilter:libavdevice:libavformat:libavcodec:libavutil:libavresample
test_ldflags -Wl,-Bsymbolic && append SHFLAGS -Wl,-Bsymbolic

enabled xmm_clobber_test &&                             \
    check_ldflags -Wl,--wrap,avcodec_open2              \
                  -Wl,--wrap,avcodec_decode_audio4      \
                  -Wl,--wrap,avcodec_decode_video2      \
                  -Wl,--wrap,avcodec_decode_subtitle2   \
                  -Wl,--wrap,avcodec_encode_audio2      \
                  -Wl,--wrap,avcodec_encode_video       \
                  -Wl,--wrap,avcodec_encode_subtitle    \
                  -Wl,--wrap,sws_scale ||               \
    disable xmm_clobber_test

echo "X{};" > $TMPV
if test_ldflags -Wl,--version-script,$TMPV; then
    append SHFLAGS '-Wl,--version-script,\$(SUBDIR)lib\$(NAME).ver'
    check_cc <<EOF && enable symver_asm_label
void ff_foo(void) __asm__ ("av_foo@VERSION");
void ff_foo(void) { ${inline_asm+__asm__($quotes);} }
EOF
    check_cc <<EOF && enable symver_gnu_asm
__asm__(".symver ff_foo,av_foo@VERSION");
void ff_foo(void) {}
EOF
fi

if [ -n "$optflags" ]; then
    add_cflags $optflags
elif enabled small; then
    add_cflags $size_cflags
elif enabled optimizations; then
    add_cflags $speed_cflags
else
    add_cflags $noopt_cflags
fi
check_cflags -fno-math-errno
check_cflags -fno-signed-zeros
check_cc -mno-red-zone <<EOF && noredzone_flags="-mno-red-zone"
int x;
EOF


if enabled icc; then
    # Just warnings, no remarks
    check_cflags -w1
    # -wd: Disable following warnings
    # 144, 167, 556: -Wno-pointer-sign
    # 1292: attribute "foo" ignored
    # 1419: external declaration in primary source file
    # 10006: ignoring unknown option -fno-signed-zeros
    # 10148: ignoring unknown option -Wno-parentheses
    # 10156: ignoring option '-W'; no argument required
    check_cflags -wd144,167,556,1292,1419,10006,10148,10156
    # 11030: Warning unknown option --as-needed
    # 10156: ignoring option '-export'; no argument required
    check_ldflags -wd10156,11030
    # Allow to compile with optimizations
    check_ldflags -march=$cpu
    # icc 11.0 and 11.1 work with ebp_available, but don't pass the test
    enable ebp_available
    if enabled x86_32; then
        test ${icc_version%%.*} -ge 11 && \
            check_cflags -falign-stack=maintain-16-byte || \
            disable aligned_stack
    fi
elif enabled ccc; then
    # disable some annoying warnings
    add_cflags -msg_disable cvtu32to64
    add_cflags -msg_disable embedcomment
    add_cflags -msg_disable needconstext
    add_cflags -msg_disable nomainieee
    add_cflags -msg_disable ptrmismatch1
    add_cflags -msg_disable unreachcode
elif enabled gcc; then
    check_cflags -fno-tree-vectorize
    check_cflags -Werror=implicit-function-declaration
    check_cflags -Werror=missing-prototypes
elif enabled llvm_gcc; then
    check_cflags -mllvm -stack-alignment=16
elif enabled clang; then
    check_cflags -mllvm -stack-alignment=16
    check_cflags -Qunused-arguments
elif enabled armcc; then
    # 2523: use of inline assembler is deprecated
    add_cflags -W${armcc_opt},--diag_suppress=2523
    add_cflags -W${armcc_opt},--diag_suppress=1207
    add_cflags -W${armcc_opt},--diag_suppress=1293 # assignment in condition
    add_cflags -W${armcc_opt},--diag_suppress=3343 # hardfp compat
    add_cflags -W${armcc_opt},--diag_suppress=167  # pointer sign
    add_cflags -W${armcc_opt},--diag_suppress=513  # pointer sign
elif enabled tms470; then
    add_cflags -pds=824 -pds=837
elif enabled pathscale; then
    add_cflags -fstrict-overflow -OPT:wrap_around_unsafe_opt=OFF
fi

enabled_any $THREADS_LIST      && enable threads

check_deps $CONFIG_LIST       \
           $CONFIG_EXTRA      \
           $HAVE_LIST         \
           $ALL_COMPONENTS    \
           $ALL_TESTS         \

enabled asm || { arch=c; disable $ARCH_LIST $ARCH_EXT_LIST; }

if test $target_os = "haiku"; then
    disable memalign
    disable posix_memalign
fi

! enabled_any memalign posix_memalign &&
    enabled_any $need_memalign && enable memalign_hack

# add_dep lib dep
# -> enable ${lib}_deps_${dep}
# -> add $dep to ${lib}_deps only once
add_dep() {
    lib=$1
    dep=$2
    enabled "${lib}_deps_${dep}" && return 0
    enable  "${lib}_deps_${dep}"
    prepend "${lib}_deps" $dep
}

# merge deps lib components
# merge all ${component}_deps into ${lib}_deps and ${lib}_deps_*
merge_deps() {
    lib=$1
    shift
    for comp in $*; do
        enabled $comp || continue
        eval "dep=\"\$${comp}_deps\""
        for d in $dep; do
            add_dep $lib $d
        done
    done
}

merge_deps libavfilter $FILTER_LIST

echo "install prefix            $prefix"
echo "source path               $source_path"
echo "C compiler                $cc"
echo "ARCH                      $arch ($cpu)"
if test "$build_suffix" != ""; then
    echo "build suffix              $build_suffix"
fi
if test "$progs_suffix" != ""; then
    echo "progs suffix              $progs_suffix"
fi
if test "$extra_version" != ""; then
    echo "version string suffix     $extra_version"
fi
echo "big-endian                ${bigendian-no}"
echo "runtime cpu detection     ${runtime_cpudetect-no}"
if enabled x86; then
    echo "${yasmexe}                      ${yasm-no}"
    echo "MMX enabled               ${mmx-no}"
    echo "MMX2 enabled              ${mmx2-no}"
    echo "3DNow! enabled            ${amd3dnow-no}"
    echo "3DNow! extended enabled   ${amd3dnowext-no}"
    echo "SSE enabled               ${sse-no}"
    echo "SSSE3 enabled             ${ssse3-no}"
    echo "AVX enabled               ${avx-no}"
    echo "CMOV enabled              ${cmov-no}"
    echo "CMOV is fast              ${fast_cmov-no}"
    echo "EBX available             ${ebx_available-no}"
    echo "EBP available             ${ebp_available-no}"
fi
if enabled arm; then
    echo "ARMv5TE enabled           ${armv5te-no}"
    echo "ARMv6 enabled             ${armv6-no}"
    echo "ARMv6T2 enabled           ${armv6t2-no}"
    echo "ARM VFP enabled           ${armvfp-no}"
    echo "NEON enabled              ${neon-no}"
fi
if enabled mips; then
    echo "MMI enabled               ${mmi-no}"
    echo "MIPS FPU enabled          ${mipsfpu-no}"
    echo "MIPS32R2 enabled          ${mips32r2-no}"
    echo "MIPS DSP R1 enabled       ${mipsdspr1-no}"
    echo "MIPS DSP R2 enabled       ${mipsdspr2-no}"
fi
if enabled ppc; then
    echo "AltiVec enabled           ${altivec-no}"
    echo "PPC 4xx optimizations     ${ppc4xx-no}"
    echo "dcbzl available           ${dcbzl-no}"
fi
if enabled sparc; then
    echo "VIS enabled               ${vis-no}"
fi
echo "debug symbols             ${debug-no}"
echo "strip symbols             ${stripping-no}"
echo "optimize for size         ${small-no}"
echo "optimizations             ${optimizations-no}"
echo "static                    ${static-no}"
echo "shared                    ${shared-no}"
echo "postprocessing support    ${postproc-no}"
echo "new filter support        ${avfilter-no}"
echo "network support           ${network-no}"
echo "threading support         ${thread_type-no}"
echo "safe bitstream reader     ${safe_bitstream_reader-no}"
echo "SDL support               ${sdl-no}"
echo "libdxva2 enabled          ${dxva2-no}"
echo "libva enabled             ${vaapi-no}"
echo "libvdpau enabled          ${vdpau-no}"
echo "AVISynth enabled          ${avisynth-no}"
echo "frei0r enabled            ${frei0r-no}"
echo "gnutls enabled            ${gnutls-no}"
echo "libaacplus enabled        ${libaacplus-no}"
echo "libass enabled            ${libass-no}"
echo "libcdio support           ${libcdio-no}"
echo "libcelt enabled           ${libcelt-no}"
echo "libdc1394 support         ${libdc1394-no}"
echo "libfaac enabled           ${libfaac-no}"
echo "libgsm enabled            ${libgsm-no}"
echo "libmodplug enabled        ${libmodplug-no}"
echo "libmp3lame enabled        ${libmp3lame-no}"
echo "libnut enabled            ${libnut-no}"
echo "libopencore-amrnb support ${libopencore_amrnb-no}"
echo "libopencore-amrwb support ${libopencore_amrwb-no}"
echo "libopencv support         ${libopencv-no}"
echo "libopenjpeg enabled       ${libopenjpeg-no}"
echo "libpulse enabled          ${libpulse-no}"
echo "librtmp enabled           ${librtmp-no}"
echo "libschroedinger enabled   ${libschroedinger-no}"
echo "libspeex enabled          ${libspeex-no}"
echo "libstagefright-h264 enabled    ${libstagefright_h264-no}"
echo "libtheora enabled         ${libtheora-no}"
echo "libutvideo enabled        ${libutvideo-no}"
echo "libv4l2 enabled           ${libv4l2-no}"
echo "libvo-aacenc support      ${libvo_aacenc-no}"
echo "libvo-amrwbenc support    ${libvo_amrwbenc-no}"
echo "libvorbis enabled         ${libvorbis-no}"
echo "libvpx enabled            ${libvpx-no}"
echo "libx264 enabled           ${libx264-no}"
echo "libxavs enabled           ${libxavs-no}"
echo "libxvid enabled           ${libxvid-no}"
echo "openal enabled            ${openal-no}"
echo "openssl enabled           ${openssl-no}"
echo "zlib enabled              ${zlib-no}"
echo "bzlib enabled             ${bzlib-no}"
test -n "$random_seed" &&
    echo "random seed               ${random_seed}"
echo

for type in decoder encoder hwaccel parser demuxer muxer protocol filter bsf indev outdev; do
    echo "Enabled ${type}s:"
    eval list=\$$(toupper $type)_LIST
    print_enabled '_*' $list | sort | pr -r -3 -t
    echo
done

license="LGPL version 2.1 or later"
if enabled nonfree; then
    license="nonfree and unredistributable"
elif enabled gplv3; then
    license="GPL version 3 or later"
elif enabled lgplv3; then
    license="LGPL version 3 or later"
elif enabled gpl; then
    license="GPL version 2 or later"
fi

echo "License: $license"

echo "Creating config.mak and config.h..."

test -e Makefile || $ln_s "$source_path/Makefile" .

enabled stripping || strip="echo skipping strip"

config_files="$TMPH config.mak"

cat > config.mak <<EOF
# Automatically generated by configure - do not modify!
ifndef FFMPEG_CONFIG_MAK
FFMPEG_CONFIG_MAK=1
FFMPEG_CONFIGURATION=$FFMPEG_CONFIGURATION
prefix=$prefix
LIBDIR=\$(DESTDIR)$libdir
SHLIBDIR=\$(DESTDIR)$shlibdir
INCDIR=\$(DESTDIR)$incdir
BINDIR=\$(DESTDIR)$bindir
DATADIR=\$(DESTDIR)$datadir
MANDIR=\$(DESTDIR)$mandir
SRC_PATH=$source_path
ifndef MAIN_MAKEFILE
SRC_PATH:=\$(SRC_PATH:.%=..%)
endif
CC_IDENT=$cc_ident
ARCH=$arch
CC=$cc
CXX=$cxx
AS=$as
LD=$ld
DEPCC=$dep_cc
YASM=$yasmexe
YASMDEP=$yasmexe
AR=$ar
RANLIB=$ranlib
CP=cp -p
LN_S=$ln_s
STRIP=$strip
CPPFLAGS=$CPPFLAGS
CFLAGS=$CFLAGS
CXXFLAGS=$CXXFLAGS
ASFLAGS=$ASFLAGS
AS_O=$CC_O
CC_O=$CC_O
CXX_O=$CXX_O
LDFLAGS=$LDFLAGS
FFSERVERLDFLAGS=$FFSERVERLDFLAGS
SHFLAGS=$SHFLAGS
YASMFLAGS=$YASMFLAGS
BUILDSUF=$build_suffix
PROGSSUF=$progs_suffix
FULLNAME=$FULLNAME
LIBPREF=$LIBPREF
LIBSUF=$LIBSUF
LIBNAME=$LIBNAME
SLIBPREF=$SLIBPREF
SLIBSUF=$SLIBSUF
EXESUF=$EXESUF
EXTRA_VERSION=$extra_version
DEPFLAGS=$DEPFLAGS
CCDEP=$CCDEP
CXXDEP=$CXXDEP
ASDEP=$ASDEP
CC_DEPFLAGS=$CC_DEPFLAGS
AS_DEPFLAGS=$AS_DEPFLAGS
HOSTCC=$host_cc
HOSTCFLAGS=$host_cflags
HOSTEXESUF=$HOSTEXESUF
HOSTLDFLAGS=$host_ldflags
HOSTLIBS=$host_libs
TARGET_EXEC=$target_exec
TARGET_PATH=$target_path
SDL_LIBS=$sdl_libs
SDL_CFLAGS=$sdl_cflags
LIB_INSTALL_EXTRA_CMD=$LIB_INSTALL_EXTRA_CMD
EXTRALIBS=$extralibs
INSTALL=$install
LIBTARGET=${LIBTARGET}
SLIBNAME=${SLIBNAME}
SLIBNAME_WITH_VERSION=${SLIBNAME_WITH_VERSION}
SLIBNAME_WITH_MAJOR=${SLIBNAME_WITH_MAJOR}
SLIB_CREATE_DEF_CMD=${SLIB_CREATE_DEF_CMD}
SLIB_EXTRA_CMD=${SLIB_EXTRA_CMD}
SLIB_INSTALL_NAME=${SLIB_INSTALL_NAME}
SLIB_INSTALL_LINKS=${SLIB_INSTALL_LINKS}
SLIB_INSTALL_EXTRA_LIB=${SLIB_INSTALL_EXTRA_LIB}
SLIB_INSTALL_EXTRA_SHLIB=${SLIB_INSTALL_EXTRA_SHLIB}
SAMPLES:=${samples:-\$(FATE_SAMPLES)}
NOREDZONE_FLAGS=$noredzone_flags
EOF

get_version(){
    name=$1
    file=$source_path/$2
# This condition will be removed when we stop supporting old libpostproc versions
if ! test "$name" = LIBPOSTPROC || test "$postproc_version" = current; then
    eval $(grep "#define ${name}_VERSION_M" "$file" | awk '{ print $2"="$3 }')
    eval ${name}_VERSION=\$${name}_VERSION_MAJOR.\$${name}_VERSION_MINOR.\$${name}_VERSION_MICRO
fi
    lcname=$(tolower $name)
    eval echo "${lcname}_VERSION=\$${name}_VERSION" >> config.mak
    eval echo "${lcname}_VERSION_MAJOR=\$${name}_VERSION_MAJOR" >> config.mak
}

get_version LIBAVCODEC  libavcodec/version.h
get_version LIBAVDEVICE libavdevice/avdevice.h
get_version LIBAVFILTER libavfilter/version.h
get_version LIBAVFORMAT libavformat/version.h
get_version LIBAVRESAMPLE libavresample/version.h
get_version LIBAVUTIL   libavutil/avutil.h
get_version LIBPOSTPROC libpostproc/postprocess.h
get_version LIBSWRESAMPLE libswresample/swresample.h
get_version LIBSWSCALE  libswscale/swscale.h

cat > $TMPH <<EOF
/* Automatically generated by configure - do not modify! */
#ifndef FFMPEG_CONFIG_H
#define FFMPEG_CONFIG_H
#define FFMPEG_CONFIGURATION "$(c_escape $FFMPEG_CONFIGURATION)"
#define FFMPEG_LICENSE "$(c_escape $license)"
#define FFMPEG_DATADIR "$(eval c_escape $datadir)"
#define AVCONV_DATADIR "$(eval c_escape $datadir)"
#define CC_TYPE "$cc_type"
#define CC_VERSION $cc_version
#define av_restrict $_restrict
#define EXTERN_PREFIX "${extern_prefix}"
#define EXTERN_ASM ${extern_prefix}
#define SLIBSUF "$SLIBSUF"
EOF

test -n "$assert_level" &&
    echo "#define ASSERT_LEVEL $assert_level" >>$TMPH

test -n "$malloc_prefix" &&
    echo "#define MALLOC_PREFIX $malloc_prefix" >>$TMPH

if enabled small || disabled optimizations; then
    echo "#undef  av_always_inline"  >> $TMPH
    if enabled small; then
        echo "#define av_always_inline inline"  >> $TMPH
    else
        echo "#define av_always_inline av_unused"  >> $TMPH
    fi
fi

if enabled yasm; then
    append config_files $TMPASM
    printf '' >$TMPASM
fi

print_config ARCH_   "$config_files" $ARCH_LIST
print_config HAVE_   "$config_files" $HAVE_LIST
print_config CONFIG_ "$config_files" $CONFIG_LIST       \
                                     $CONFIG_EXTRA      \
                                     $ALL_COMPONENTS    \

cat >>config.mak <<EOF
LAVF_FATE_TESTS=$(print_enabled -n _test $LAVF_FATE_TESTS)
LAVF_TESTS=$(print_enabled   -n _test $LAVF_TESTS)
LAVFI_TESTS=$(print_enabled  -n _test $LAVFI_TESTS)
SEEK_TESTS=$(print_enabled   -n _test $SEEK_TESTS)
EOF

echo "#endif /* FFMPEG_CONFIG_H */" >> $TMPH
echo "endif # FFMPEG_CONFIG_MAK" >> config.mak

# Do not overwrite an unchanged config.h to avoid superfluous rebuilds.
cp_if_changed $TMPH config.h
touch .config

enabled yasm && cp_if_changed $TMPASM config.asm

cat > $TMPH <<EOF
/* Generated by ffconf */
#ifndef AVUTIL_AVCONFIG_H
#define AVUTIL_AVCONFIG_H
EOF

test "$postproc_version" != current && cat >> $TMPH <<EOF
#define LIBPOSTPROC_VERSION_MAJOR $LIBPOSTPROC_VERSION_MAJOR
#define LIBPOSTPROC_VERSION_MINOR $LIBPOSTPROC_VERSION_MINOR
#define LIBPOSTPROC_VERSION_MICRO $LIBPOSTPROC_VERSION_MICRO
EOF

print_config AV_HAVE_ $TMPH $HAVE_LIST_PUB

echo "#endif /* AVUTIL_AVCONFIG_H */" >> $TMPH

cp_if_changed $TMPH libavutil/avconfig.h

test -n "$WARNINGS" && printf "\n$WARNINGS"

# build pkg-config files

pkgconfig_generate(){
name=$1
shortname=${name#lib}${build_suffix}
comment=$2
version=$3
libs=$4
requires=$5
enabled ${name#lib} || return 0
mkdir -p $name
cat <<EOF > $name/$name.pc
prefix=$prefix
exec_prefix=\${prefix}
libdir=$libdir
includedir=$incdir

Name: $name
Description: $comment
Version: $version
Requires: $(enabled shared || echo $requires)
Requires.private: $(enabled shared && echo $requires)
Conflicts:
Libs: -L\${libdir} -l${shortname} $(enabled shared || echo $libs)
Libs.private: $(enabled shared && echo $libs)
Cflags: -I\${includedir}
EOF
cat <<EOF > $name/$name-uninstalled.pc
prefix=
exec_prefix=
libdir=\${pcfiledir}
includedir=${source_path}

Name: $name
Description: $comment
Version: $version
Requires: $requires
Conflicts:
Libs: \${libdir}/${LIBPREF}${shortname}${LIBSUF} $libs
Cflags: -I\${includedir}
EOF
}

libavfilter_pc_deps=""
enabled libavfilter_deps_avcodec    && prepend libavfilter_pc_deps "libavcodec = $LIBAVCODEC_VERSION,"
enabled libavfilter_deps_avformat   && prepend libavfilter_pc_deps "libavformat = $LIBAVFORMAT_VERSION,"
enabled libavfilter_deps_swscale    && prepend libavfilter_pc_deps "libswscale = $LIBSWSCALE_VERSION,"
enabled libavfilter_deps_swresample && prepend libavfilter_pc_deps "libswresample = $LIBSWRESAMPLE_VERSION,"
enabled libavfilter_deps_postproc   && prepend libavfilter_pc_deps "libpostproc = $LIBPOSTPROC_VERSION,"
libavfilter_pc_deps=${libavfilter_pc_deps%, }

libavdevice_pc_deps="libavformat = $LIBAVFORMAT_VERSION"
enabled lavfi_indev && prepend libavdevice_pc_deps "libavfilter = $LIBAVFILTER_VERSION,"

pkgconfig_generate libavutil "FFmpeg utility library" "$LIBAVUTIL_VERSION" "$LIBM"
pkgconfig_generate libavcodec "FFmpeg codec library" "$LIBAVCODEC_VERSION" "$extralibs" "libavutil = $LIBAVUTIL_VERSION"
pkgconfig_generate libavformat "FFmpeg container format library" "$LIBAVFORMAT_VERSION" "$extralibs" "libavcodec = $LIBAVCODEC_VERSION"
pkgconfig_generate libavdevice "FFmpeg device handling library" "$LIBAVDEVICE_VERSION" "$extralibs" "$libavdevice_pc_deps"
pkgconfig_generate libavfilter "FFmpeg video filtering library" "$LIBAVFILTER_VERSION" "$extralibs" "$libavfilter_pc_deps"
pkgconfig_generate libpostproc "FFmpeg postprocessing library" "$LIBPOSTPROC_VERSION" "" "libavutil = $LIBAVUTIL_VERSION"
pkgconfig_generate libavresample "Libav audio resampling library" "$LIBAVRESAMPLE_VERSION" "$extralibs"
pkgconfig_generate libswscale "FFmpeg image rescaling library" "$LIBSWSCALE_VERSION" "$LIBM" "libavutil = $LIBAVUTIL_VERSION"
pkgconfig_generate libswresample "FFmpeg audio rescaling library" "$LIBSWRESAMPLE_VERSION" "$LIBM" "libavutil = $LIBAVUTIL_VERSION"<|MERGE_RESOLUTION|>--- conflicted
+++ resolved
@@ -170,16 +170,10 @@
   --enable-fontconfig      enable fontconfig
   --enable-frei0r          enable frei0r video filtering
   --enable-gnutls          enable gnutls [no]
-<<<<<<< HEAD
   --enable-libaacplus      enable AAC+ encoding via libaacplus [no]
   --enable-libass          enable libass subtitles rendering [no]
   --enable-libbluray       enable BluRay reading using libbluray [no]
   --enable-libcelt         enable CELT decoding via libcelt [no]
-  --enable-libopencore-amrnb enable AMR-NB de/encoding via libopencore-amrnb [no]
-  --enable-libopencore-amrwb enable AMR-WB decoding via libopencore-amrwb [no]
-  --enable-libopencv       enable video filtering via libopencv [no]
-=======
->>>>>>> f61ce90c
   --enable-libcdio         enable audio CD grabbing with libcdio
   --enable-libdc1394       enable IIDC-1394 grabbing using libdc1394
                            and libraw1394 [no]
@@ -188,16 +182,12 @@
   --enable-libgsm          enable GSM support via libgsm [no]
   --enable-libmodplug      enable ModPlug via libmodplug [no]
   --enable-libmp3lame      enable MP3 encoding via libmp3lame [no]
-<<<<<<< HEAD
   --enable-libnut          enable NUT (de)muxing via libnut,
                            native (de)muxer exists [no]
-  --enable-libopenjpeg     enable JPEG 2000 encoding/decoding via OpenJPEG [no]
-=======
   --enable-libopencore-amrnb enable AMR-NB de/encoding via libopencore-amrnb [no]
   --enable-libopencore-amrwb enable AMR-WB decoding via libopencore-amrwb [no]
   --enable-libopencv       enable video filtering via libopencv [no]
-  --enable-libopenjpeg     enable JPEG 2000 decoding via OpenJPEG [no]
->>>>>>> f61ce90c
+  --enable-libopenjpeg     enable JPEG 2000 encoding/decoding via OpenJPEG [no]
   --enable-libpulse        enable Pulseaudio input via libpulse [no]
   --enable-librtmp         enable RTMP[E] support via librtmp [no]
   --enable-libschroedinger enable Dirac support via libschroedinger [no]
