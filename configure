--- conflicted
+++ resolved
@@ -4646,11 +4646,7 @@
 if enabled libcdio; then
     check_lib2 "cdio/cdda.h cdio/paranoia.h" cdio_cddap_open -lcdio_paranoia -lcdio_cdda -lcdio ||
     check_lib2 "cdio/paranoia/cdda.h cdio/paranoia/paranoia.h" cdio_cddap_open -lcdio_paranoia -lcdio_cdda -lcdio ||
-<<<<<<< HEAD
-    die "ERROR: libcdio-paranoia not found"
-=======
     die "ERROR: No usable libcdio/cdparanoia found"
->>>>>>> 0ad8d751
 fi
 
 check_lib X11/Xlib.h XOpenDisplay -lX11 && enable xlib
