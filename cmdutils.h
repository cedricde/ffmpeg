/*
 * Various utilities for command line tools
 * copyright (c) 2003 Fabrice Bellard
 *
 * This file is part of FFmpeg.
 *
 * FFmpeg is free software; you can redistribute it and/or
 * modify it under the terms of the GNU Lesser General Public
 * License as published by the Free Software Foundation; either
 * version 2.1 of the License, or (at your option) any later version.
 *
 * FFmpeg is distributed in the hope that it will be useful,
 * but WITHOUT ANY WARRANTY; without even the implied warranty of
 * MERCHANTABILITY or FITNESS FOR A PARTICULAR PURPOSE.  See the GNU
 * Lesser General Public License for more details.
 *
 * You should have received a copy of the GNU Lesser General Public
 * License along with FFmpeg; if not, write to the Free Software
 * Foundation, Inc., 51 Franklin Street, Fifth Floor, Boston, MA 02110-1301 USA
 */

#ifndef FFMPEG_CMDUTILS_H
#define FFMPEG_CMDUTILS_H

#include <inttypes.h>
#include "libavcodec/avcodec.h"
#include "libavformat/avformat.h"
#include "libswscale/swscale.h"

/**
 * program name, defined by the program for show_version().
 */
extern const char program_name[];

/**
 * program birth year, defined by the program for show_banner()
 */
extern const int program_birth_year;

extern const char **opt_names;
extern AVCodecContext *avcodec_opts[AVMEDIA_TYPE_NB];
extern AVFormatContext *avformat_opts;
extern struct SwsContext *sws_opts;

/**
 * Initialize the cmdutils option system, in particular
 * allocate the *_opts contexts.
 */
void init_opts(void);
/**
 * Uninitialize the cmdutils option system, in particular
 * free the *_opts contexts and their contents.
 */
void uninit_opts(void);

/**
 * Trivial log callback.
 * Only suitable for show_help and similar since it lacks prefix handling.
 */
void log_callback_help(void* ptr, int level, const char* fmt, va_list vl);

/**
 * Fallback for options that are not explicitly handled, these will be
 * parsed through AVOptions.
 */
int opt_default(const char *opt, const char *arg);

/**
 * Set the libav* libraries log level.
 */
int opt_loglevel(const char *opt, const char *arg);

/**
 * Limit the execution time.
 */
int opt_timelimit(const char *opt, const char *arg);

/**
 * Parse a string and return its corresponding value as a double.
 * Exit from the application if the string cannot be correctly
 * parsed or the corresponding value is invalid.
 *
 * @param context the context of the value to be set (e.g. the
 * corresponding commandline option name)
 * @param numstr the string to be parsed
 * @param type the type (OPT_INT64 or OPT_FLOAT) as which the
 * string should be parsed
 * @param min the minimum valid accepted value
 * @param max the maximum valid accepted value
 */
double parse_number_or_die(const char *context, const char *numstr, int type, double min, double max);

/**
 * Parse a string specifying a time and return its corresponding
 * value as a number of microseconds. Exit from the application if
 * the string cannot be correctly parsed.
 *
 * @param context the context of the value to be set (e.g. the
 * corresponding commandline option name)
 * @param timestr the string to be parsed
 * @param is_duration a flag which tells how to interpret timestr, if
 * not zero timestr is interpreted as a duration, otherwise as a
 * date
 *
 * @see parse_date()
 */
int64_t parse_time_or_die(const char *context, const char *timestr, int is_duration);

typedef struct {
    const char *name;
    int flags;
#define HAS_ARG    0x0001
#define OPT_BOOL   0x0002
#define OPT_EXPERT 0x0004
#define OPT_STRING 0x0008
#define OPT_VIDEO  0x0010
#define OPT_AUDIO  0x0020
#define OPT_GRAB   0x0040
#define OPT_INT    0x0080
#define OPT_FLOAT  0x0100
#define OPT_SUBTITLE 0x0200
#define OPT_FUNC2  0x0400
#define OPT_INT64  0x0800
#define OPT_EXIT   0x1000
<<<<<<< HEAD
#define OPT_DUMMY  0x2000
=======
#define OPT_DATA   0x2000
>>>>>>> 8ce67bca
     union {
        void (*func_arg)(const char *); //FIXME passing error code as int return would be nicer then exit() in the func
        int *int_arg;
        char **str_arg;
        float *float_arg;
        int (*func2_arg)(const char *, const char *);
        int64_t *int64_arg;
    } u;
    const char *help;
    const char *argname;
} OptionDef;

void show_help_options(const OptionDef *options, const char *msg, int mask, int value);

/**
 * Parse the command line arguments.
 * @param options Array with the definitions required to interpret every
 * option of the form: -option_name [argument]
 * @param parse_arg_function Name of the function called to process every
 * argument without a leading option name flag. NULL if such arguments do
 * not have to be processed.
 */
void parse_options(int argc, char **argv, const OptionDef *options,
                   void (* parse_arg_function)(const char*));

void set_context_opts(void *ctx, void *opts_ctx, int flags, AVCodec *codec);

/**
 * Print an error message to stderr, indicating filename and a human
 * readable description of the error code err.
 *
 * If strerror_r() is not available the use of this function in a
 * multithreaded application may be unsafe.
 *
 * @see av_strerror()
 */
void print_error(const char *filename, int err);

/**
 * Print the program banner to stderr. The banner contents depend on the
 * current version of the repository and of the libav* libraries used by
 * the program.
 */
void show_banner(void);

/**
 * Print the version of the program to stdout. The version message
 * depends on the current versions of the repository and of the libav*
 * libraries.
 */
void show_version(void);

/**
 * Print the license of the program to stdout. The license depends on
 * the license of the libraries compiled into the program.
 */
void show_license(void);

/**
 * Print a listing containing all the formats supported by the
 * program.
 */
void show_formats(void);

/**
 * Print a listing containing all the codecs supported by the
 * program.
 */
void show_codecs(void);

/**
 * Print a listing containing all the filters supported by the
 * program.
 */
void show_filters(void);

/**
 * Print a listing containing all the bit stream filters supported by the
 * program.
 */
void show_bsfs(void);

/**
 * Print a listing containing all the protocols supported by the
 * program.
 */
void show_protocols(void);

/**
 * Print a listing containing all the pixel formats supported by the
 * program.
 */
void show_pix_fmts(void);

/**
 * Return a positive value if a line read from standard input
 * starts with [yY], otherwise return 0.
 */
int read_yesno(void);

/**
 * Read the file with name filename, and put its content in a newly
 * allocated 0-terminated buffer.
 *
 * @param bufptr location where pointer to buffer is returned
 * @param size   location where size of buffer is returned
 * @return 0 in case of success, a negative value corresponding to an
 * AVERROR error code in case of failure.
 */
int read_file(const char *filename, char **bufptr, size_t *size);

/**
 * Get a file corresponding to a preset file.
 *
 * If is_path is non-zero, look for the file in the path preset_name.
 * Otherwise search for a file named arg.ffpreset in the directories
 * $FFMPEG_DATADIR (if set), $HOME/.ffmpeg, and in the datadir defined
 * at configuration time, in that order. If no such file is found and
 * codec_name is defined, then search for a file named
 * codec_name-preset_name.ffpreset in the above-mentioned directories.
 *
 * @param filename buffer where the name of the found filename is written
 * @param filename_size size in bytes of the filename buffer
 * @param preset_name name of the preset to search
 * @param is_path tell if preset_name is a filename path
 * @param codec_name name of the codec for which to look for the
 * preset, may be NULL
 */
FILE *get_preset_file(char *filename, size_t filename_size,
                      const char *preset_name, int is_path, const char *codec_name);

#if CONFIG_AVFILTER
#include "libavfilter/avfilter.h"

typedef struct {
    enum PixelFormat pix_fmt;
} FFSinkContext;

extern AVFilter ffsink;

/**
 * Extract a frame from sink.
 *
 * @return a negative error in case of failure, 1 if one frame has
 * been extracted successfully.
 */
int get_filtered_video_frame(AVFilterContext *sink, AVFrame *frame,
                             AVFilterBufferRef **picref, AVRational *pts_tb);

#endif /* CONFIG_AVFILTER */

#endif /* FFMPEG_CMDUTILS_H */<|MERGE_RESOLUTION|>--- conflicted
+++ resolved
@@ -122,11 +122,8 @@
 #define OPT_FUNC2  0x0400
 #define OPT_INT64  0x0800
 #define OPT_EXIT   0x1000
-<<<<<<< HEAD
-#define OPT_DUMMY  0x2000
-=======
 #define OPT_DATA   0x2000
->>>>>>> 8ce67bca
+#define OPT_DUMMY  0x4000
      union {
         void (*func_arg)(const char *); //FIXME passing error code as int return would be nicer then exit() in the func
         int *int_arg;
