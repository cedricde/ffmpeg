--- conflicted
+++ resolved
@@ -362,11 +362,7 @@
             c->h264_idct_add8       = ff_h264_idct_add8_8_mmx;
         c->h264_idct_add16intra     = ff_h264_idct_add16intra_8_mmx;
         if (mm_flags & AV_CPU_FLAG_CMOV)
-<<<<<<< HEAD
-            c->h264_luma_dc_dequant_idct= ff_h264_luma_dc_dequant_idct_mmx;
-=======
             c->h264_luma_dc_dequant_idct = ff_h264_luma_dc_dequant_idct_mmx;
->>>>>>> fe07c9c6
 
         if (mm_flags & AV_CPU_FLAG_MMX2) {
             c->h264_idct_dc_add    = ff_h264_idct_dc_add_8_mmx2;
