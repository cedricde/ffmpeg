--- conflicted
+++ resolved
@@ -197,8 +197,6 @@
     vactx->slice_params_alloc  = 0;
 }
 
-<<<<<<< HEAD
-=======
 #if CONFIG_H263_VAAPI_HWACCEL  || CONFIG_MPEG1_VAAPI_HWACCEL || \
     CONFIG_MPEG2_VAAPI_HWACCEL || CONFIG_MPEG4_VAAPI_HWACCEL || \
     CONFIG_VC1_VAAPI_HWACCEL   || CONFIG_WMV3_VAAPI_HWACCEL
@@ -225,5 +223,4 @@
 }
 #endif
 
->>>>>>> bab8d737
 /* @} */