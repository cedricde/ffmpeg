/*
 * The simplest mpeg encoder (well, it was the simplest!)
 * Copyright (c) 2000,2001 Fabrice Bellard
 * Copyright (c) 2002-2004 Michael Niedermayer <michaelni@gmx.at>
 *
 * 4MV & hq & B-frame encoding stuff by Michael Niedermayer <michaelni@gmx.at>
 *
 * This file is part of FFmpeg.
 *
 * FFmpeg is free software; you can redistribute it and/or
 * modify it under the terms of the GNU Lesser General Public
 * License as published by the Free Software Foundation; either
 * version 2.1 of the License, or (at your option) any later version.
 *
 * FFmpeg is distributed in the hope that it will be useful,
 * but WITHOUT ANY WARRANTY; without even the implied warranty of
 * MERCHANTABILITY or FITNESS FOR A PARTICULAR PURPOSE.  See the GNU
 * Lesser General Public License for more details.
 *
 * You should have received a copy of the GNU Lesser General Public
 * License along with FFmpeg; if not, write to the Free Software
 * Foundation, Inc., 51 Franklin Street, Fifth Floor, Boston, MA 02110-1301 USA
 */

/**
 * @file
 * The simplest mpeg encoder (well, it was the simplest!).
 */

#include "libavutil/intmath.h"
#include "libavutil/mathematics.h"
#include "libavutil/opt.h"
#include "avcodec.h"
#include "dsputil.h"
#include "mpegvideo.h"
#include "mpegvideo_common.h"
#include "h263.h"
#include "mjpegenc.h"
#include "msmpeg4.h"
#include "faandct.h"
#include "thread.h"
#include "aandcttab.h"
#include "flv.h"
#include "mpeg4video.h"
#include "internal.h"
#include <limits.h>
#include "sp5x.h"

//#undef NDEBUG
//#include <assert.h>

static int encode_picture(MpegEncContext *s, int picture_number);
static int dct_quantize_refine(MpegEncContext *s, DCTELEM *block, int16_t *weight, DCTELEM *orig, int n, int qscale);
static int sse_mb(MpegEncContext *s);
static void denoise_dct_c(MpegEncContext *s, DCTELEM *block);
static int dct_quantize_trellis_c(MpegEncContext *s, DCTELEM *block, int n, int qscale, int *overflow);

/* enable all paranoid tests for rounding, overflows, etc... */
//#define PARANOID

//#define DEBUG

static uint8_t default_mv_penalty[MAX_FCODE + 1][MAX_MV * 2 + 1];
static uint8_t default_fcode_tab[MAX_MV * 2 + 1];

void ff_convert_matrix(DSPContext *dsp, int (*qmat)[64],
                       uint16_t (*qmat16)[2][64],
                       const uint16_t *quant_matrix,
                       int bias, int qmin, int qmax, int intra)
{
    int qscale;
    int shift = 0;

    for (qscale = qmin; qscale <= qmax; qscale++) {
        int i;
        if (dsp->fdct == ff_jpeg_fdct_islow_8 ||
            dsp->fdct == ff_jpeg_fdct_islow_10
#ifdef FAAN_POSTSCALE
            || dsp->fdct == ff_faandct
#endif
            ) {
            for (i = 0; i < 64; i++) {
                const int j = dsp->idct_permutation[i];
                /* 16 <= qscale * quant_matrix[i] <= 7905
                 * Assume x = ff_aanscales[i] * qscale * quant_matrix[i]
                 *             19952 <=              x  <= 249205026
                 * (1 << 36) / 19952 >= (1 << 36) / (x) >= (1 << 36) / 249205026
                 *           3444240 >= (1 << 36) / (x) >= 275 */

                qmat[qscale][i] = (int)((UINT64_C(1) << QMAT_SHIFT) /
                                        (qscale * quant_matrix[j]));
            }
        } else if (dsp->fdct == fdct_ifast
#ifndef FAAN_POSTSCALE
                   || dsp->fdct == ff_faandct
#endif
                   ) {
            for (i = 0; i < 64; i++) {
                const int j = dsp->idct_permutation[i];
                /* 16 <= qscale * quant_matrix[i] <= 7905
                 * Assume x = ff_aanscales[i] * qscale * quant_matrix[i]
                 *             19952 <=              x  <= 249205026
                 * (1 << 36) / 19952 >= (1 << 36) / (x) >= (1 << 36) / 249205026
                 *           3444240 >= (1 << 36) / (x) >= 275 */

                qmat[qscale][i] = (int)((UINT64_C(1) << (QMAT_SHIFT + 14)) /
                                        (ff_aanscales[i] * qscale * quant_matrix[j]));
            }
        } else {
            for (i = 0; i < 64; i++) {
                const int j = dsp->idct_permutation[i];
                /* We can safely suppose that 16 <= quant_matrix[i] <= 255
                 * Assume x = qscale * quant_matrix[i]
                 * So             16 <=              x  <= 7905
                 * so (1 << 19) / 16 >= (1 << 19) / (x) >= (1 << 19) / 7905
                 * so          32768 >= (1 << 19) / (x) >= 67 */
                qmat[qscale][i] = (int)((UINT64_C(1) << QMAT_SHIFT) /
                                        (qscale * quant_matrix[j]));
                //qmat  [qscale][i] = (1 << QMAT_SHIFT_MMX) /
                //                    (qscale * quant_matrix[i]);
                qmat16[qscale][0][i] = (1 << QMAT_SHIFT_MMX) /
                                       (qscale * quant_matrix[j]);

                if (qmat16[qscale][0][i] == 0 ||
                    qmat16[qscale][0][i] == 128 * 256)
                    qmat16[qscale][0][i] = 128 * 256 - 1;
                qmat16[qscale][1][i] =
                    ROUNDED_DIV(bias << (16 - QUANT_BIAS_SHIFT),
                                qmat16[qscale][0][i]);
            }
        }

        for (i = intra; i < 64; i++) {
            int64_t max = 8191;
            if (dsp->fdct == fdct_ifast
#ifndef FAAN_POSTSCALE
                || dsp->fdct == ff_faandct
#endif
               ) {
                max = (8191LL * ff_aanscales[i]) >> 14;
            }
            while (((max * qmat[qscale][i]) >> shift) > INT_MAX) {
                shift++;
            }
        }
    }
    if (shift) {
        av_log(NULL, AV_LOG_INFO,
               "Warning, QMAT_SHIFT is larger than %d, overflows possible\n",
               QMAT_SHIFT - shift);
    }
}

static inline void update_qscale(MpegEncContext *s)
{
    s->qscale = (s->lambda * 139 + FF_LAMBDA_SCALE * 64) >>
                (FF_LAMBDA_SHIFT + 7);
    s->qscale = av_clip(s->qscale, s->avctx->qmin, s->avctx->qmax);

    s->lambda2 = (s->lambda * s->lambda + FF_LAMBDA_SCALE / 2) >>
                 FF_LAMBDA_SHIFT;
}

void ff_write_quant_matrix(PutBitContext *pb, uint16_t *matrix)
{
    int i;

    if (matrix) {
        put_bits(pb, 1, 1);
        for (i = 0; i < 64; i++) {
            put_bits(pb, 8, matrix[ff_zigzag_direct[i]]);
        }
    } else
        put_bits(pb, 1, 0);
}

/**
 * init s->current_picture.qscale_table from s->lambda_table
 */
void ff_init_qscale_tab(MpegEncContext *s)
{
    int8_t * const qscale_table = s->current_picture.f.qscale_table;
    int i;

    for (i = 0; i < s->mb_num; i++) {
        unsigned int lam = s->lambda_table[s->mb_index2xy[i]];
        int qp = (lam * 139 + FF_LAMBDA_SCALE * 64) >> (FF_LAMBDA_SHIFT + 7);
        qscale_table[s->mb_index2xy[i]] = av_clip(qp, s->avctx->qmin,
                                                  s->avctx->qmax);
    }
}

static void copy_picture_attributes(MpegEncContext *s,
                                    AVFrame *dst,
                                    AVFrame *src)
{
    int i;

    dst->pict_type              = src->pict_type;
    dst->quality                = src->quality;
    dst->coded_picture_number   = src->coded_picture_number;
    dst->display_picture_number = src->display_picture_number;
    //dst->reference              = src->reference;
    dst->pts                    = src->pts;
    dst->interlaced_frame       = src->interlaced_frame;
    dst->top_field_first        = src->top_field_first;

    if (s->avctx->me_threshold) {
        if (!src->motion_val[0])
            av_log(s->avctx, AV_LOG_ERROR, "AVFrame.motion_val not set!\n");
        if (!src->mb_type)
            av_log(s->avctx, AV_LOG_ERROR, "AVFrame.mb_type not set!\n");
        if (!src->ref_index[0])
            av_log(s->avctx, AV_LOG_ERROR, "AVFrame.ref_index not set!\n");
        if (src->motion_subsample_log2 != dst->motion_subsample_log2)
            av_log(s->avctx, AV_LOG_ERROR,
                   "AVFrame.motion_subsample_log2 doesn't match! (%d!=%d)\n",
                   src->motion_subsample_log2, dst->motion_subsample_log2);

        memcpy(dst->mb_type, src->mb_type,
               s->mb_stride * s->mb_height * sizeof(dst->mb_type[0]));

        for (i = 0; i < 2; i++) {
            int stride = ((16 * s->mb_width ) >>
                          src->motion_subsample_log2) + 1;
            int height = ((16 * s->mb_height) >> src->motion_subsample_log2);

            if (src->motion_val[i] &&
                src->motion_val[i] != dst->motion_val[i]) {
                memcpy(dst->motion_val[i], src->motion_val[i],
                       2 * stride * height * sizeof(int16_t));
            }
            if (src->ref_index[i] && src->ref_index[i] != dst->ref_index[i]) {
                memcpy(dst->ref_index[i], src->ref_index[i],
                       s->mb_stride * 4 * s->mb_height * sizeof(int8_t));
            }
        }
    }
}

static void update_duplicate_context_after_me(MpegEncContext *dst,
                                              MpegEncContext *src)
{
#define COPY(a) dst->a= src->a
    COPY(pict_type);
    COPY(current_picture);
    COPY(f_code);
    COPY(b_code);
    COPY(qscale);
    COPY(lambda);
    COPY(lambda2);
    COPY(picture_in_gop_number);
    COPY(gop_picture_number);
    COPY(frame_pred_frame_dct); // FIXME don't set in encode_header
    COPY(progressive_frame);    // FIXME don't set in encode_header
    COPY(partitioned_frame);    // FIXME don't set in encode_header
#undef COPY
}

/**
 * Set the given MpegEncContext to defaults for encoding.
 * the changed fields will not depend upon the prior state of the MpegEncContext.
 */
static void MPV_encode_defaults(MpegEncContext *s)
{
    int i;
    MPV_common_defaults(s);

    for (i = -16; i < 16; i++) {
        default_fcode_tab[i + MAX_MV] = 1;
    }
    s->me.mv_penalty = default_mv_penalty;
    s->fcode_tab     = default_fcode_tab;
}

/* init video encoder */
av_cold int MPV_encode_init(AVCodecContext *avctx)
{
    MpegEncContext *s = avctx->priv_data;
    int i;
    int chroma_h_shift, chroma_v_shift;

    MPV_encode_defaults(s);

    switch (avctx->codec_id) {
    case CODEC_ID_MPEG2VIDEO:
        if (avctx->pix_fmt != PIX_FMT_YUV420P &&
            avctx->pix_fmt != PIX_FMT_YUV422P) {
            av_log(avctx, AV_LOG_ERROR,
                   "only YUV420 and YUV422 are supported\n");
            return -1;
        }
        break;
    case CODEC_ID_LJPEG:
        if (avctx->pix_fmt != PIX_FMT_YUVJ420P &&
            avctx->pix_fmt != PIX_FMT_YUVJ422P &&
            avctx->pix_fmt != PIX_FMT_YUVJ444P &&
            avctx->pix_fmt != PIX_FMT_BGRA     &&
            ((avctx->pix_fmt != PIX_FMT_YUV420P &&
              avctx->pix_fmt != PIX_FMT_YUV422P &&
              avctx->pix_fmt != PIX_FMT_YUV444P) ||
             avctx->strict_std_compliance > FF_COMPLIANCE_UNOFFICIAL)) {
            av_log(avctx, AV_LOG_ERROR, "colorspace not supported in LJPEG\n");
            return -1;
        }
        break;
    case CODEC_ID_MJPEG:
    case CODEC_ID_AMV:
        if (avctx->pix_fmt != PIX_FMT_YUVJ420P &&
            avctx->pix_fmt != PIX_FMT_YUVJ422P &&
            ((avctx->pix_fmt != PIX_FMT_YUV420P &&
              avctx->pix_fmt != PIX_FMT_YUV422P) ||
             avctx->strict_std_compliance > FF_COMPLIANCE_UNOFFICIAL)) {
            av_log(avctx, AV_LOG_ERROR, "colorspace not supported in jpeg\n");
            return -1;
        }
        break;
    default:
        if (avctx->pix_fmt != PIX_FMT_YUV420P) {
            av_log(avctx, AV_LOG_ERROR, "only YUV420 is supported\n");
            return -1;
        }
    }

    switch (avctx->pix_fmt) {
    case PIX_FMT_YUVJ422P:
    case PIX_FMT_YUV422P:
        s->chroma_format = CHROMA_422;
        break;
    case PIX_FMT_YUVJ420P:
    case PIX_FMT_YUV420P:
    default:
        s->chroma_format = CHROMA_420;
        break;
    }

    s->bit_rate = avctx->bit_rate;
    s->width    = avctx->width;
    s->height   = avctx->height;
    if (avctx->gop_size > 600 &&
        avctx->strict_std_compliance > FF_COMPLIANCE_EXPERIMENTAL) {
        av_log(avctx, AV_LOG_ERROR,
               "Warning keyframe interval too large! reducing it ...\n");
        avctx->gop_size = 600;
    }
    s->gop_size     = avctx->gop_size;
    s->avctx        = avctx;
    s->flags        = avctx->flags;
    s->flags2       = avctx->flags2;
    s->max_b_frames = avctx->max_b_frames;
    s->codec_id     = avctx->codec->id;
    s->luma_elim_threshold   = avctx->luma_elim_threshold;
    s->chroma_elim_threshold = avctx->chroma_elim_threshold;
    s->strict_std_compliance = avctx->strict_std_compliance;
#if FF_API_MPEGVIDEO_GLOBAL_OPTS
    if (avctx->flags & CODEC_FLAG_PART)
        s->data_partitioning = 1;
#endif
    s->quarter_sample     = (avctx->flags & CODEC_FLAG_QPEL) != 0;
    s->mpeg_quant         = avctx->mpeg_quant;
    s->rtp_mode           = !!avctx->rtp_payload_size;
    s->intra_dc_precision = avctx->intra_dc_precision;
    s->user_specified_pts = AV_NOPTS_VALUE;

    if (s->gop_size <= 1) {
        s->intra_only = 1;
        s->gop_size   = 12;
    } else {
        s->intra_only = 0;
    }

    s->me_method = avctx->me_method;

    /* Fixed QSCALE */
    s->fixed_qscale = !!(avctx->flags & CODEC_FLAG_QSCALE);

    s->adaptive_quant = (s->avctx->lumi_masking ||
                         s->avctx->dark_masking ||
                         s->avctx->temporal_cplx_masking ||
                         s->avctx->spatial_cplx_masking  ||
                         s->avctx->p_masking      ||
                         s->avctx->border_masking ||
                         (s->flags & CODEC_FLAG_QP_RD)) &&
                        !s->fixed_qscale;

    s->loop_filter      = !!(s->flags & CODEC_FLAG_LOOP_FILTER);
#if FF_API_MPEGVIDEO_GLOBAL_OPTS
    s->alternate_scan   = !!(s->flags  & CODEC_FLAG_ALT_SCAN);
    s->intra_vlc_format = !!(s->flags2 & CODEC_FLAG2_INTRA_VLC);
    s->q_scale_type     = !!(s->flags2 & CODEC_FLAG2_NON_LINEAR_QUANT);
    s->obmc             = !!(s->flags  & CODEC_FLAG_OBMC);
#endif

    if (avctx->rc_max_rate && !avctx->rc_buffer_size) {
        av_log(avctx, AV_LOG_ERROR,
               "a vbv buffer size is needed, "
               "for encoding with a maximum bitrate\n");
        return -1;
    }

    if (avctx->rc_min_rate && avctx->rc_max_rate != avctx->rc_min_rate) {
        av_log(avctx, AV_LOG_INFO,
               "Warning min_rate > 0 but min_rate != max_rate isn't recommended!\n");
    }

    if (avctx->rc_min_rate && avctx->rc_min_rate > avctx->bit_rate) {
        av_log(avctx, AV_LOG_ERROR, "bitrate below min bitrate\n");
        return -1;
    }

    if (avctx->rc_max_rate && avctx->rc_max_rate < avctx->bit_rate) {
        av_log(avctx, AV_LOG_ERROR, "bitrate above max bitrate\n");
        return -1;
    }

    if (avctx->rc_max_rate &&
        avctx->rc_max_rate == avctx->bit_rate &&
        avctx->rc_max_rate != avctx->rc_min_rate) {
        av_log(avctx, AV_LOG_INFO,
               "impossible bitrate constraints, this will fail\n");
    }

    if (avctx->rc_buffer_size &&
        avctx->bit_rate * (int64_t)avctx->time_base.num >
            avctx->rc_buffer_size * (int64_t)avctx->time_base.den) {
        av_log(avctx, AV_LOG_ERROR, "VBV buffer too small for bitrate\n");
        return -1;
    }

    if (!s->fixed_qscale &&
        avctx->bit_rate * av_q2d(avctx->time_base) >
            avctx->bit_rate_tolerance) {
        av_log(avctx, AV_LOG_ERROR,
               "bitrate tolerance too small for bitrate\n");
        return -1;
    }

    if (s->avctx->rc_max_rate &&
        s->avctx->rc_min_rate == s->avctx->rc_max_rate &&
        (s->codec_id == CODEC_ID_MPEG1VIDEO ||
         s->codec_id == CODEC_ID_MPEG2VIDEO) &&
        90000LL * (avctx->rc_buffer_size - 1) >
            s->avctx->rc_max_rate * 0xFFFFLL) {
        av_log(avctx, AV_LOG_INFO,
               "Warning vbv_delay will be set to 0xFFFF (=VBR) as the "
               "specified vbv buffer is too large for the given bitrate!\n");
    }

    if ((s->flags & CODEC_FLAG_4MV)  && s->codec_id != CODEC_ID_MPEG4 &&
        s->codec_id != CODEC_ID_H263 && s->codec_id != CODEC_ID_H263P &&
        s->codec_id != CODEC_ID_FLV1) {
        av_log(avctx, AV_LOG_ERROR, "4MV not supported by codec\n");
        return -1;
    }

    if (s->obmc && s->avctx->mb_decision != FF_MB_DECISION_SIMPLE) {
        av_log(avctx, AV_LOG_ERROR,
               "OBMC is only supported with simple mb decision\n");
        return -1;
    }

#if FF_API_MPEGVIDEO_GLOBAL_OPTS
    if (s->obmc && s->codec_id != CODEC_ID_H263 &&
        s->codec_id != CODEC_ID_H263P) {
        av_log(avctx, AV_LOG_ERROR, "OBMC is only supported with H263(+)\n");
        return -1;
    }
#endif

    if (s->quarter_sample && s->codec_id != CODEC_ID_MPEG4) {
        av_log(avctx, AV_LOG_ERROR, "qpel not supported by codec\n");
        return -1;
    }

#if FF_API_MPEGVIDEO_GLOBAL_OPTS
    if (s->data_partitioning && s->codec_id != CODEC_ID_MPEG4) {
        av_log(avctx, AV_LOG_ERROR,
               "data partitioning not supported by codec\n");
        return -1;
    }
#endif

    if (s->max_b_frames                    &&
        s->codec_id != CODEC_ID_MPEG4      &&
        s->codec_id != CODEC_ID_MPEG1VIDEO &&
        s->codec_id != CODEC_ID_MPEG2VIDEO) {
        av_log(avctx, AV_LOG_ERROR, "b frames not supported by codec\n");
        return -1;
    }

    if ((s->codec_id == CODEC_ID_MPEG4 ||
         s->codec_id == CODEC_ID_H263  ||
         s->codec_id == CODEC_ID_H263P) &&
        (avctx->sample_aspect_ratio.num > 255 ||
         avctx->sample_aspect_ratio.den > 255)) {
        av_log(avctx, AV_LOG_WARNING,
               "Invalid pixel aspect ratio %i/%i, limit is 255/255 reducing\n",
               avctx->sample_aspect_ratio.num, avctx->sample_aspect_ratio.den);
        av_reduce(&avctx->sample_aspect_ratio.num, &avctx->sample_aspect_ratio.den,
                   avctx->sample_aspect_ratio.num,  avctx->sample_aspect_ratio.den, 255);
    }

    if ((s->flags & (CODEC_FLAG_INTERLACED_DCT | CODEC_FLAG_INTERLACED_ME |
                     CODEC_FLAG_ALT_SCAN)) &&
        s->codec_id != CODEC_ID_MPEG4 && s->codec_id != CODEC_ID_MPEG2VIDEO) {
        av_log(avctx, AV_LOG_ERROR, "interlacing not supported by codec\n");
        return -1;
    }

    // FIXME mpeg2 uses that too
    if (s->mpeg_quant && s->codec_id != CODEC_ID_MPEG4) {
        av_log(avctx, AV_LOG_ERROR,
               "mpeg2 style quantization not supported by codec\n");
        return -1;
    }

    if ((s->flags & CODEC_FLAG_CBP_RD) && !avctx->trellis) {
        av_log(avctx, AV_LOG_ERROR, "CBP RD needs trellis quant\n");
        return -1;
    }

    if ((s->flags & CODEC_FLAG_QP_RD) &&
        s->avctx->mb_decision != FF_MB_DECISION_RD) {
        av_log(avctx, AV_LOG_ERROR, "QP RD needs mbd=2\n");
        return -1;
    }

    if (s->avctx->scenechange_threshold < 1000000000 &&
        (s->flags & CODEC_FLAG_CLOSED_GOP)) {
        av_log(avctx, AV_LOG_ERROR,
               "closed gop with scene change detection are not supported yet, "
               "set threshold to 1000000000\n");
        return -1;
    }

    if ((s->flags2 & CODEC_FLAG2_INTRA_VLC) &&
        s->codec_id != CODEC_ID_MPEG2VIDEO) {
        av_log(avctx, AV_LOG_ERROR,
               "intra vlc table not supported by codec\n");
        return -1;
    }

    if (s->flags & CODEC_FLAG_LOW_DELAY) {
        if (s->codec_id != CODEC_ID_MPEG2VIDEO) {
            av_log(avctx, AV_LOG_ERROR,
                  "low delay forcing is only available for mpeg2\n");
            return -1;
        }
        if (s->max_b_frames != 0) {
            av_log(avctx, AV_LOG_ERROR,
                   "b frames cannot be used with low delay\n");
            return -1;
        }
    }

    if (s->q_scale_type == 1) {
#if FF_API_MPEGVIDEO_GLOBAL_OPTS
        if (s->codec_id != CODEC_ID_MPEG2VIDEO) {
            av_log(avctx, AV_LOG_ERROR,
                   "non linear quant is only available for mpeg2\n");
            return -1;
        }
#endif
        if (avctx->qmax > 12) {
            av_log(avctx, AV_LOG_ERROR,
                   "non linear quant only supports qmax <= 12 currently\n");
            return -1;
        }
    }

    if (s->avctx->thread_count > 1         &&
        s->codec_id != CODEC_ID_MPEG4      &&
        s->codec_id != CODEC_ID_MPEG1VIDEO &&
        s->codec_id != CODEC_ID_MPEG2VIDEO &&
        (s->codec_id != CODEC_ID_H263P ||
         !(s->flags & CODEC_FLAG_H263P_SLICE_STRUCT))) {
        av_log(avctx, AV_LOG_ERROR,
               "multi threaded encoding not supported by codec\n");
        return -1;
    }

    if (s->avctx->thread_count < 1) {
        av_log(avctx, AV_LOG_ERROR,
               "automatic thread number detection not supported by codec, "
               "patch welcome\n");
        return -1;
    }

    if (s->avctx->thread_count > 1)
        s->rtp_mode = 1;

    if (!avctx->time_base.den || !avctx->time_base.num) {
        av_log(avctx, AV_LOG_ERROR, "framerate not set\n");
        return -1;
    }

    i = (INT_MAX / 2 + 128) >> 8;
    if (avctx->me_threshold >= i) {
        av_log(avctx, AV_LOG_ERROR, "me_threshold too large, max is %d\n",
               i - 1);
        return -1;
    }
    if (avctx->mb_threshold >= i) {
        av_log(avctx, AV_LOG_ERROR, "mb_threshold too large, max is %d\n",
               i - 1);
        return -1;
    }

    if (avctx->b_frame_strategy && (avctx->flags & CODEC_FLAG_PASS2)) {
        av_log(avctx, AV_LOG_INFO,
               "notice: b_frame_strategy only affects the first pass\n");
        avctx->b_frame_strategy = 0;
    }

    i = av_gcd(avctx->time_base.den, avctx->time_base.num);
    if (i > 1) {
        av_log(avctx, AV_LOG_INFO, "removing common factors from framerate\n");
        avctx->time_base.den /= i;
        avctx->time_base.num /= i;
        //return -1;
    }

    if (s->mpeg_quant || s->codec_id == CODEC_ID_MPEG1VIDEO || s->codec_id == CODEC_ID_MPEG2VIDEO || s->codec_id == CODEC_ID_MJPEG || s->codec_id==CODEC_ID_AMV) {
        // (a + x * 3 / 8) / x
        s->intra_quant_bias = 3 << (QUANT_BIAS_SHIFT - 3);
        s->inter_quant_bias = 0;
    } else {
        s->intra_quant_bias = 0;
        // (a - x / 4) / x
        s->inter_quant_bias = -(1 << (QUANT_BIAS_SHIFT - 2));
    }

    if (avctx->intra_quant_bias != FF_DEFAULT_QUANT_BIAS)
        s->intra_quant_bias = avctx->intra_quant_bias;
    if (avctx->inter_quant_bias != FF_DEFAULT_QUANT_BIAS)
        s->inter_quant_bias = avctx->inter_quant_bias;

    av_log(avctx, AV_LOG_DEBUG, "intra_quant_bias = %d inter_quant_bias = %d\n",s->intra_quant_bias,s->inter_quant_bias);

    avcodec_get_chroma_sub_sample(avctx->pix_fmt, &chroma_h_shift,
                                  &chroma_v_shift);

    if (avctx->codec_id == CODEC_ID_MPEG4 &&
        s->avctx->time_base.den > (1 << 16) - 1) {
        av_log(avctx, AV_LOG_ERROR,
               "timebase %d/%d not supported by MPEG 4 standard, "
               "the maximum admitted value for the timebase denominator "
               "is %d\n", s->avctx->time_base.num, s->avctx->time_base.den,
               (1 << 16) - 1);
        return -1;
    }
    s->time_increment_bits = av_log2(s->avctx->time_base.den - 1) + 1;

    switch (avctx->codec->id) {
    case CODEC_ID_MPEG1VIDEO:
        s->out_format = FMT_MPEG1;
        s->low_delay  = !!(s->flags & CODEC_FLAG_LOW_DELAY);
        avctx->delay  = s->low_delay ? 0 : (s->max_b_frames + 1);
        break;
    case CODEC_ID_MPEG2VIDEO:
        s->out_format = FMT_MPEG1;
        s->low_delay  = !!(s->flags & CODEC_FLAG_LOW_DELAY);
        avctx->delay  = s->low_delay ? 0 : (s->max_b_frames + 1);
        s->rtp_mode   = 1;
        break;
    case CODEC_ID_LJPEG:
    case CODEC_ID_MJPEG:
    case CODEC_ID_AMV:
        s->out_format = FMT_MJPEG;
        s->intra_only = 1; /* force intra only for jpeg */
        if (avctx->codec->id == CODEC_ID_LJPEG && avctx->pix_fmt   == PIX_FMT_BGRA) {
            s->mjpeg_vsample[0] = s->mjpeg_hsample[0] =
            s->mjpeg_vsample[1] = s->mjpeg_hsample[1] =
            s->mjpeg_vsample[2] = s->mjpeg_hsample[2] = 1;
        } else {
            s->mjpeg_vsample[0] = 2;
            s->mjpeg_vsample[1] = 2 >> chroma_v_shift;
            s->mjpeg_vsample[2] = 2 >> chroma_v_shift;
            s->mjpeg_hsample[0] = 2;
            s->mjpeg_hsample[1] = 2 >> chroma_h_shift;
            s->mjpeg_hsample[2] = 2 >> chroma_h_shift;
        }
        if (!(CONFIG_MJPEG_ENCODER || CONFIG_LJPEG_ENCODER) ||
            ff_mjpeg_encode_init(s) < 0)
            return -1;
        avctx->delay = 0;
        s->low_delay = 1;
        break;
    case CODEC_ID_H261:
        if (!CONFIG_H261_ENCODER)
            return -1;
        if (ff_h261_get_picture_format(s->width, s->height) < 0) {
            av_log(avctx, AV_LOG_ERROR,
                   "The specified picture size of %dx%d is not valid for the "
                   "H.261 codec.\nValid sizes are 176x144, 352x288\n",
                    s->width, s->height);
            return -1;
        }
        s->out_format = FMT_H261;
        avctx->delay  = 0;
        s->low_delay  = 1;
        break;
    case CODEC_ID_H263:
        if (!CONFIG_H263_ENCODER)
            return -1;
        if (ff_match_2uint16(h263_format, FF_ARRAY_ELEMS(h263_format),
                             s->width, s->height) == 8) {
            av_log(avctx, AV_LOG_ERROR,
                   "The specified picture size of %dx%d is not valid for "
                   "the H.263 codec.\nValid sizes are 128x96, 176x144, "
                   "352x288, 704x576, and 1408x1152. "
                   "Try H.263+.\n", s->width, s->height);
            return -1;
        }
        s->out_format = FMT_H263;
        avctx->delay  = 0;
        s->low_delay  = 1;
        break;
    case CODEC_ID_H263P:
        s->out_format = FMT_H263;
        s->h263_plus  = 1;
        /* Fx */
#if FF_API_MPEGVIDEO_GLOBAL_OPTS
        if (avctx->flags & CODEC_FLAG_H263P_UMV)
            s->umvplus = 1;
        if (avctx->flags & CODEC_FLAG_H263P_AIV)
            s->alt_inter_vlc = 1;
        if (avctx->flags & CODEC_FLAG_H263P_SLICE_STRUCT)
            s->h263_slice_structured = 1;
#endif
        s->h263_aic        = (avctx->flags & CODEC_FLAG_AC_PRED) ? 1 : 0;
        s->modified_quant  = s->h263_aic;
        s->loop_filter     = (avctx->flags & CODEC_FLAG_LOOP_FILTER) ? 1 : 0;
        s->unrestricted_mv = s->obmc || s->loop_filter || s->umvplus;

        /* /Fx */
        /* These are just to be sure */
        avctx->delay = 0;
        s->low_delay = 1;
        break;
    case CODEC_ID_FLV1:
        s->out_format      = FMT_H263;
        s->h263_flv        = 2; /* format = 1; 11-bit codes */
        s->unrestricted_mv = 1;
        s->rtp_mode  = 0; /* don't allow GOB */
        avctx->delay = 0;
        s->low_delay = 1;
        break;
    case CODEC_ID_RV10:
        s->out_format = FMT_H263;
        avctx->delay  = 0;
        s->low_delay  = 1;
        break;
    case CODEC_ID_RV20:
        s->out_format      = FMT_H263;
        avctx->delay       = 0;
        s->low_delay       = 1;
        s->modified_quant  = 1;
        s->h263_aic        = 1;
        s->h263_plus       = 1;
        s->loop_filter     = 1;
        s->unrestricted_mv = 0;
        break;
    case CODEC_ID_MPEG4:
        s->out_format      = FMT_H263;
        s->h263_pred       = 1;
        s->unrestricted_mv = 1;
        s->low_delay       = s->max_b_frames ? 0 : 1;
        avctx->delay       = s->low_delay ? 0 : (s->max_b_frames + 1);
        break;
    case CODEC_ID_MSMPEG4V2:
        s->out_format      = FMT_H263;
        s->h263_pred       = 1;
        s->unrestricted_mv = 1;
        s->msmpeg4_version = 2;
        avctx->delay       = 0;
        s->low_delay       = 1;
        break;
    case CODEC_ID_MSMPEG4V3:
        s->out_format        = FMT_H263;
        s->h263_pred         = 1;
        s->unrestricted_mv   = 1;
        s->msmpeg4_version   = 3;
        s->flipflop_rounding = 1;
        avctx->delay         = 0;
        s->low_delay         = 1;
        break;
    case CODEC_ID_WMV1:
        s->out_format        = FMT_H263;
        s->h263_pred         = 1;
        s->unrestricted_mv   = 1;
        s->msmpeg4_version   = 4;
        s->flipflop_rounding = 1;
        avctx->delay         = 0;
        s->low_delay         = 1;
        break;
    case CODEC_ID_WMV2:
        s->out_format        = FMT_H263;
        s->h263_pred         = 1;
        s->unrestricted_mv   = 1;
        s->msmpeg4_version   = 5;
        s->flipflop_rounding = 1;
        avctx->delay         = 0;
        s->low_delay         = 1;
        break;
    default:
        return -1;
    }

    avctx->has_b_frames = !s->low_delay;

    s->encoding = 1;

    s->progressive_frame    =
    s->progressive_sequence = !(avctx->flags & (CODEC_FLAG_INTERLACED_DCT |
                                                CODEC_FLAG_INTERLACED_ME  |
                                                CODEC_FLAG_ALT_SCAN));

    /* init */
    if (MPV_common_init(s) < 0)
        return -1;

    if (!s->dct_quantize)
        s->dct_quantize = dct_quantize_c;
    if (!s->denoise_dct)
        s->denoise_dct  = denoise_dct_c;
    s->fast_dct_quantize = s->dct_quantize;
    if (avctx->trellis)
        s->dct_quantize  = dct_quantize_trellis_c;

    if ((CONFIG_H263P_ENCODER || CONFIG_RV20_ENCODER) && s->modified_quant)
        s->chroma_qscale_table = ff_h263_chroma_qscale_table;

    s->quant_precision = 5;

    ff_set_cmp(&s->dsp, s->dsp.ildct_cmp, s->avctx->ildct_cmp);
    ff_set_cmp(&s->dsp, s->dsp.frame_skip_cmp, s->avctx->frame_skip_cmp);

    if (CONFIG_H261_ENCODER && s->out_format == FMT_H261)
        ff_h261_encode_init(s);
    if (CONFIG_H263_ENCODER && s->out_format == FMT_H263)
        h263_encode_init(s);
    if (CONFIG_MSMPEG4_ENCODER && s->msmpeg4_version)
        ff_msmpeg4_encode_init(s);
    if ((CONFIG_MPEG1VIDEO_ENCODER || CONFIG_MPEG2VIDEO_ENCODER)
        && s->out_format == FMT_MPEG1)
        ff_mpeg1_encode_init(s);

    /* init q matrix */
    for (i = 0; i < 64; i++) {
        int j = s->dsp.idct_permutation[i];
        if (CONFIG_MPEG4_ENCODER && s->codec_id == CODEC_ID_MPEG4 &&
            s->mpeg_quant) {
            s->intra_matrix[j] = ff_mpeg4_default_intra_matrix[i];
            s->inter_matrix[j] = ff_mpeg4_default_non_intra_matrix[i];
        } else if (s->out_format == FMT_H263 || s->out_format == FMT_H261) {
            s->intra_matrix[j] =
            s->inter_matrix[j] = ff_mpeg1_default_non_intra_matrix[i];
        } else {
            /* mpeg1/2 */
            s->intra_matrix[j] = ff_mpeg1_default_intra_matrix[i];
            s->inter_matrix[j] = ff_mpeg1_default_non_intra_matrix[i];
        }
        if (s->avctx->intra_matrix)
            s->intra_matrix[j] = s->avctx->intra_matrix[i];
        if (s->avctx->inter_matrix)
            s->inter_matrix[j] = s->avctx->inter_matrix[i];
    }

    /* precompute matrix */
    /* for mjpeg, we do include qscale in the matrix */
    if (s->out_format != FMT_MJPEG) {
        ff_convert_matrix(&s->dsp, s->q_intra_matrix, s->q_intra_matrix16,
                          s->intra_matrix, s->intra_quant_bias, avctx->qmin,
                          31, 1);
        ff_convert_matrix(&s->dsp, s->q_inter_matrix, s->q_inter_matrix16,
                          s->inter_matrix, s->inter_quant_bias, avctx->qmin,
                          31, 0);
    }

    if (ff_rate_control_init(s) < 0)
        return -1;

    return 0;
}

av_cold int MPV_encode_end(AVCodecContext *avctx)
{
    MpegEncContext *s = avctx->priv_data;

    ff_rate_control_uninit(s);

    MPV_common_end(s);
    if ((CONFIG_MJPEG_ENCODER || CONFIG_LJPEG_ENCODER) &&
        s->out_format == FMT_MJPEG)
        ff_mjpeg_encode_close(s);

    av_freep(&avctx->extradata);

    return 0;
}

static int get_sae(uint8_t *src, int ref, int stride)
{
    int x,y;
    int acc = 0;

    for (y = 0; y < 16; y++) {
        for (x = 0; x < 16; x++) {
            acc += FFABS(src[x + y * stride] - ref);
        }
    }

    return acc;
}

static int get_intra_count(MpegEncContext *s, uint8_t *src,
                           uint8_t *ref, int stride)
{
    int x, y, w, h;
    int acc = 0;

    w = s->width  & ~15;
    h = s->height & ~15;

    for (y = 0; y < h; y += 16) {
        for (x = 0; x < w; x += 16) {
            int offset = x + y * stride;
            int sad  = s->dsp.sad[0](NULL, src + offset, ref + offset, stride,
                                     16);
            int mean = (s->dsp.pix_sum(src + offset, stride) + 128) >> 8;
            int sae  = get_sae(src + offset, mean, stride);

            acc += sae + 500 < sad;
        }
    }
    return acc;
}


static int load_input_picture(MpegEncContext *s, AVFrame *pic_arg)
{
    AVFrame *pic = NULL;
    int64_t pts;
    int i;
    const int encoding_delay = s->max_b_frames;
    int direct = 1;

    if (pic_arg) {
        pts = pic_arg->pts;
        pic_arg->display_picture_number = s->input_picture_number++;

        if (pts != AV_NOPTS_VALUE) {
            if (s->user_specified_pts != AV_NOPTS_VALUE) {
                int64_t time = pts;
                int64_t last = s->user_specified_pts;

                if (time <= last) {
                    av_log(s->avctx, AV_LOG_ERROR,
                           "Error, Invalid timestamp=%"PRId64", "
                           "last=%"PRId64"\n", pts, s->user_specified_pts);
                    return -1;
                }
            }
            s->user_specified_pts = pts;
        } else {
            if (s->user_specified_pts != AV_NOPTS_VALUE) {
                s->user_specified_pts =
                pts = s->user_specified_pts + 1;
                av_log(s->avctx, AV_LOG_INFO,
                       "Warning: AVFrame.pts=? trying to guess (%"PRId64")\n",
                       pts);
            } else {
                pts = pic_arg->display_picture_number;
            }
        }
    }

  if (pic_arg) {
    if (encoding_delay && !(s->flags & CODEC_FLAG_INPUT_PRESERVED))
        direct = 0;
    if (pic_arg->linesize[0] != s->linesize)
        direct = 0;
    if (pic_arg->linesize[1] != s->uvlinesize)
        direct = 0;
    if (pic_arg->linesize[2] != s->uvlinesize)
        direct = 0;

    //av_log(AV_LOG_DEBUG, "%d %d %d %d\n",pic_arg->linesize[0],
    //       pic_arg->linesize[1], s->linesize, s->uvlinesize);

    if (direct) {
        i = ff_find_unused_picture(s, 1);
        if (i < 0)
            return i;

        pic = (AVFrame *) &s->picture[i];
        pic->reference = 3;

        for (i = 0; i < 4; i++) {
            pic->data[i]     = pic_arg->data[i];
            pic->linesize[i] = pic_arg->linesize[i];
        }
        if (ff_alloc_picture(s, (Picture *) pic, 1) < 0) {
            return -1;
        }
    } else {
        i = ff_find_unused_picture(s, 0);
        if (i < 0)
            return i;

        pic = (AVFrame *) &s->picture[i];
        pic->reference = 3;

        if (ff_alloc_picture(s, (Picture *) pic, 0) < 0) {
            return -1;
        }

        if (pic->data[0] + INPLACE_OFFSET == pic_arg->data[0] &&
            pic->data[1] + INPLACE_OFFSET == pic_arg->data[1] &&
            pic->data[2] + INPLACE_OFFSET == pic_arg->data[2]) {
            // empty
        } else {
            int h_chroma_shift, v_chroma_shift;
            avcodec_get_chroma_sub_sample(s->avctx->pix_fmt, &h_chroma_shift,
                                          &v_chroma_shift);

            for (i = 0; i < 3; i++) {
                int src_stride = pic_arg->linesize[i];
                int dst_stride = i ? s->uvlinesize : s->linesize;
                int h_shift = i ? h_chroma_shift : 0;
                int v_shift = i ? v_chroma_shift : 0;
                int w = s->width  >> h_shift;
                int h = s->height >> v_shift;
                uint8_t *src = pic_arg->data[i];
                uint8_t *dst = pic->data[i];

                if(s->codec_id == CODEC_ID_AMV && !(s->avctx->flags & CODEC_FLAG_EMU_EDGE)){
                    h= ((s->height+15)/16*16)>>v_shift;
                }

                if (!s->avctx->rc_buffer_size)
                    dst += INPLACE_OFFSET;

                if (src_stride == dst_stride)
                    memcpy(dst, src, src_stride * h);
                else {
                    while (h--) {
                        memcpy(dst, src, w);
                        dst += dst_stride;
                        src += src_stride;
                    }
                }
            }
        }
    }
    copy_picture_attributes(s, pic, pic_arg);
    pic->pts = pts; // we set this here to avoid modifiying pic_arg
  }

    /* shift buffer entries */
    for (i = 1; i < MAX_PICTURE_COUNT /*s->encoding_delay + 1*/; i++)
        s->input_picture[i - 1] = s->input_picture[i];

    s->input_picture[encoding_delay] = (Picture*) pic;

    return 0;
}

static int skip_check(MpegEncContext *s, Picture *p, Picture *ref)
{
    int x, y, plane;
    int score = 0;
    int64_t score64 = 0;

    for (plane = 0; plane < 3; plane++) {
        const int stride = p->f.linesize[plane];
        const int bw = plane ? 1 : 2;
        for (y = 0; y < s->mb_height * bw; y++) {
            for (x = 0; x < s->mb_width * bw; x++) {
                int off = p->f.type == FF_BUFFER_TYPE_SHARED ? 0 : 16;
                uint8_t *dptr = p->f.data[plane] + 8 * (x + y * stride) + off;
                uint8_t *rptr = ref->f.data[plane] + 8 * (x + y * stride);
                int v   = s->dsp.frame_skip_cmp[1](s, dptr, rptr, stride, 8);

                switch (s->avctx->frame_skip_exp) {
                case 0: score    =  FFMAX(score, v);          break;
                case 1: score   += FFABS(v);                  break;
                case 2: score   += v * v;                     break;
                case 3: score64 += FFABS(v * v * (int64_t)v); break;
                case 4: score64 += v * v * (int64_t)(v * v);  break;
                }
            }
        }
    }

    if (score)
        score64 = score;

    if (score64 < s->avctx->frame_skip_threshold)
        return 1;
    if (score64 < ((s->avctx->frame_skip_factor * (int64_t)s->lambda) >> 8))
        return 1;
    return 0;
}

static int estimate_best_b_count(MpegEncContext *s)
{
    AVCodec *codec    = avcodec_find_encoder(s->avctx->codec_id);
    AVCodecContext *c = avcodec_alloc_context3(NULL);
    AVFrame input[FF_MAX_B_FRAMES + 2];
    const int scale = s->avctx->brd_scale;
    int i, j, out_size, p_lambda, b_lambda, lambda2;
    int outbuf_size  = s->width * s->height; // FIXME
    uint8_t *outbuf  = av_malloc(outbuf_size);
    int64_t best_rd  = INT64_MAX;
    int best_b_count = -1;

    assert(scale >= 0 && scale <= 3);

    //emms_c();
    //s->next_picture_ptr->quality;
    p_lambda = s->last_lambda_for[AV_PICTURE_TYPE_P];
    //p_lambda * FFABS(s->avctx->b_quant_factor) + s->avctx->b_quant_offset;
    b_lambda = s->last_lambda_for[AV_PICTURE_TYPE_B];
    if (!b_lambda) // FIXME we should do this somewhere else
        b_lambda = p_lambda;
    lambda2  = (b_lambda * b_lambda + (1 << FF_LAMBDA_SHIFT) / 2) >>
               FF_LAMBDA_SHIFT;

    c->width        = s->width  >> scale;
    c->height       = s->height >> scale;
    c->flags        = CODEC_FLAG_QSCALE | CODEC_FLAG_PSNR |
                      CODEC_FLAG_INPUT_PRESERVED /*| CODEC_FLAG_EMU_EDGE*/;
    c->flags       |= s->avctx->flags & CODEC_FLAG_QPEL;
    c->mb_decision  = s->avctx->mb_decision;
    c->me_cmp       = s->avctx->me_cmp;
    c->mb_cmp       = s->avctx->mb_cmp;
    c->me_sub_cmp   = s->avctx->me_sub_cmp;
    c->pix_fmt      = PIX_FMT_YUV420P;
    c->time_base    = s->avctx->time_base;
    c->max_b_frames = s->max_b_frames;

    if (avcodec_open2(c, codec, NULL) < 0)
        return -1;

    for (i = 0; i < s->max_b_frames + 2; i++) {
        int ysize = c->width * c->height;
        int csize = (c->width / 2) * (c->height / 2);
        Picture pre_input, *pre_input_ptr = i ? s->input_picture[i - 1] :
                                                s->next_picture_ptr;

        avcodec_get_frame_defaults(&input[i]);
        input[i].data[0]     = av_malloc(ysize + 2 * csize);
        input[i].data[1]     = input[i].data[0] + ysize;
        input[i].data[2]     = input[i].data[1] + csize;
        input[i].linesize[0] = c->width;
        input[i].linesize[1] =
        input[i].linesize[2] = c->width / 2;

        if (pre_input_ptr && (!i || s->input_picture[i - 1])) {
            pre_input = *pre_input_ptr;

            if (pre_input.f.type != FF_BUFFER_TYPE_SHARED && i) {
                pre_input.f.data[0] += INPLACE_OFFSET;
                pre_input.f.data[1] += INPLACE_OFFSET;
                pre_input.f.data[2] += INPLACE_OFFSET;
            }

            s->dsp.shrink[scale](input[i].data[0], input[i].linesize[0],
                                 pre_input.f.data[0], pre_input.f.linesize[0],
                                 c->width,      c->height);
            s->dsp.shrink[scale](input[i].data[1], input[i].linesize[1],
                                 pre_input.f.data[1], pre_input.f.linesize[1],
                                 c->width >> 1, c->height >> 1);
            s->dsp.shrink[scale](input[i].data[2], input[i].linesize[2],
                                 pre_input.f.data[2], pre_input.f.linesize[2],
                                 c->width >> 1, c->height >> 1);
        }
    }

    for (j = 0; j < s->max_b_frames + 1; j++) {
        int64_t rd = 0;

        if (!s->input_picture[j])
            break;

        c->error[0] = c->error[1] = c->error[2] = 0;

        input[0].pict_type = AV_PICTURE_TYPE_I;
        input[0].quality   = 1 * FF_QP2LAMBDA;
        out_size           = avcodec_encode_video(c, outbuf,
                                                  outbuf_size, &input[0]);
        //rd += (out_size * lambda2) >> FF_LAMBDA_SHIFT;

        for (i = 0; i < s->max_b_frames + 1; i++) {
            int is_p = i % (j + 1) == j || i == s->max_b_frames;

            input[i + 1].pict_type = is_p ?
                                     AV_PICTURE_TYPE_P : AV_PICTURE_TYPE_B;
            input[i + 1].quality   = is_p ? p_lambda : b_lambda;
            out_size = avcodec_encode_video(c, outbuf, outbuf_size,
                                            &input[i + 1]);
            rd += (out_size * lambda2) >> (FF_LAMBDA_SHIFT - 3);
        }

        /* get the delayed frames */
        while (out_size) {
            out_size = avcodec_encode_video(c, outbuf, outbuf_size, NULL);
            rd += (out_size * lambda2) >> (FF_LAMBDA_SHIFT - 3);
        }

        rd += c->error[0] + c->error[1] + c->error[2];

        if (rd < best_rd) {
            best_rd = rd;
            best_b_count = j;
        }
    }

    av_freep(&outbuf);
    avcodec_close(c);
    av_freep(&c);

    for (i = 0; i < s->max_b_frames + 2; i++) {
        av_freep(&input[i].data[0]);
    }

    return best_b_count;
}

static int select_input_picture(MpegEncContext *s)
{
    int i;

    for (i = 1; i < MAX_PICTURE_COUNT; i++)
        s->reordered_input_picture[i - 1] = s->reordered_input_picture[i];
    s->reordered_input_picture[MAX_PICTURE_COUNT - 1] = NULL;

    /* set next picture type & ordering */
    if (s->reordered_input_picture[0] == NULL && s->input_picture[0]) {
        if (/*s->picture_in_gop_number >= s->gop_size ||*/
            s->next_picture_ptr == NULL || s->intra_only) {
            s->reordered_input_picture[0] = s->input_picture[0];
            s->reordered_input_picture[0]->f.pict_type = AV_PICTURE_TYPE_I;
            s->reordered_input_picture[0]->f.coded_picture_number =
                s->coded_picture_number++;
        } else {
            int b_frames;

            if (s->avctx->frame_skip_threshold || s->avctx->frame_skip_factor) {
                if (s->picture_in_gop_number < s->gop_size &&
                    skip_check(s, s->input_picture[0], s->next_picture_ptr)) {
                    // FIXME check that te gop check above is +-1 correct
                    //av_log(NULL, AV_LOG_DEBUG, "skip %p %"PRId64"\n",
                    //       s->input_picture[0]->f.data[0],
                    //       s->input_picture[0]->pts);

                    if (s->input_picture[0]->f.type == FF_BUFFER_TYPE_SHARED) {
                        for (i = 0; i < 4; i++)
                            s->input_picture[0]->f.data[i] = NULL;
                        s->input_picture[0]->f.type = 0;
                    } else {
                        assert(s->input_picture[0]->f.type == FF_BUFFER_TYPE_USER ||
                               s->input_picture[0]->f.type == FF_BUFFER_TYPE_INTERNAL);

                        s->avctx->release_buffer(s->avctx,
                                                 (AVFrame *) s->input_picture[0]);
                    }

                    emms_c();
                    ff_vbv_update(s, 0);

                    goto no_output_pic;
                }
            }

            if (s->flags & CODEC_FLAG_PASS2) {
                for (i = 0; i < s->max_b_frames + 1; i++) {
                    int pict_num = s->input_picture[0]->f.display_picture_number + i;

                    if (pict_num >= s->rc_context.num_entries)
                        break;
                    if (!s->input_picture[i]) {
                        s->rc_context.entry[pict_num - 1].new_pict_type = AV_PICTURE_TYPE_P;
                        break;
                    }

                    s->input_picture[i]->f.pict_type =
                        s->rc_context.entry[pict_num].new_pict_type;
                }
            }

            if (s->avctx->b_frame_strategy == 0) {
                b_frames = s->max_b_frames;
                while (b_frames && !s->input_picture[b_frames])
                    b_frames--;
            } else if (s->avctx->b_frame_strategy == 1) {
                for (i = 1; i < s->max_b_frames + 1; i++) {
                    if (s->input_picture[i] &&
                        s->input_picture[i]->b_frame_score == 0) {
                        s->input_picture[i]->b_frame_score =
                            get_intra_count(s,
                                            s->input_picture[i    ]->f.data[0],
                                            s->input_picture[i - 1]->f.data[0],
                                            s->linesize) + 1;
                    }
                }
                for (i = 0; i < s->max_b_frames + 1; i++) {
                    if (s->input_picture[i] == NULL ||
                        s->input_picture[i]->b_frame_score - 1 >
                            s->mb_num / s->avctx->b_sensitivity)
                        break;
                }

                b_frames = FFMAX(0, i - 1);

                /* reset scores */
                for (i = 0; i < b_frames + 1; i++) {
                    s->input_picture[i]->b_frame_score = 0;
                }
            } else if (s->avctx->b_frame_strategy == 2) {
                b_frames = estimate_best_b_count(s);
            } else {
                av_log(s->avctx, AV_LOG_ERROR, "illegal b frame strategy\n");
                b_frames = 0;
            }

            emms_c();
            //static int b_count = 0;
            //b_count += b_frames;
            //av_log(s->avctx, AV_LOG_DEBUG, "b_frames: %d\n", b_count);

            for (i = b_frames - 1; i >= 0; i--) {
                int type = s->input_picture[i]->f.pict_type;
                if (type && type != AV_PICTURE_TYPE_B)
                    b_frames = i;
            }
            if (s->input_picture[b_frames]->f.pict_type == AV_PICTURE_TYPE_B &&
                b_frames == s->max_b_frames) {
                av_log(s->avctx, AV_LOG_ERROR,
                       "warning, too many b frames in a row\n");
            }

            if (s->picture_in_gop_number + b_frames >= s->gop_size) {
                if ((s->flags2 & CODEC_FLAG2_STRICT_GOP) &&
                    s->gop_size > s->picture_in_gop_number) {
                    b_frames = s->gop_size - s->picture_in_gop_number - 1;
                } else {
                    if (s->flags & CODEC_FLAG_CLOSED_GOP)
                        b_frames = 0;
                    s->input_picture[b_frames]->f.pict_type = AV_PICTURE_TYPE_I;
                }
            }

            if ((s->flags & CODEC_FLAG_CLOSED_GOP) && b_frames &&
                s->input_picture[b_frames]->f.pict_type == AV_PICTURE_TYPE_I)
                b_frames--;

            s->reordered_input_picture[0] = s->input_picture[b_frames];
            if (s->reordered_input_picture[0]->f.pict_type != AV_PICTURE_TYPE_I)
                s->reordered_input_picture[0]->f.pict_type = AV_PICTURE_TYPE_P;
            s->reordered_input_picture[0]->f.coded_picture_number =
                s->coded_picture_number++;
            for (i = 0; i < b_frames; i++) {
                s->reordered_input_picture[i + 1] = s->input_picture[i];
                s->reordered_input_picture[i + 1]->f.pict_type =
                    AV_PICTURE_TYPE_B;
                s->reordered_input_picture[i + 1]->f.coded_picture_number =
                    s->coded_picture_number++;
            }
        }
    }
no_output_pic:
    if (s->reordered_input_picture[0]) {
        s->reordered_input_picture[0]->f.reference =
           s->reordered_input_picture[0]->f.pict_type !=
               AV_PICTURE_TYPE_B ? 3 : 0;

        ff_copy_picture(&s->new_picture, s->reordered_input_picture[0]);

        if (s->reordered_input_picture[0]->f.type == FF_BUFFER_TYPE_SHARED ||
            s->avctx->rc_buffer_size) {
            // input is a shared pix, so we can't modifiy it -> alloc a new
            // one & ensure that the shared one is reuseable

            Picture *pic;
            int i = ff_find_unused_picture(s, 0);
            if (i < 0)
                return i;
            pic = &s->picture[i];

            pic->f.reference = s->reordered_input_picture[0]->f.reference;
            if (ff_alloc_picture(s, pic, 0) < 0) {
                return -1;
            }

            /* mark us unused / free shared pic */
            if (s->reordered_input_picture[0]->f.type == FF_BUFFER_TYPE_INTERNAL)
                s->avctx->release_buffer(s->avctx,
                                         (AVFrame *) s->reordered_input_picture[0]);
            for (i = 0; i < 4; i++)
                s->reordered_input_picture[0]->f.data[i] = NULL;
            s->reordered_input_picture[0]->f.type = 0;

            copy_picture_attributes(s, (AVFrame *) pic,
                                    (AVFrame *) s->reordered_input_picture[0]);

            s->current_picture_ptr = pic;
        } else {
            // input is not a shared pix -> reuse buffer for current_pix

            assert(s->reordered_input_picture[0]->f.type ==
                       FF_BUFFER_TYPE_USER ||
                   s->reordered_input_picture[0]->f.type ==
                       FF_BUFFER_TYPE_INTERNAL);

            s->current_picture_ptr = s->reordered_input_picture[0];
            for (i = 0; i < 4; i++) {
                s->new_picture.f.data[i] += INPLACE_OFFSET;
            }
        }
        ff_copy_picture(&s->current_picture, s->current_picture_ptr);

        s->picture_number = s->new_picture.f.display_picture_number;
        //printf("dpn:%d\n", s->picture_number);
    } else {
        memset(&s->new_picture, 0, sizeof(Picture));
    }
    return 0;
}

int MPV_encode_picture(AVCodecContext *avctx,
                       unsigned char *buf, int buf_size, void *data)
{
    MpegEncContext *s = avctx->priv_data;
    AVFrame *pic_arg  = data;
    int i, stuffing_count, context_count = avctx->thread_count;

    for (i = 0; i < context_count; i++) {
        int start_y = s->thread_context[i]->start_mb_y;
        int   end_y = s->thread_context[i]->  end_mb_y;
        int h       = s->mb_height;
        uint8_t *start = buf + (size_t)(((int64_t) buf_size) * start_y / h);
        uint8_t *end   = buf + (size_t)(((int64_t) buf_size) *   end_y / h);

        init_put_bits(&s->thread_context[i]->pb, start, end - start);
    }

    s->picture_in_gop_number++;

    if (load_input_picture(s, pic_arg) < 0)
        return -1;

    if (select_input_picture(s) < 0) {
        return -1;
    }

    /* output? */
    if (s->new_picture.f.data[0]) {
        s->pict_type = s->new_picture.f.pict_type;
        //emms_c();
        //printf("qs:%f %f %d\n", s->new_picture.quality,
        //       s->current_picture.quality, s->qscale);
        MPV_frame_start(s, avctx);
vbv_retry:
        if (encode_picture(s, s->picture_number) < 0)
            return -1;

        avctx->header_bits = s->header_bits;
        avctx->mv_bits     = s->mv_bits;
        avctx->misc_bits   = s->misc_bits;
        avctx->i_tex_bits  = s->i_tex_bits;
        avctx->p_tex_bits  = s->p_tex_bits;
        avctx->i_count     = s->i_count;
        // FIXME f/b_count in avctx
        avctx->p_count     = s->mb_num - s->i_count - s->skip_count;
        avctx->skip_count  = s->skip_count;

        MPV_frame_end(s);

        if (CONFIG_MJPEG_ENCODER && s->out_format == FMT_MJPEG)
            ff_mjpeg_encode_picture_trailer(s);

        if (avctx->rc_buffer_size) {
            RateControlContext *rcc = &s->rc_context;
            int max_size = rcc->buffer_index * avctx->rc_max_available_vbv_use;

            if (put_bits_count(&s->pb) > max_size &&
                s->lambda < s->avctx->lmax) {
                s->next_lambda = FFMAX(s->lambda + 1, s->lambda *
                                       (s->qscale + 1) / s->qscale);
                if (s->adaptive_quant) {
                    int i;
                    for (i = 0; i < s->mb_height * s->mb_stride; i++)
                        s->lambda_table[i] =
                            FFMAX(s->lambda_table[i] + 1,
                                  s->lambda_table[i] * (s->qscale + 1) /
                                  s->qscale);
                }
                s->mb_skipped = 0;        // done in MPV_frame_start()
                // done in encode_picture() so we must undo it
                if (s->pict_type == AV_PICTURE_TYPE_P) {
                    if (s->flipflop_rounding          ||
                        s->codec_id == CODEC_ID_H263P ||
                        s->codec_id == CODEC_ID_MPEG4)
                        s->no_rounding ^= 1;
                }
                if (s->pict_type != AV_PICTURE_TYPE_B) {
                    s->time_base       = s->last_time_base;
                    s->last_non_b_time = s->time - s->pp_time;
                }
                //av_log(NULL, AV_LOG_ERROR, "R:%d ", s->next_lambda);
                for (i = 0; i < context_count; i++) {
                    PutBitContext *pb = &s->thread_context[i]->pb;
                    init_put_bits(pb, pb->buf, pb->buf_end - pb->buf);
                }
                goto vbv_retry;
            }

            assert(s->avctx->rc_max_rate);
        }

        if (s->flags & CODEC_FLAG_PASS1)
            ff_write_pass1_stats(s);

        for (i = 0; i < 4; i++) {
            s->current_picture_ptr->f.error[i] = s->current_picture.f.error[i];
            avctx->error[i] += s->current_picture_ptr->f.error[i];
        }

        if (s->flags & CODEC_FLAG_PASS1)
            assert(avctx->header_bits + avctx->mv_bits + avctx->misc_bits +
                   avctx->i_tex_bits + avctx->p_tex_bits ==
                       put_bits_count(&s->pb));
        flush_put_bits(&s->pb);
        s->frame_bits  = put_bits_count(&s->pb);

        stuffing_count = ff_vbv_update(s, s->frame_bits);
        if (stuffing_count) {
            if (s->pb.buf_end - s->pb.buf - (put_bits_count(&s->pb) >> 3) <
                    stuffing_count + 50) {
                av_log(s->avctx, AV_LOG_ERROR, "stuffing too large\n");
                return -1;
            }

            switch (s->codec_id) {
            case CODEC_ID_MPEG1VIDEO:
            case CODEC_ID_MPEG2VIDEO:
                while (stuffing_count--) {
                    put_bits(&s->pb, 8, 0);
                }
            break;
            case CODEC_ID_MPEG4:
                put_bits(&s->pb, 16, 0);
                put_bits(&s->pb, 16, 0x1C3);
                stuffing_count -= 4;
                while (stuffing_count--) {
                    put_bits(&s->pb, 8, 0xFF);
                }
            break;
            default:
                av_log(s->avctx, AV_LOG_ERROR, "vbv buffer overflow\n");
            }
            flush_put_bits(&s->pb);
            s->frame_bits  = put_bits_count(&s->pb);
        }

        /* update mpeg1/2 vbv_delay for CBR */
        if (s->avctx->rc_max_rate                          &&
            s->avctx->rc_min_rate == s->avctx->rc_max_rate &&
            s->out_format == FMT_MPEG1                     &&
            90000LL * (avctx->rc_buffer_size - 1) <=
                s->avctx->rc_max_rate * 0xFFFFLL) {
            int vbv_delay, min_delay;
            double inbits  = s->avctx->rc_max_rate *
                             av_q2d(s->avctx->time_base);
            int    minbits = s->frame_bits - 8 *
                             (s->vbv_delay_ptr - s->pb.buf - 1);
            double bits    = s->rc_context.buffer_index + minbits - inbits;

            if (bits < 0)
                av_log(s->avctx, AV_LOG_ERROR,
                       "Internal error, negative bits\n");

            assert(s->repeat_first_field == 0);

            vbv_delay = bits * 90000 / s->avctx->rc_max_rate;
            min_delay = (minbits * 90000LL + s->avctx->rc_max_rate - 1) /
                        s->avctx->rc_max_rate;

            vbv_delay = FFMAX(vbv_delay, min_delay);

            assert(vbv_delay < 0xFFFF);

            s->vbv_delay_ptr[0] &= 0xF8;
            s->vbv_delay_ptr[0] |= vbv_delay >> 13;
            s->vbv_delay_ptr[1]  = vbv_delay >> 5;
            s->vbv_delay_ptr[2] &= 0x07;
            s->vbv_delay_ptr[2] |= vbv_delay << 3;
            avctx->vbv_delay     = vbv_delay * 300;
        }
        s->total_bits     += s->frame_bits;
        avctx->frame_bits  = s->frame_bits;
    } else {
        assert((put_bits_ptr(&s->pb) == s->pb.buf));
        s->frame_bits = 0;
    }
    assert((s->frame_bits & 7) == 0);

    return s->frame_bits / 8;
}

static inline void dct_single_coeff_elimination(MpegEncContext *s,
                                                int n, int threshold)
{
    static const char tab[64] = {
        3, 2, 2, 1, 1, 1, 1, 1,
        1, 1, 1, 1, 1, 1, 1, 1,
        1, 1, 1, 1, 1, 1, 1, 1,
        0, 0, 0, 0, 0, 0, 0, 0,
        0, 0, 0, 0, 0, 0, 0, 0,
        0, 0, 0, 0, 0, 0, 0, 0,
        0, 0, 0, 0, 0, 0, 0, 0,
        0, 0, 0, 0, 0, 0, 0, 0
    };
    int score = 0;
    int run = 0;
    int i;
    DCTELEM *block = s->block[n];
    const int last_index = s->block_last_index[n];
    int skip_dc;

    if (threshold < 0) {
        skip_dc = 0;
        threshold = -threshold;
    } else
        skip_dc = 1;

    /* Are all we could set to zero already zero? */
    if (last_index <= skip_dc - 1)
        return;

    for (i = 0; i <= last_index; i++) {
        const int j = s->intra_scantable.permutated[i];
        const int level = FFABS(block[j]);
        if (level == 1) {
            if (skip_dc && i == 0)
                continue;
            score += tab[run];
            run = 0;
        } else if (level > 1) {
            return;
        } else {
            run++;
        }
    }
    if (score >= threshold)
        return;
    for (i = skip_dc; i <= last_index; i++) {
        const int j = s->intra_scantable.permutated[i];
        block[j] = 0;
    }
    if (block[0])
        s->block_last_index[n] = 0;
    else
        s->block_last_index[n] = -1;
}

static inline void clip_coeffs(MpegEncContext *s, DCTELEM *block,
                               int last_index)
{
    int i;
    const int maxlevel = s->max_qcoeff;
    const int minlevel = s->min_qcoeff;
    int overflow = 0;

    if (s->mb_intra) {
        i = 1; // skip clipping of intra dc
    } else
        i = 0;

    for (; i <= last_index; i++) {
        const int j = s->intra_scantable.permutated[i];
        int level = block[j];

        if (level > maxlevel) {
            level = maxlevel;
            overflow++;
        } else if (level < minlevel) {
            level = minlevel;
            overflow++;
        }

        block[j] = level;
    }

    if (overflow && s->avctx->mb_decision == FF_MB_DECISION_SIMPLE)
        av_log(s->avctx, AV_LOG_INFO,
               "warning, clipping %d dct coefficients to %d..%d\n",
               overflow, minlevel, maxlevel);
}

static void get_visual_weight(int16_t *weight, uint8_t *ptr, int stride)
{
    int x, y;
    // FIXME optimize
    for (y = 0; y < 8; y++) {
        for (x = 0; x < 8; x++) {
            int x2, y2;
            int sum = 0;
            int sqr = 0;
            int count = 0;

            for (y2 = FFMAX(y - 1, 0); y2 < FFMIN(8, y + 2); y2++) {
                for (x2= FFMAX(x - 1, 0); x2 < FFMIN(8, x + 2); x2++) {
                    int v = ptr[x2 + y2 * stride];
                    sum += v;
                    sqr += v * v;
                    count++;
                }
            }
            weight[x + 8 * y]= (36 * ff_sqrt(count * sqr - sum * sum)) / count;
        }
    }
}

static av_always_inline void encode_mb_internal(MpegEncContext *s,
                                                int motion_x, int motion_y,
                                                int mb_block_height,
                                                int mb_block_count)
{
    int16_t weight[8][64];
    DCTELEM orig[8][64];
    const int mb_x = s->mb_x;
    const int mb_y = s->mb_y;
    int i;
    int skip_dct[8];
    int dct_offset = s->linesize * 8; // default for progressive frames
    uint8_t *ptr_y, *ptr_cb, *ptr_cr;
    int wrap_y, wrap_c;

    for (i = 0; i < mb_block_count; i++)
        skip_dct[i] = s->skipdct;

    if (s->adaptive_quant) {
        const int last_qp = s->qscale;
        const int mb_xy = mb_x + mb_y * s->mb_stride;

        s->lambda = s->lambda_table[mb_xy];
        update_qscale(s);

        if (!(s->flags & CODEC_FLAG_QP_RD)) {
            s->qscale = s->current_picture_ptr->f.qscale_table[mb_xy];
            s->dquant = s->qscale - last_qp;

            if (s->out_format == FMT_H263) {
                s->dquant = av_clip(s->dquant, -2, 2);

                if (s->codec_id == CODEC_ID_MPEG4) {
                    if (!s->mb_intra) {
                        if (s->pict_type == AV_PICTURE_TYPE_B) {
                            if (s->dquant & 1 || s->mv_dir & MV_DIRECT)
                                s->dquant = 0;
                        }
                        if (s->mv_type == MV_TYPE_8X8)
                            s->dquant = 0;
                    }
                }
            }
        }
        ff_set_qscale(s, last_qp + s->dquant);
    } else if (s->flags & CODEC_FLAG_QP_RD)
        ff_set_qscale(s, s->qscale + s->dquant);

    wrap_y = s->linesize;
    wrap_c = s->uvlinesize;
<<<<<<< HEAD
    ptr_y  = s->new_picture.f.data[0] + (mb_y * 16 * wrap_y) + mb_x * 16;
    ptr_cb = s->new_picture.f.data[1] + (mb_y * mb_block_height * wrap_c) + mb_x * 8;
    ptr_cr = s->new_picture.f.data[2] + (mb_y * mb_block_height * wrap_c) + mb_x * 8;

    if((mb_x*16+16 > s->width || mb_y*16+16 > s->height) && s->codec_id != CODEC_ID_AMV){
        uint8_t *ebuf= s->edge_emu_buffer + 32;
        s->dsp.emulated_edge_mc(ebuf            , ptr_y , wrap_y,16,16,mb_x*16,mb_y*16, s->width   , s->height);
        ptr_y= ebuf;
        s->dsp.emulated_edge_mc(ebuf+18*wrap_y  , ptr_cb, wrap_c, 8, mb_block_height, mb_x*8, mb_y*8, s->width>>1, s->height>>1);
        ptr_cb= ebuf+18*wrap_y;
        s->dsp.emulated_edge_mc(ebuf+18*wrap_y+8, ptr_cr, wrap_c, 8, mb_block_height, mb_x*8, mb_y*8, s->width>>1, s->height>>1);
        ptr_cr= ebuf+18*wrap_y+8;
=======
    ptr_y  = s->new_picture.f.data[0] +
             (mb_y * 16 * wrap_y)              + mb_x * 16;
    ptr_cb = s->new_picture.f.data[1] +
             (mb_y * mb_block_height * wrap_c) + mb_x * 8;
    ptr_cr = s->new_picture.f.data[2] +
             (mb_y * mb_block_height * wrap_c) + mb_x * 8;

    if (mb_x * 16 + 16 > s->width || mb_y * 16 + 16 > s->height) {
        uint8_t *ebuf = s->edge_emu_buffer + 32;
        s->dsp.emulated_edge_mc(ebuf, ptr_y, wrap_y, 16, 16, mb_x * 16,
                                mb_y * 16, s->width, s->height);
        ptr_y = ebuf;
        s->dsp.emulated_edge_mc(ebuf + 18 * wrap_y, ptr_cb, wrap_c, 8,
                                mb_block_height, mb_x * 8, mb_y * 8,
                                s->width >> 1, s->height >> 1);
        ptr_cb = ebuf + 18 * wrap_y;
        s->dsp.emulated_edge_mc(ebuf + 18 * wrap_y + 8, ptr_cr, wrap_c, 8,
                                mb_block_height, mb_x * 8, mb_y * 8,
                                s->width >> 1, s->height >> 1);
        ptr_cr = ebuf + 18 * wrap_y + 8;
>>>>>>> 209c4452
    }

    if (s->mb_intra) {
        if (s->flags & CODEC_FLAG_INTERLACED_DCT) {
            int progressive_score, interlaced_score;

            s->interlaced_dct = 0;
            progressive_score = s->dsp.ildct_cmp[4](s, ptr_y,
                                                    NULL, wrap_y, 8) +
                                s->dsp.ildct_cmp[4](s, ptr_y + wrap_y * 8,
                                                    NULL, wrap_y, 8) - 400;

            if (progressive_score > 0) {
                interlaced_score = s->dsp.ildct_cmp[4](s, ptr_y,
                                                       NULL, wrap_y * 2, 8) +
                                   s->dsp.ildct_cmp[4](s, ptr_y + wrap_y,
                                                       NULL, wrap_y * 2, 8);
                if (progressive_score > interlaced_score) {
                    s->interlaced_dct = 1;

                    dct_offset = wrap_y;
                    wrap_y <<= 1;
                    if (s->chroma_format == CHROMA_422)
                        wrap_c <<= 1;
                }
            }
        }

        s->dsp.get_pixels(s->block[0], ptr_y                  , wrap_y);
        s->dsp.get_pixels(s->block[1], ptr_y              + 8 , wrap_y);
        s->dsp.get_pixels(s->block[2], ptr_y + dct_offset     , wrap_y);
        s->dsp.get_pixels(s->block[3], ptr_y + dct_offset + 8 , wrap_y);

        if (s->flags & CODEC_FLAG_GRAY) {
            skip_dct[4] = 1;
            skip_dct[5] = 1;
        } else {
            s->dsp.get_pixels(s->block[4], ptr_cb, wrap_c);
            s->dsp.get_pixels(s->block[5], ptr_cr, wrap_c);
            if (!s->chroma_y_shift) { /* 422 */
                s->dsp.get_pixels(s->block[6],
                                  ptr_cb + (dct_offset >> 1), wrap_c);
                s->dsp.get_pixels(s->block[7],
                                  ptr_cr + (dct_offset >> 1), wrap_c);
            }
        }
    } else {
        op_pixels_func (*op_pix)[4];
        qpel_mc_func (*op_qpix)[16];
        uint8_t *dest_y, *dest_cb, *dest_cr;

        dest_y  = s->dest[0];
        dest_cb = s->dest[1];
        dest_cr = s->dest[2];

        if ((!s->no_rounding) || s->pict_type == AV_PICTURE_TYPE_B) {
            op_pix  = s->dsp.put_pixels_tab;
            op_qpix = s->dsp.put_qpel_pixels_tab;
        } else {
            op_pix  = s->dsp.put_no_rnd_pixels_tab;
            op_qpix = s->dsp.put_no_rnd_qpel_pixels_tab;
        }

        if (s->mv_dir & MV_DIR_FORWARD) {
            MPV_motion(s, dest_y, dest_cb, dest_cr, 0, s->last_picture.f.data,
                       op_pix, op_qpix);
            op_pix  = s->dsp.avg_pixels_tab;
            op_qpix = s->dsp.avg_qpel_pixels_tab;
        }
        if (s->mv_dir & MV_DIR_BACKWARD) {
            MPV_motion(s, dest_y, dest_cb, dest_cr, 1, s->next_picture.f.data,
                       op_pix, op_qpix);
        }

        if (s->flags & CODEC_FLAG_INTERLACED_DCT) {
            int progressive_score, interlaced_score;

            s->interlaced_dct = 0;
            progressive_score = s->dsp.ildct_cmp[0](s, dest_y,
                                                    ptr_y,              wrap_y,
                                                    8) +
                                s->dsp.ildct_cmp[0](s, dest_y + wrap_y * 8,
                                                    ptr_y + wrap_y * 8, wrap_y,
                                                    8) - 400;

            if (s->avctx->ildct_cmp == FF_CMP_VSSE)
                progressive_score -= 400;

            if (progressive_score > 0) {
                interlaced_score = s->dsp.ildct_cmp[0](s, dest_y,
                                                       ptr_y,
                                                       wrap_y * 2, 8) +
                                   s->dsp.ildct_cmp[0](s, dest_y + wrap_y,
                                                       ptr_y + wrap_y,
                                                       wrap_y * 2, 8);

                if (progressive_score > interlaced_score) {
                    s->interlaced_dct = 1;

                    dct_offset = wrap_y;
                    wrap_y <<= 1;
                    if (s->chroma_format == CHROMA_422)
                        wrap_c <<= 1;
                }
            }
        }

        s->dsp.diff_pixels(s->block[0], ptr_y, dest_y, wrap_y);
        s->dsp.diff_pixels(s->block[1], ptr_y + 8, dest_y + 8, wrap_y);
        s->dsp.diff_pixels(s->block[2], ptr_y + dct_offset,
                           dest_y + dct_offset, wrap_y);
        s->dsp.diff_pixels(s->block[3], ptr_y + dct_offset + 8,
                           dest_y + dct_offset + 8, wrap_y);

        if (s->flags & CODEC_FLAG_GRAY) {
            skip_dct[4] = 1;
            skip_dct[5] = 1;
        } else {
            s->dsp.diff_pixels(s->block[4], ptr_cb, dest_cb, wrap_c);
            s->dsp.diff_pixels(s->block[5], ptr_cr, dest_cr, wrap_c);
            if (!s->chroma_y_shift) { /* 422 */
                s->dsp.diff_pixels(s->block[6], ptr_cb + (dct_offset >> 1),
                                   dest_cb + (dct_offset >> 1), wrap_c);
                s->dsp.diff_pixels(s->block[7], ptr_cr + (dct_offset >> 1),
                                   dest_cr + (dct_offset >> 1), wrap_c);
            }
        }
        /* pre quantization */
        if (s->current_picture.mc_mb_var[s->mb_stride * mb_y + mb_x] <
                2 * s->qscale * s->qscale) {
            // FIXME optimize
            if (s->dsp.sad[1](NULL, ptr_y , dest_y,
                              wrap_y, 8) < 20 * s->qscale)
                skip_dct[0] = 1;
            if (s->dsp.sad[1](NULL, ptr_y + 8,
                              dest_y + 8, wrap_y, 8) < 20 * s->qscale)
                skip_dct[1] = 1;
            if (s->dsp.sad[1](NULL, ptr_y + dct_offset,
                              dest_y + dct_offset, wrap_y, 8) < 20 * s->qscale)
                skip_dct[2] = 1;
            if (s->dsp.sad[1](NULL, ptr_y + dct_offset + 8,
                              dest_y + dct_offset + 8,
                              wrap_y, 8) < 20 * s->qscale)
                skip_dct[3] = 1;
            if (s->dsp.sad[1](NULL, ptr_cb, dest_cb,
                              wrap_c, 8) < 20 * s->qscale)
                skip_dct[4] = 1;
            if (s->dsp.sad[1](NULL, ptr_cr, dest_cr,
                              wrap_c, 8) < 20 * s->qscale)
                skip_dct[5] = 1;
            if (!s->chroma_y_shift) { /* 422 */
                if (s->dsp.sad[1](NULL, ptr_cb + (dct_offset >> 1),
                                  dest_cb + (dct_offset >> 1),
                                  wrap_c, 8) < 20 * s->qscale)
                    skip_dct[6] = 1;
                if (s->dsp.sad[1](NULL, ptr_cr + (dct_offset >> 1),
                                  dest_cr + (dct_offset >> 1),
                                  wrap_c, 8) < 20 * s->qscale)
                    skip_dct[7] = 1;
            }
        }
    }

    if (s->avctx->quantizer_noise_shaping) {
        if (!skip_dct[0])
            get_visual_weight(weight[0], ptr_y                 , wrap_y);
        if (!skip_dct[1])
            get_visual_weight(weight[1], ptr_y              + 8, wrap_y);
        if (!skip_dct[2])
            get_visual_weight(weight[2], ptr_y + dct_offset    , wrap_y);
        if (!skip_dct[3])
            get_visual_weight(weight[3], ptr_y + dct_offset + 8, wrap_y);
        if (!skip_dct[4])
            get_visual_weight(weight[4], ptr_cb                , wrap_c);
        if (!skip_dct[5])
            get_visual_weight(weight[5], ptr_cr                , wrap_c);
        if (!s->chroma_y_shift) { /* 422 */
            if (!skip_dct[6])
                get_visual_weight(weight[6], ptr_cb + (dct_offset >> 1),
                                  wrap_c);
            if (!skip_dct[7])
                get_visual_weight(weight[7], ptr_cr + (dct_offset >> 1),
                                  wrap_c);
        }
        memcpy(orig[0], s->block[0], sizeof(DCTELEM) * 64 * mb_block_count);
    }

    /* DCT & quantize */
    assert(s->out_format != FMT_MJPEG || s->qscale == 8);
    {
        for (i = 0; i < mb_block_count; i++) {
            if (!skip_dct[i]) {
                int overflow;
                s->block_last_index[i] = s->dct_quantize(s, s->block[i], i, s->qscale, &overflow);
                // FIXME we could decide to change to quantizer instead of
                // clipping
                // JS: I don't think that would be a good idea it could lower
                //     quality instead of improve it. Just INTRADC clipping
                //     deserves changes in quantizer
                if (overflow)
                    clip_coeffs(s, s->block[i], s->block_last_index[i]);
            } else
                s->block_last_index[i] = -1;
        }
        if (s->avctx->quantizer_noise_shaping) {
            for (i = 0; i < mb_block_count; i++) {
                if (!skip_dct[i]) {
                    s->block_last_index[i] =
                        dct_quantize_refine(s, s->block[i], weight[i],
                                            orig[i], i, s->qscale);
                }
            }
        }

        if (s->luma_elim_threshold && !s->mb_intra)
            for (i = 0; i < 4; i++)
                dct_single_coeff_elimination(s, i, s->luma_elim_threshold);
        if (s->chroma_elim_threshold && !s->mb_intra)
            for (i = 4; i < mb_block_count; i++)
                dct_single_coeff_elimination(s, i, s->chroma_elim_threshold);

        if (s->flags & CODEC_FLAG_CBP_RD) {
            for (i = 0; i < mb_block_count; i++) {
                if (s->block_last_index[i] == -1)
                    s->coded_score[i] = INT_MAX / 256;
            }
        }
    }

    if ((s->flags & CODEC_FLAG_GRAY) && s->mb_intra) {
        s->block_last_index[4] =
        s->block_last_index[5] = 0;
        s->block[4][0] =
        s->block[5][0] = (1024 + s->c_dc_scale / 2) / s->c_dc_scale;
    }

    // non c quantize code returns incorrect block_last_index FIXME
    if (s->alternate_scan && s->dct_quantize != dct_quantize_c) {
        for (i = 0; i < mb_block_count; i++) {
            int j;
            if (s->block_last_index[i] > 0) {
                for (j = 63; j > 0; j--) {
                    if (s->block[i][s->intra_scantable.permutated[j]])
                        break;
                }
                s->block_last_index[i] = j;
            }
        }
    }

    /* huffman encode */
    switch(s->codec_id){ //FIXME funct ptr could be slightly faster
    case CODEC_ID_MPEG1VIDEO:
    case CODEC_ID_MPEG2VIDEO:
        if (CONFIG_MPEG1VIDEO_ENCODER || CONFIG_MPEG2VIDEO_ENCODER)
            mpeg1_encode_mb(s, s->block, motion_x, motion_y);
        break;
    case CODEC_ID_MPEG4:
        if (CONFIG_MPEG4_ENCODER)
            mpeg4_encode_mb(s, s->block, motion_x, motion_y);
        break;
    case CODEC_ID_MSMPEG4V2:
    case CODEC_ID_MSMPEG4V3:
    case CODEC_ID_WMV1:
        if (CONFIG_MSMPEG4_ENCODER)
            msmpeg4_encode_mb(s, s->block, motion_x, motion_y);
        break;
    case CODEC_ID_WMV2:
        if (CONFIG_WMV2_ENCODER)
            ff_wmv2_encode_mb(s, s->block, motion_x, motion_y);
        break;
    case CODEC_ID_H261:
        if (CONFIG_H261_ENCODER)
            ff_h261_encode_mb(s, s->block, motion_x, motion_y);
        break;
    case CODEC_ID_H263:
    case CODEC_ID_H263P:
    case CODEC_ID_FLV1:
    case CODEC_ID_RV10:
    case CODEC_ID_RV20:
        if (CONFIG_H263_ENCODER)
            h263_encode_mb(s, s->block, motion_x, motion_y);
        break;
    case CODEC_ID_MJPEG:
    case CODEC_ID_AMV:
        if (CONFIG_MJPEG_ENCODER)
            ff_mjpeg_encode_mb(s, s->block);
        break;
    default:
        assert(0);
    }
}

static av_always_inline void encode_mb(MpegEncContext *s, int motion_x, int motion_y)
{
    if (s->chroma_format == CHROMA_420) encode_mb_internal(s, motion_x, motion_y,  8, 6);
    else                                encode_mb_internal(s, motion_x, motion_y, 16, 8);
}

static inline void copy_context_before_encode(MpegEncContext *d, MpegEncContext *s, int type){
    int i;

    memcpy(d->last_mv, s->last_mv, 2*2*2*sizeof(int)); //FIXME is memcpy faster than a loop?

    /* mpeg1 */
    d->mb_skip_run= s->mb_skip_run;
    for(i=0; i<3; i++)
        d->last_dc[i] = s->last_dc[i];

    /* statistics */
    d->mv_bits= s->mv_bits;
    d->i_tex_bits= s->i_tex_bits;
    d->p_tex_bits= s->p_tex_bits;
    d->i_count= s->i_count;
    d->f_count= s->f_count;
    d->b_count= s->b_count;
    d->skip_count= s->skip_count;
    d->misc_bits= s->misc_bits;
    d->last_bits= 0;

    d->mb_skipped= 0;
    d->qscale= s->qscale;
    d->dquant= s->dquant;

    d->esc3_level_length= s->esc3_level_length;
}

static inline void copy_context_after_encode(MpegEncContext *d, MpegEncContext *s, int type){
    int i;

    memcpy(d->mv, s->mv, 2*4*2*sizeof(int));
    memcpy(d->last_mv, s->last_mv, 2*2*2*sizeof(int)); //FIXME is memcpy faster than a loop?

    /* mpeg1 */
    d->mb_skip_run= s->mb_skip_run;
    for(i=0; i<3; i++)
        d->last_dc[i] = s->last_dc[i];

    /* statistics */
    d->mv_bits= s->mv_bits;
    d->i_tex_bits= s->i_tex_bits;
    d->p_tex_bits= s->p_tex_bits;
    d->i_count= s->i_count;
    d->f_count= s->f_count;
    d->b_count= s->b_count;
    d->skip_count= s->skip_count;
    d->misc_bits= s->misc_bits;

    d->mb_intra= s->mb_intra;
    d->mb_skipped= s->mb_skipped;
    d->mv_type= s->mv_type;
    d->mv_dir= s->mv_dir;
    d->pb= s->pb;
    if(s->data_partitioning){
        d->pb2= s->pb2;
        d->tex_pb= s->tex_pb;
    }
    d->block= s->block;
    for(i=0; i<8; i++)
        d->block_last_index[i]= s->block_last_index[i];
    d->interlaced_dct= s->interlaced_dct;
    d->qscale= s->qscale;

    d->esc3_level_length= s->esc3_level_length;
}

static inline void encode_mb_hq(MpegEncContext *s, MpegEncContext *backup, MpegEncContext *best, int type,
                           PutBitContext pb[2], PutBitContext pb2[2], PutBitContext tex_pb[2],
                           int *dmin, int *next_block, int motion_x, int motion_y)
{
    int score;
    uint8_t *dest_backup[3];

    copy_context_before_encode(s, backup, type);

    s->block= s->blocks[*next_block];
    s->pb= pb[*next_block];
    if(s->data_partitioning){
        s->pb2   = pb2   [*next_block];
        s->tex_pb= tex_pb[*next_block];
    }

    if(*next_block){
        memcpy(dest_backup, s->dest, sizeof(s->dest));
        s->dest[0] = s->rd_scratchpad;
        s->dest[1] = s->rd_scratchpad + 16*s->linesize;
        s->dest[2] = s->rd_scratchpad + 16*s->linesize + 8;
        assert(s->linesize >= 32); //FIXME
    }

    encode_mb(s, motion_x, motion_y);

    score= put_bits_count(&s->pb);
    if(s->data_partitioning){
        score+= put_bits_count(&s->pb2);
        score+= put_bits_count(&s->tex_pb);
    }

    if(s->avctx->mb_decision == FF_MB_DECISION_RD){
        MPV_decode_mb(s, s->block);

        score *= s->lambda2;
        score += sse_mb(s) << FF_LAMBDA_SHIFT;
    }

    if(*next_block){
        memcpy(s->dest, dest_backup, sizeof(s->dest));
    }

    if(score<*dmin){
        *dmin= score;
        *next_block^=1;

        copy_context_after_encode(best, s, type);
    }
}

static int sse(MpegEncContext *s, uint8_t *src1, uint8_t *src2, int w, int h, int stride){
    uint32_t *sq = ff_squareTbl + 256;
    int acc=0;
    int x,y;

    if(w==16 && h==16)
        return s->dsp.sse[0](NULL, src1, src2, stride, 16);
    else if(w==8 && h==8)
        return s->dsp.sse[1](NULL, src1, src2, stride, 8);

    for(y=0; y<h; y++){
        for(x=0; x<w; x++){
            acc+= sq[src1[x + y*stride] - src2[x + y*stride]];
        }
    }

    assert(acc>=0);

    return acc;
}

static int sse_mb(MpegEncContext *s){
    int w= 16;
    int h= 16;

    if(s->mb_x*16 + 16 > s->width ) w= s->width - s->mb_x*16;
    if(s->mb_y*16 + 16 > s->height) h= s->height- s->mb_y*16;

    if(w==16 && h==16)
      if(s->avctx->mb_cmp == FF_CMP_NSSE){
        return  s->dsp.nsse[0](s, s->new_picture.f.data[0] + s->mb_x*16 + s->mb_y*s->linesize*16, s->dest[0], s->linesize, 16)
               +s->dsp.nsse[1](s, s->new_picture.f.data[1] + s->mb_x*8  + s->mb_y*s->uvlinesize*8,s->dest[1], s->uvlinesize, 8)
               +s->dsp.nsse[1](s, s->new_picture.f.data[2] + s->mb_x*8  + s->mb_y*s->uvlinesize*8,s->dest[2], s->uvlinesize, 8);
      }else{
        return  s->dsp.sse[0](NULL, s->new_picture.f.data[0] + s->mb_x*16 + s->mb_y*s->linesize*16, s->dest[0], s->linesize, 16)
               +s->dsp.sse[1](NULL, s->new_picture.f.data[1] + s->mb_x*8  + s->mb_y*s->uvlinesize*8,s->dest[1], s->uvlinesize, 8)
               +s->dsp.sse[1](NULL, s->new_picture.f.data[2] + s->mb_x*8  + s->mb_y*s->uvlinesize*8,s->dest[2], s->uvlinesize, 8);
      }
    else
        return  sse(s, s->new_picture.f.data[0] + s->mb_x*16 + s->mb_y*s->linesize*16, s->dest[0], w, h, s->linesize)
               +sse(s, s->new_picture.f.data[1] + s->mb_x*8  + s->mb_y*s->uvlinesize*8,s->dest[1], w>>1, h>>1, s->uvlinesize)
               +sse(s, s->new_picture.f.data[2] + s->mb_x*8  + s->mb_y*s->uvlinesize*8,s->dest[2], w>>1, h>>1, s->uvlinesize);
}

static int pre_estimate_motion_thread(AVCodecContext *c, void *arg){
    MpegEncContext *s= *(void**)arg;


    s->me.pre_pass=1;
    s->me.dia_size= s->avctx->pre_dia_size;
    s->first_slice_line=1;
    for(s->mb_y= s->end_mb_y-1; s->mb_y >= s->start_mb_y; s->mb_y--) {
        for(s->mb_x=s->mb_width-1; s->mb_x >=0 ;s->mb_x--) {
            ff_pre_estimate_p_frame_motion(s, s->mb_x, s->mb_y);
        }
        s->first_slice_line=0;
    }

    s->me.pre_pass=0;

    return 0;
}

static int estimate_motion_thread(AVCodecContext *c, void *arg){
    MpegEncContext *s= *(void**)arg;

    ff_check_alignment();

    s->me.dia_size= s->avctx->dia_size;
    s->first_slice_line=1;
    for(s->mb_y= s->start_mb_y; s->mb_y < s->end_mb_y; s->mb_y++) {
        s->mb_x=0; //for block init below
        ff_init_block_index(s);
        for(s->mb_x=0; s->mb_x < s->mb_width; s->mb_x++) {
            s->block_index[0]+=2;
            s->block_index[1]+=2;
            s->block_index[2]+=2;
            s->block_index[3]+=2;

            /* compute motion vector & mb_type and store in context */
            if(s->pict_type==AV_PICTURE_TYPE_B)
                ff_estimate_b_frame_motion(s, s->mb_x, s->mb_y);
            else
                ff_estimate_p_frame_motion(s, s->mb_x, s->mb_y);
        }
        s->first_slice_line=0;
    }
    return 0;
}

static int mb_var_thread(AVCodecContext *c, void *arg){
    MpegEncContext *s= *(void**)arg;
    int mb_x, mb_y;

    ff_check_alignment();

    for(mb_y=s->start_mb_y; mb_y < s->end_mb_y; mb_y++) {
        for(mb_x=0; mb_x < s->mb_width; mb_x++) {
            int xx = mb_x * 16;
            int yy = mb_y * 16;
            uint8_t *pix = s->new_picture.f.data[0] + (yy * s->linesize) + xx;
            int varc;
            int sum = s->dsp.pix_sum(pix, s->linesize);

            varc = (s->dsp.pix_norm1(pix, s->linesize) - (((unsigned)sum*sum)>>8) + 500 + 128)>>8;

            s->current_picture.mb_var [s->mb_stride * mb_y + mb_x] = varc;
            s->current_picture.mb_mean[s->mb_stride * mb_y + mb_x] = (sum+128)>>8;
            s->me.mb_var_sum_temp    += varc;
        }
    }
    return 0;
}

static void write_slice_end(MpegEncContext *s){
    if(CONFIG_MPEG4_ENCODER && s->codec_id==CODEC_ID_MPEG4){
        if(s->partitioned_frame){
            ff_mpeg4_merge_partitions(s);
        }

        ff_mpeg4_stuffing(&s->pb);
    }else if(CONFIG_MJPEG_ENCODER && s->out_format == FMT_MJPEG){
        ff_mjpeg_encode_stuffing(&s->pb);
    }

    avpriv_align_put_bits(&s->pb);
    flush_put_bits(&s->pb);

    if((s->flags&CODEC_FLAG_PASS1) && !s->partitioned_frame)
        s->misc_bits+= get_bits_diff(s);
}

static int encode_thread(AVCodecContext *c, void *arg){
    MpegEncContext *s= *(void**)arg;
    int mb_x, mb_y, pdif = 0;
    int chr_h= 16>>s->chroma_y_shift;
    int i, j;
    MpegEncContext best_s, backup_s;
    uint8_t bit_buf[2][MAX_MB_BYTES];
    uint8_t bit_buf2[2][MAX_MB_BYTES];
    uint8_t bit_buf_tex[2][MAX_MB_BYTES];
    PutBitContext pb[2], pb2[2], tex_pb[2];
//printf("%d->%d\n", s->resync_mb_y, s->end_mb_y);

    ff_check_alignment();

    for(i=0; i<2; i++){
        init_put_bits(&pb    [i], bit_buf    [i], MAX_MB_BYTES);
        init_put_bits(&pb2   [i], bit_buf2   [i], MAX_MB_BYTES);
        init_put_bits(&tex_pb[i], bit_buf_tex[i], MAX_MB_BYTES);
    }

    s->last_bits= put_bits_count(&s->pb);
    s->mv_bits=0;
    s->misc_bits=0;
    s->i_tex_bits=0;
    s->p_tex_bits=0;
    s->i_count=0;
    s->f_count=0;
    s->b_count=0;
    s->skip_count=0;

    for(i=0; i<3; i++){
        /* init last dc values */
        /* note: quant matrix value (8) is implied here */
        s->last_dc[i] = 128 << s->intra_dc_precision;

        s->current_picture.f.error[i] = 0;
    }
    if(s->codec_id==CODEC_ID_AMV){
        s->last_dc[0] = 128*8/13;
        s->last_dc[1] = 128*8/14;
        s->last_dc[2] = 128*8/14;
    }
    s->mb_skip_run = 0;
    memset(s->last_mv, 0, sizeof(s->last_mv));

    s->last_mv_dir = 0;

    switch(s->codec_id){
    case CODEC_ID_H263:
    case CODEC_ID_H263P:
    case CODEC_ID_FLV1:
        if (CONFIG_H263_ENCODER)
            s->gob_index = ff_h263_get_gob_height(s);
        break;
    case CODEC_ID_MPEG4:
        if(CONFIG_MPEG4_ENCODER && s->partitioned_frame)
            ff_mpeg4_init_partitions(s);
        break;
    }

    s->resync_mb_x=0;
    s->resync_mb_y=0;
    s->first_slice_line = 1;
    s->ptr_lastgob = s->pb.buf;
    for(mb_y= s->start_mb_y; mb_y < s->end_mb_y; mb_y++) {
//    printf("row %d at %X\n", s->mb_y, (int)s);
        s->mb_x=0;
        s->mb_y= mb_y;

        ff_set_qscale(s, s->qscale);
        ff_init_block_index(s);

        for(mb_x=0; mb_x < s->mb_width; mb_x++) {
            int xy= mb_y*s->mb_stride + mb_x; // removed const, H261 needs to adjust this
            int mb_type= s->mb_type[xy];
//            int d;
            int dmin= INT_MAX;
            int dir;

            if(s->pb.buf_end - s->pb.buf - (put_bits_count(&s->pb)>>3) < MAX_MB_BYTES){
                av_log(s->avctx, AV_LOG_ERROR, "encoded frame too large\n");
                return -1;
            }
            if(s->data_partitioning){
                if(   s->pb2   .buf_end - s->pb2   .buf - (put_bits_count(&s->    pb2)>>3) < MAX_MB_BYTES
                   || s->tex_pb.buf_end - s->tex_pb.buf - (put_bits_count(&s->tex_pb )>>3) < MAX_MB_BYTES){
                    av_log(s->avctx, AV_LOG_ERROR, "encoded frame too large\n");
                    return -1;
                }
            }

            s->mb_x = mb_x;
            s->mb_y = mb_y;  // moved into loop, can get changed by H.261
            ff_update_block_index(s);

            if(CONFIG_H261_ENCODER && s->codec_id == CODEC_ID_H261){
                ff_h261_reorder_mb_index(s);
                xy= s->mb_y*s->mb_stride + s->mb_x;
                mb_type= s->mb_type[xy];
            }

            /* write gob / video packet header  */
            if(s->rtp_mode){
                int current_packet_size, is_gob_start;

                current_packet_size= ((put_bits_count(&s->pb)+7)>>3) - (s->ptr_lastgob - s->pb.buf);

                is_gob_start= s->avctx->rtp_payload_size && current_packet_size >= s->avctx->rtp_payload_size && mb_y + mb_x>0;

                if(s->start_mb_y == mb_y && mb_y > 0 && mb_x==0) is_gob_start=1;

                switch(s->codec_id){
                case CODEC_ID_H263:
                case CODEC_ID_H263P:
                    if(!s->h263_slice_structured)
                        if(s->mb_x || s->mb_y%s->gob_index) is_gob_start=0;
                    break;
                case CODEC_ID_MPEG2VIDEO:
                    if(s->mb_x==0 && s->mb_y!=0) is_gob_start=1;
                case CODEC_ID_MPEG1VIDEO:
                    if(s->mb_skip_run) is_gob_start=0;
                    break;
                }

                if(is_gob_start){
                    if(s->start_mb_y != mb_y || mb_x!=0){
                        write_slice_end(s);

                        if(CONFIG_MPEG4_ENCODER && s->codec_id==CODEC_ID_MPEG4 && s->partitioned_frame){
                            ff_mpeg4_init_partitions(s);
                        }
                    }

                    assert((put_bits_count(&s->pb)&7) == 0);
                    current_packet_size= put_bits_ptr(&s->pb) - s->ptr_lastgob;

                    if(s->avctx->error_rate && s->resync_mb_x + s->resync_mb_y > 0){
                        int r= put_bits_count(&s->pb)/8 + s->picture_number + 16 + s->mb_x + s->mb_y;
                        int d= 100 / s->avctx->error_rate;
                        if(r % d == 0){
                            current_packet_size=0;
                            s->pb.buf_ptr= s->ptr_lastgob;
                            assert(put_bits_ptr(&s->pb) == s->ptr_lastgob);
                        }
                    }

                    if (s->avctx->rtp_callback){
                        int number_mb = (mb_y - s->resync_mb_y)*s->mb_width + mb_x - s->resync_mb_x;
                        s->avctx->rtp_callback(s->avctx, s->ptr_lastgob, current_packet_size, number_mb);
                    }

                    switch(s->codec_id){
                    case CODEC_ID_MPEG4:
                        if (CONFIG_MPEG4_ENCODER) {
                            ff_mpeg4_encode_video_packet_header(s);
                            ff_mpeg4_clean_buffers(s);
                        }
                    break;
                    case CODEC_ID_MPEG1VIDEO:
                    case CODEC_ID_MPEG2VIDEO:
                        if (CONFIG_MPEG1VIDEO_ENCODER || CONFIG_MPEG2VIDEO_ENCODER) {
                            ff_mpeg1_encode_slice_header(s);
                            ff_mpeg1_clean_buffers(s);
                        }
                    break;
                    case CODEC_ID_H263:
                    case CODEC_ID_H263P:
                        if (CONFIG_H263_ENCODER)
                            h263_encode_gob_header(s, mb_y);
                    break;
                    }

                    if(s->flags&CODEC_FLAG_PASS1){
                        int bits= put_bits_count(&s->pb);
                        s->misc_bits+= bits - s->last_bits;
                        s->last_bits= bits;
                    }

                    s->ptr_lastgob += current_packet_size;
                    s->first_slice_line=1;
                    s->resync_mb_x=mb_x;
                    s->resync_mb_y=mb_y;
                }
            }

            if(  (s->resync_mb_x   == s->mb_x)
               && s->resync_mb_y+1 == s->mb_y){
                s->first_slice_line=0;
            }

            s->mb_skipped=0;
            s->dquant=0; //only for QP_RD

            if(mb_type & (mb_type-1) || (s->flags & CODEC_FLAG_QP_RD)){ // more than 1 MB type possible or CODEC_FLAG_QP_RD
                int next_block=0;
                int pb_bits_count, pb2_bits_count, tex_pb_bits_count;

                copy_context_before_encode(&backup_s, s, -1);
                backup_s.pb= s->pb;
                best_s.data_partitioning= s->data_partitioning;
                best_s.partitioned_frame= s->partitioned_frame;
                if(s->data_partitioning){
                    backup_s.pb2= s->pb2;
                    backup_s.tex_pb= s->tex_pb;
                }

                if(mb_type&CANDIDATE_MB_TYPE_INTER){
                    s->mv_dir = MV_DIR_FORWARD;
                    s->mv_type = MV_TYPE_16X16;
                    s->mb_intra= 0;
                    s->mv[0][0][0] = s->p_mv_table[xy][0];
                    s->mv[0][0][1] = s->p_mv_table[xy][1];
                    encode_mb_hq(s, &backup_s, &best_s, CANDIDATE_MB_TYPE_INTER, pb, pb2, tex_pb,
                                 &dmin, &next_block, s->mv[0][0][0], s->mv[0][0][1]);
                }
                if(mb_type&CANDIDATE_MB_TYPE_INTER_I){
                    s->mv_dir = MV_DIR_FORWARD;
                    s->mv_type = MV_TYPE_FIELD;
                    s->mb_intra= 0;
                    for(i=0; i<2; i++){
                        j= s->field_select[0][i] = s->p_field_select_table[i][xy];
                        s->mv[0][i][0] = s->p_field_mv_table[i][j][xy][0];
                        s->mv[0][i][1] = s->p_field_mv_table[i][j][xy][1];
                    }
                    encode_mb_hq(s, &backup_s, &best_s, CANDIDATE_MB_TYPE_INTER_I, pb, pb2, tex_pb,
                                 &dmin, &next_block, 0, 0);
                }
                if(mb_type&CANDIDATE_MB_TYPE_SKIPPED){
                    s->mv_dir = MV_DIR_FORWARD;
                    s->mv_type = MV_TYPE_16X16;
                    s->mb_intra= 0;
                    s->mv[0][0][0] = 0;
                    s->mv[0][0][1] = 0;
                    encode_mb_hq(s, &backup_s, &best_s, CANDIDATE_MB_TYPE_SKIPPED, pb, pb2, tex_pb,
                                 &dmin, &next_block, s->mv[0][0][0], s->mv[0][0][1]);
                }
                if(mb_type&CANDIDATE_MB_TYPE_INTER4V){
                    s->mv_dir = MV_DIR_FORWARD;
                    s->mv_type = MV_TYPE_8X8;
                    s->mb_intra= 0;
                    for(i=0; i<4; i++){
                        s->mv[0][i][0] = s->current_picture.f.motion_val[0][s->block_index[i]][0];
                        s->mv[0][i][1] = s->current_picture.f.motion_val[0][s->block_index[i]][1];
                    }
                    encode_mb_hq(s, &backup_s, &best_s, CANDIDATE_MB_TYPE_INTER4V, pb, pb2, tex_pb,
                                 &dmin, &next_block, 0, 0);
                }
                if(mb_type&CANDIDATE_MB_TYPE_FORWARD){
                    s->mv_dir = MV_DIR_FORWARD;
                    s->mv_type = MV_TYPE_16X16;
                    s->mb_intra= 0;
                    s->mv[0][0][0] = s->b_forw_mv_table[xy][0];
                    s->mv[0][0][1] = s->b_forw_mv_table[xy][1];
                    encode_mb_hq(s, &backup_s, &best_s, CANDIDATE_MB_TYPE_FORWARD, pb, pb2, tex_pb,
                                 &dmin, &next_block, s->mv[0][0][0], s->mv[0][0][1]);
                }
                if(mb_type&CANDIDATE_MB_TYPE_BACKWARD){
                    s->mv_dir = MV_DIR_BACKWARD;
                    s->mv_type = MV_TYPE_16X16;
                    s->mb_intra= 0;
                    s->mv[1][0][0] = s->b_back_mv_table[xy][0];
                    s->mv[1][0][1] = s->b_back_mv_table[xy][1];
                    encode_mb_hq(s, &backup_s, &best_s, CANDIDATE_MB_TYPE_BACKWARD, pb, pb2, tex_pb,
                                 &dmin, &next_block, s->mv[1][0][0], s->mv[1][0][1]);
                }
                if(mb_type&CANDIDATE_MB_TYPE_BIDIR){
                    s->mv_dir = MV_DIR_FORWARD | MV_DIR_BACKWARD;
                    s->mv_type = MV_TYPE_16X16;
                    s->mb_intra= 0;
                    s->mv[0][0][0] = s->b_bidir_forw_mv_table[xy][0];
                    s->mv[0][0][1] = s->b_bidir_forw_mv_table[xy][1];
                    s->mv[1][0][0] = s->b_bidir_back_mv_table[xy][0];
                    s->mv[1][0][1] = s->b_bidir_back_mv_table[xy][1];
                    encode_mb_hq(s, &backup_s, &best_s, CANDIDATE_MB_TYPE_BIDIR, pb, pb2, tex_pb,
                                 &dmin, &next_block, 0, 0);
                }
                if(mb_type&CANDIDATE_MB_TYPE_FORWARD_I){
                    s->mv_dir = MV_DIR_FORWARD;
                    s->mv_type = MV_TYPE_FIELD;
                    s->mb_intra= 0;
                    for(i=0; i<2; i++){
                        j= s->field_select[0][i] = s->b_field_select_table[0][i][xy];
                        s->mv[0][i][0] = s->b_field_mv_table[0][i][j][xy][0];
                        s->mv[0][i][1] = s->b_field_mv_table[0][i][j][xy][1];
                    }
                    encode_mb_hq(s, &backup_s, &best_s, CANDIDATE_MB_TYPE_FORWARD_I, pb, pb2, tex_pb,
                                 &dmin, &next_block, 0, 0);
                }
                if(mb_type&CANDIDATE_MB_TYPE_BACKWARD_I){
                    s->mv_dir = MV_DIR_BACKWARD;
                    s->mv_type = MV_TYPE_FIELD;
                    s->mb_intra= 0;
                    for(i=0; i<2; i++){
                        j= s->field_select[1][i] = s->b_field_select_table[1][i][xy];
                        s->mv[1][i][0] = s->b_field_mv_table[1][i][j][xy][0];
                        s->mv[1][i][1] = s->b_field_mv_table[1][i][j][xy][1];
                    }
                    encode_mb_hq(s, &backup_s, &best_s, CANDIDATE_MB_TYPE_BACKWARD_I, pb, pb2, tex_pb,
                                 &dmin, &next_block, 0, 0);
                }
                if(mb_type&CANDIDATE_MB_TYPE_BIDIR_I){
                    s->mv_dir = MV_DIR_FORWARD | MV_DIR_BACKWARD;
                    s->mv_type = MV_TYPE_FIELD;
                    s->mb_intra= 0;
                    for(dir=0; dir<2; dir++){
                        for(i=0; i<2; i++){
                            j= s->field_select[dir][i] = s->b_field_select_table[dir][i][xy];
                            s->mv[dir][i][0] = s->b_field_mv_table[dir][i][j][xy][0];
                            s->mv[dir][i][1] = s->b_field_mv_table[dir][i][j][xy][1];
                        }
                    }
                    encode_mb_hq(s, &backup_s, &best_s, CANDIDATE_MB_TYPE_BIDIR_I, pb, pb2, tex_pb,
                                 &dmin, &next_block, 0, 0);
                }
                if(mb_type&CANDIDATE_MB_TYPE_INTRA){
                    s->mv_dir = 0;
                    s->mv_type = MV_TYPE_16X16;
                    s->mb_intra= 1;
                    s->mv[0][0][0] = 0;
                    s->mv[0][0][1] = 0;
                    encode_mb_hq(s, &backup_s, &best_s, CANDIDATE_MB_TYPE_INTRA, pb, pb2, tex_pb,
                                 &dmin, &next_block, 0, 0);
                    if(s->h263_pred || s->h263_aic){
                        if(best_s.mb_intra)
                            s->mbintra_table[mb_x + mb_y*s->mb_stride]=1;
                        else
                            ff_clean_intra_table_entries(s); //old mode?
                    }
                }

                if((s->flags & CODEC_FLAG_QP_RD) && dmin < INT_MAX){
                    if(best_s.mv_type==MV_TYPE_16X16){ //FIXME move 4mv after QPRD
                        const int last_qp= backup_s.qscale;
                        int qpi, qp, dc[6];
                        DCTELEM ac[6][16];
                        const int mvdir= (best_s.mv_dir&MV_DIR_BACKWARD) ? 1 : 0;
                        static const int dquant_tab[4]={-1,1,-2,2};

                        assert(backup_s.dquant == 0);

                        //FIXME intra
                        s->mv_dir= best_s.mv_dir;
                        s->mv_type = MV_TYPE_16X16;
                        s->mb_intra= best_s.mb_intra;
                        s->mv[0][0][0] = best_s.mv[0][0][0];
                        s->mv[0][0][1] = best_s.mv[0][0][1];
                        s->mv[1][0][0] = best_s.mv[1][0][0];
                        s->mv[1][0][1] = best_s.mv[1][0][1];

                        qpi = s->pict_type == AV_PICTURE_TYPE_B ? 2 : 0;
                        for(; qpi<4; qpi++){
                            int dquant= dquant_tab[qpi];
                            qp= last_qp + dquant;
                            if(qp < s->avctx->qmin || qp > s->avctx->qmax)
                                continue;
                            backup_s.dquant= dquant;
                            if(s->mb_intra && s->dc_val[0]){
                                for(i=0; i<6; i++){
                                    dc[i]= s->dc_val[0][ s->block_index[i] ];
                                    memcpy(ac[i], s->ac_val[0][s->block_index[i]], sizeof(DCTELEM)*16);
                                }
                            }

                            encode_mb_hq(s, &backup_s, &best_s, CANDIDATE_MB_TYPE_INTER /* wrong but unused */, pb, pb2, tex_pb,
                                         &dmin, &next_block, s->mv[mvdir][0][0], s->mv[mvdir][0][1]);
                            if(best_s.qscale != qp){
                                if(s->mb_intra && s->dc_val[0]){
                                    for(i=0; i<6; i++){
                                        s->dc_val[0][ s->block_index[i] ]= dc[i];
                                        memcpy(s->ac_val[0][s->block_index[i]], ac[i], sizeof(DCTELEM)*16);
                                    }
                                }
                            }
                        }
                    }
                }
                if(CONFIG_MPEG4_ENCODER && mb_type&CANDIDATE_MB_TYPE_DIRECT){
                    int mx= s->b_direct_mv_table[xy][0];
                    int my= s->b_direct_mv_table[xy][1];

                    backup_s.dquant = 0;
                    s->mv_dir = MV_DIR_FORWARD | MV_DIR_BACKWARD | MV_DIRECT;
                    s->mb_intra= 0;
                    ff_mpeg4_set_direct_mv(s, mx, my);
                    encode_mb_hq(s, &backup_s, &best_s, CANDIDATE_MB_TYPE_DIRECT, pb, pb2, tex_pb,
                                 &dmin, &next_block, mx, my);
                }
                if(CONFIG_MPEG4_ENCODER && mb_type&CANDIDATE_MB_TYPE_DIRECT0){
                    backup_s.dquant = 0;
                    s->mv_dir = MV_DIR_FORWARD | MV_DIR_BACKWARD | MV_DIRECT;
                    s->mb_intra= 0;
                    ff_mpeg4_set_direct_mv(s, 0, 0);
                    encode_mb_hq(s, &backup_s, &best_s, CANDIDATE_MB_TYPE_DIRECT, pb, pb2, tex_pb,
                                 &dmin, &next_block, 0, 0);
                }
                if(!best_s.mb_intra && s->flags2&CODEC_FLAG2_SKIP_RD){
                    int coded=0;
                    for(i=0; i<6; i++)
                        coded |= s->block_last_index[i];
                    if(coded){
                        int mx,my;
                        memcpy(s->mv, best_s.mv, sizeof(s->mv));
                        if(CONFIG_MPEG4_ENCODER && best_s.mv_dir & MV_DIRECT){
                            mx=my=0; //FIXME find the one we actually used
                            ff_mpeg4_set_direct_mv(s, mx, my);
                        }else if(best_s.mv_dir&MV_DIR_BACKWARD){
                            mx= s->mv[1][0][0];
                            my= s->mv[1][0][1];
                        }else{
                            mx= s->mv[0][0][0];
                            my= s->mv[0][0][1];
                        }

                        s->mv_dir= best_s.mv_dir;
                        s->mv_type = best_s.mv_type;
                        s->mb_intra= 0;
/*                        s->mv[0][0][0] = best_s.mv[0][0][0];
                        s->mv[0][0][1] = best_s.mv[0][0][1];
                        s->mv[1][0][0] = best_s.mv[1][0][0];
                        s->mv[1][0][1] = best_s.mv[1][0][1];*/
                        backup_s.dquant= 0;
                        s->skipdct=1;
                        encode_mb_hq(s, &backup_s, &best_s, CANDIDATE_MB_TYPE_INTER /* wrong but unused */, pb, pb2, tex_pb,
                                        &dmin, &next_block, mx, my);
                        s->skipdct=0;
                    }
                }

                s->current_picture.f.qscale_table[xy] = best_s.qscale;

                copy_context_after_encode(s, &best_s, -1);

                pb_bits_count= put_bits_count(&s->pb);
                flush_put_bits(&s->pb);
                avpriv_copy_bits(&backup_s.pb, bit_buf[next_block^1], pb_bits_count);
                s->pb= backup_s.pb;

                if(s->data_partitioning){
                    pb2_bits_count= put_bits_count(&s->pb2);
                    flush_put_bits(&s->pb2);
                    avpriv_copy_bits(&backup_s.pb2, bit_buf2[next_block^1], pb2_bits_count);
                    s->pb2= backup_s.pb2;

                    tex_pb_bits_count= put_bits_count(&s->tex_pb);
                    flush_put_bits(&s->tex_pb);
                    avpriv_copy_bits(&backup_s.tex_pb, bit_buf_tex[next_block^1], tex_pb_bits_count);
                    s->tex_pb= backup_s.tex_pb;
                }
                s->last_bits= put_bits_count(&s->pb);

                if (CONFIG_H263_ENCODER &&
                    s->out_format == FMT_H263 && s->pict_type!=AV_PICTURE_TYPE_B)
                    ff_h263_update_motion_val(s);

                if(next_block==0){ //FIXME 16 vs linesize16
                    s->dsp.put_pixels_tab[0][0](s->dest[0], s->rd_scratchpad                     , s->linesize  ,16);
                    s->dsp.put_pixels_tab[1][0](s->dest[1], s->rd_scratchpad + 16*s->linesize    , s->uvlinesize, 8);
                    s->dsp.put_pixels_tab[1][0](s->dest[2], s->rd_scratchpad + 16*s->linesize + 8, s->uvlinesize, 8);
                }

                if(s->avctx->mb_decision == FF_MB_DECISION_BITS)
                    MPV_decode_mb(s, s->block);
            } else {
                int motion_x = 0, motion_y = 0;
                s->mv_type=MV_TYPE_16X16;
                // only one MB-Type possible

                switch(mb_type){
                case CANDIDATE_MB_TYPE_INTRA:
                    s->mv_dir = 0;
                    s->mb_intra= 1;
                    motion_x= s->mv[0][0][0] = 0;
                    motion_y= s->mv[0][0][1] = 0;
                    break;
                case CANDIDATE_MB_TYPE_INTER:
                    s->mv_dir = MV_DIR_FORWARD;
                    s->mb_intra= 0;
                    motion_x= s->mv[0][0][0] = s->p_mv_table[xy][0];
                    motion_y= s->mv[0][0][1] = s->p_mv_table[xy][1];
                    break;
                case CANDIDATE_MB_TYPE_INTER_I:
                    s->mv_dir = MV_DIR_FORWARD;
                    s->mv_type = MV_TYPE_FIELD;
                    s->mb_intra= 0;
                    for(i=0; i<2; i++){
                        j= s->field_select[0][i] = s->p_field_select_table[i][xy];
                        s->mv[0][i][0] = s->p_field_mv_table[i][j][xy][0];
                        s->mv[0][i][1] = s->p_field_mv_table[i][j][xy][1];
                    }
                    break;
                case CANDIDATE_MB_TYPE_INTER4V:
                    s->mv_dir = MV_DIR_FORWARD;
                    s->mv_type = MV_TYPE_8X8;
                    s->mb_intra= 0;
                    for(i=0; i<4; i++){
                        s->mv[0][i][0] = s->current_picture.f.motion_val[0][s->block_index[i]][0];
                        s->mv[0][i][1] = s->current_picture.f.motion_val[0][s->block_index[i]][1];
                    }
                    break;
                case CANDIDATE_MB_TYPE_DIRECT:
                    if (CONFIG_MPEG4_ENCODER) {
                        s->mv_dir = MV_DIR_FORWARD|MV_DIR_BACKWARD|MV_DIRECT;
                        s->mb_intra= 0;
                        motion_x=s->b_direct_mv_table[xy][0];
                        motion_y=s->b_direct_mv_table[xy][1];
                        ff_mpeg4_set_direct_mv(s, motion_x, motion_y);
                    }
                    break;
                case CANDIDATE_MB_TYPE_DIRECT0:
                    if (CONFIG_MPEG4_ENCODER) {
                        s->mv_dir = MV_DIR_FORWARD|MV_DIR_BACKWARD|MV_DIRECT;
                        s->mb_intra= 0;
                        ff_mpeg4_set_direct_mv(s, 0, 0);
                    }
                    break;
                case CANDIDATE_MB_TYPE_BIDIR:
                    s->mv_dir = MV_DIR_FORWARD | MV_DIR_BACKWARD;
                    s->mb_intra= 0;
                    s->mv[0][0][0] = s->b_bidir_forw_mv_table[xy][0];
                    s->mv[0][0][1] = s->b_bidir_forw_mv_table[xy][1];
                    s->mv[1][0][0] = s->b_bidir_back_mv_table[xy][0];
                    s->mv[1][0][1] = s->b_bidir_back_mv_table[xy][1];
                    break;
                case CANDIDATE_MB_TYPE_BACKWARD:
                    s->mv_dir = MV_DIR_BACKWARD;
                    s->mb_intra= 0;
                    motion_x= s->mv[1][0][0] = s->b_back_mv_table[xy][0];
                    motion_y= s->mv[1][0][1] = s->b_back_mv_table[xy][1];
                    break;
                case CANDIDATE_MB_TYPE_FORWARD:
                    s->mv_dir = MV_DIR_FORWARD;
                    s->mb_intra= 0;
                    motion_x= s->mv[0][0][0] = s->b_forw_mv_table[xy][0];
                    motion_y= s->mv[0][0][1] = s->b_forw_mv_table[xy][1];
//                    printf(" %d %d ", motion_x, motion_y);
                    break;
                case CANDIDATE_MB_TYPE_FORWARD_I:
                    s->mv_dir = MV_DIR_FORWARD;
                    s->mv_type = MV_TYPE_FIELD;
                    s->mb_intra= 0;
                    for(i=0; i<2; i++){
                        j= s->field_select[0][i] = s->b_field_select_table[0][i][xy];
                        s->mv[0][i][0] = s->b_field_mv_table[0][i][j][xy][0];
                        s->mv[0][i][1] = s->b_field_mv_table[0][i][j][xy][1];
                    }
                    break;
                case CANDIDATE_MB_TYPE_BACKWARD_I:
                    s->mv_dir = MV_DIR_BACKWARD;
                    s->mv_type = MV_TYPE_FIELD;
                    s->mb_intra= 0;
                    for(i=0; i<2; i++){
                        j= s->field_select[1][i] = s->b_field_select_table[1][i][xy];
                        s->mv[1][i][0] = s->b_field_mv_table[1][i][j][xy][0];
                        s->mv[1][i][1] = s->b_field_mv_table[1][i][j][xy][1];
                    }
                    break;
                case CANDIDATE_MB_TYPE_BIDIR_I:
                    s->mv_dir = MV_DIR_FORWARD | MV_DIR_BACKWARD;
                    s->mv_type = MV_TYPE_FIELD;
                    s->mb_intra= 0;
                    for(dir=0; dir<2; dir++){
                        for(i=0; i<2; i++){
                            j= s->field_select[dir][i] = s->b_field_select_table[dir][i][xy];
                            s->mv[dir][i][0] = s->b_field_mv_table[dir][i][j][xy][0];
                            s->mv[dir][i][1] = s->b_field_mv_table[dir][i][j][xy][1];
                        }
                    }
                    break;
                default:
                    av_log(s->avctx, AV_LOG_ERROR, "illegal MB type\n");
                }

                encode_mb(s, motion_x, motion_y);

                // RAL: Update last macroblock type
                s->last_mv_dir = s->mv_dir;

                if (CONFIG_H263_ENCODER &&
                    s->out_format == FMT_H263 && s->pict_type!=AV_PICTURE_TYPE_B)
                    ff_h263_update_motion_val(s);

                MPV_decode_mb(s, s->block);
            }

            /* clean the MV table in IPS frames for direct mode in B frames */
            if(s->mb_intra /* && I,P,S_TYPE */){
                s->p_mv_table[xy][0]=0;
                s->p_mv_table[xy][1]=0;
            }

            if(s->flags&CODEC_FLAG_PSNR){
                int w= 16;
                int h= 16;

                if(s->mb_x*16 + 16 > s->width ) w= s->width - s->mb_x*16;
                if(s->mb_y*16 + 16 > s->height) h= s->height- s->mb_y*16;

                s->current_picture.f.error[0] += sse(
                    s, s->new_picture.f.data[0] + s->mb_x*16 + s->mb_y*s->linesize*16,
                    s->dest[0], w, h, s->linesize);
                s->current_picture.f.error[1] += sse(
                    s, s->new_picture.f.data[1] + s->mb_x*8  + s->mb_y*s->uvlinesize*chr_h,
                    s->dest[1], w>>1, h>>s->chroma_y_shift, s->uvlinesize);
                s->current_picture.f.error[2] += sse(
                    s, s->new_picture.f.data[2] + s->mb_x*8  + s->mb_y*s->uvlinesize*chr_h,
                    s->dest[2], w>>1, h>>s->chroma_y_shift, s->uvlinesize);
            }
            if(s->loop_filter){
                if(CONFIG_H263_ENCODER && s->out_format == FMT_H263)
                    ff_h263_loop_filter(s);
            }
//printf("MB %d %d bits\n", s->mb_x+s->mb_y*s->mb_stride, put_bits_count(&s->pb));
        }
    }

    //not beautiful here but we must write it before flushing so it has to be here
    if (CONFIG_MSMPEG4_ENCODER && s->msmpeg4_version && s->msmpeg4_version<4 && s->pict_type == AV_PICTURE_TYPE_I)
        msmpeg4_encode_ext_header(s);

    write_slice_end(s);

    /* Send the last GOB if RTP */
    if (s->avctx->rtp_callback) {
        int number_mb = (mb_y - s->resync_mb_y)*s->mb_width - s->resync_mb_x;
        pdif = put_bits_ptr(&s->pb) - s->ptr_lastgob;
        /* Call the RTP callback to send the last GOB */
        emms_c();
        s->avctx->rtp_callback(s->avctx, s->ptr_lastgob, pdif, number_mb);
    }

    return 0;
}

#define MERGE(field) dst->field += src->field; src->field=0
static void merge_context_after_me(MpegEncContext *dst, MpegEncContext *src){
    MERGE(me.scene_change_score);
    MERGE(me.mc_mb_var_sum_temp);
    MERGE(me.mb_var_sum_temp);
}

static void merge_context_after_encode(MpegEncContext *dst, MpegEncContext *src){
    int i;

    MERGE(dct_count[0]); //note, the other dct vars are not part of the context
    MERGE(dct_count[1]);
    MERGE(mv_bits);
    MERGE(i_tex_bits);
    MERGE(p_tex_bits);
    MERGE(i_count);
    MERGE(f_count);
    MERGE(b_count);
    MERGE(skip_count);
    MERGE(misc_bits);
    MERGE(error_count);
    MERGE(padding_bug_score);
    MERGE(current_picture.f.error[0]);
    MERGE(current_picture.f.error[1]);
    MERGE(current_picture.f.error[2]);

    if(dst->avctx->noise_reduction){
        for(i=0; i<64; i++){
            MERGE(dct_error_sum[0][i]);
            MERGE(dct_error_sum[1][i]);
        }
    }

    assert(put_bits_count(&src->pb) % 8 ==0);
    assert(put_bits_count(&dst->pb) % 8 ==0);
    avpriv_copy_bits(&dst->pb, src->pb.buf, put_bits_count(&src->pb));
    flush_put_bits(&dst->pb);
}

static int estimate_qp(MpegEncContext *s, int dry_run){
    if (s->next_lambda){
        s->current_picture_ptr->f.quality =
        s->current_picture.f.quality = s->next_lambda;
        if(!dry_run) s->next_lambda= 0;
    } else if (!s->fixed_qscale) {
        s->current_picture_ptr->f.quality =
        s->current_picture.f.quality = ff_rate_estimate_qscale(s, dry_run);
        if (s->current_picture.f.quality < 0)
            return -1;
    }

    if(s->adaptive_quant){
        switch(s->codec_id){
        case CODEC_ID_MPEG4:
            if (CONFIG_MPEG4_ENCODER)
                ff_clean_mpeg4_qscales(s);
            break;
        case CODEC_ID_H263:
        case CODEC_ID_H263P:
        case CODEC_ID_FLV1:
            if (CONFIG_H263_ENCODER)
                ff_clean_h263_qscales(s);
            break;
        default:
            ff_init_qscale_tab(s);
        }

        s->lambda= s->lambda_table[0];
        //FIXME broken
    }else
        s->lambda = s->current_picture.f.quality;
//printf("%d %d\n", s->avctx->global_quality, s->current_picture.quality);
    update_qscale(s);
    return 0;
}

/* must be called before writing the header */
static void set_frame_distances(MpegEncContext * s){
    assert(s->current_picture_ptr->f.pts != AV_NOPTS_VALUE);
    s->time = s->current_picture_ptr->f.pts * s->avctx->time_base.num;

    if(s->pict_type==AV_PICTURE_TYPE_B){
        s->pb_time= s->pp_time - (s->last_non_b_time - s->time);
        assert(s->pb_time > 0 && s->pb_time < s->pp_time);
    }else{
        s->pp_time= s->time - s->last_non_b_time;
        s->last_non_b_time= s->time;
        assert(s->picture_number==0 || s->pp_time > 0);
    }
}

static int encode_picture(MpegEncContext *s, int picture_number)
{
    int i;
    int bits;
    int context_count = s->avctx->thread_count;

    s->picture_number = picture_number;

    /* Reset the average MB variance */
    s->me.mb_var_sum_temp    =
    s->me.mc_mb_var_sum_temp = 0;

    /* we need to initialize some time vars before we can encode b-frames */
    // RAL: Condition added for MPEG1VIDEO
    if (s->codec_id == CODEC_ID_MPEG1VIDEO || s->codec_id == CODEC_ID_MPEG2VIDEO || (s->h263_pred && !s->msmpeg4_version))
        set_frame_distances(s);
    if(CONFIG_MPEG4_ENCODER && s->codec_id == CODEC_ID_MPEG4)
        ff_set_mpeg4_time(s);

    s->me.scene_change_score=0;

//    s->lambda= s->current_picture_ptr->quality; //FIXME qscale / ... stuff for ME rate distortion

    if(s->pict_type==AV_PICTURE_TYPE_I){
        if(s->msmpeg4_version >= 3) s->no_rounding=1;
        else                        s->no_rounding=0;
    }else if(s->pict_type!=AV_PICTURE_TYPE_B){
        if(s->flipflop_rounding || s->codec_id == CODEC_ID_H263P || s->codec_id == CODEC_ID_MPEG4)
            s->no_rounding ^= 1;
    }

    if(s->flags & CODEC_FLAG_PASS2){
        if (estimate_qp(s,1) < 0)
            return -1;
        ff_get_2pass_fcode(s);
    }else if(!(s->flags & CODEC_FLAG_QSCALE)){
        if(s->pict_type==AV_PICTURE_TYPE_B)
            s->lambda= s->last_lambda_for[s->pict_type];
        else
            s->lambda= s->last_lambda_for[s->last_non_b_pict_type];
        update_qscale(s);
    }

    if(s->codec_id != CODEC_ID_AMV){
        if(s->q_chroma_intra_matrix   != s->q_intra_matrix  ) av_freep(&s->q_chroma_intra_matrix);
        if(s->q_chroma_intra_matrix16 != s->q_intra_matrix16) av_freep(&s->q_chroma_intra_matrix16);
        s->q_chroma_intra_matrix   = s->q_intra_matrix;
        s->q_chroma_intra_matrix16 = s->q_intra_matrix16;
    }

    s->mb_intra=0; //for the rate distortion & bit compare functions
    for(i=1; i<context_count; i++){
        ff_update_duplicate_context(s->thread_context[i], s);
    }

    if(ff_init_me(s)<0)
        return -1;

    /* Estimate motion for every MB */
    if(s->pict_type != AV_PICTURE_TYPE_I){
        s->lambda = (s->lambda * s->avctx->me_penalty_compensation + 128)>>8;
        s->lambda2= (s->lambda2* (int64_t)s->avctx->me_penalty_compensation + 128)>>8;
        if(s->pict_type != AV_PICTURE_TYPE_B && s->avctx->me_threshold==0){
            if((s->avctx->pre_me && s->last_non_b_pict_type==AV_PICTURE_TYPE_I) || s->avctx->pre_me==2){
                s->avctx->execute(s->avctx, pre_estimate_motion_thread, &s->thread_context[0], NULL, context_count, sizeof(void*));
            }
        }

        s->avctx->execute(s->avctx, estimate_motion_thread, &s->thread_context[0], NULL, context_count, sizeof(void*));
    }else /* if(s->pict_type == AV_PICTURE_TYPE_I) */{
        /* I-Frame */
        for(i=0; i<s->mb_stride*s->mb_height; i++)
            s->mb_type[i]= CANDIDATE_MB_TYPE_INTRA;

        if(!s->fixed_qscale){
            /* finding spatial complexity for I-frame rate control */
            s->avctx->execute(s->avctx, mb_var_thread, &s->thread_context[0], NULL, context_count, sizeof(void*));
        }
    }
    for(i=1; i<context_count; i++){
        merge_context_after_me(s, s->thread_context[i]);
    }
    s->current_picture.mc_mb_var_sum= s->current_picture_ptr->mc_mb_var_sum= s->me.mc_mb_var_sum_temp;
    s->current_picture.   mb_var_sum= s->current_picture_ptr->   mb_var_sum= s->me.   mb_var_sum_temp;
    emms_c();

    if(s->me.scene_change_score > s->avctx->scenechange_threshold && s->pict_type == AV_PICTURE_TYPE_P){
        s->pict_type= AV_PICTURE_TYPE_I;
        for(i=0; i<s->mb_stride*s->mb_height; i++)
            s->mb_type[i]= CANDIDATE_MB_TYPE_INTRA;
//printf("Scene change detected, encoding as I Frame %d %d\n", s->current_picture.mb_var_sum, s->current_picture.mc_mb_var_sum);
    }

    if(!s->umvplus){
        if(s->pict_type==AV_PICTURE_TYPE_P || s->pict_type==AV_PICTURE_TYPE_S) {
            s->f_code= ff_get_best_fcode(s, s->p_mv_table, CANDIDATE_MB_TYPE_INTER);

            if(s->flags & CODEC_FLAG_INTERLACED_ME){
                int a,b;
                a= ff_get_best_fcode(s, s->p_field_mv_table[0][0], CANDIDATE_MB_TYPE_INTER_I); //FIXME field_select
                b= ff_get_best_fcode(s, s->p_field_mv_table[1][1], CANDIDATE_MB_TYPE_INTER_I);
                s->f_code= FFMAX3(s->f_code, a, b);
            }

            ff_fix_long_p_mvs(s);
            ff_fix_long_mvs(s, NULL, 0, s->p_mv_table, s->f_code, CANDIDATE_MB_TYPE_INTER, 0);
            if(s->flags & CODEC_FLAG_INTERLACED_ME){
                int j;
                for(i=0; i<2; i++){
                    for(j=0; j<2; j++)
                        ff_fix_long_mvs(s, s->p_field_select_table[i], j,
                                        s->p_field_mv_table[i][j], s->f_code, CANDIDATE_MB_TYPE_INTER_I, 0);
                }
            }
        }

        if(s->pict_type==AV_PICTURE_TYPE_B){
            int a, b;

            a = ff_get_best_fcode(s, s->b_forw_mv_table, CANDIDATE_MB_TYPE_FORWARD);
            b = ff_get_best_fcode(s, s->b_bidir_forw_mv_table, CANDIDATE_MB_TYPE_BIDIR);
            s->f_code = FFMAX(a, b);

            a = ff_get_best_fcode(s, s->b_back_mv_table, CANDIDATE_MB_TYPE_BACKWARD);
            b = ff_get_best_fcode(s, s->b_bidir_back_mv_table, CANDIDATE_MB_TYPE_BIDIR);
            s->b_code = FFMAX(a, b);

            ff_fix_long_mvs(s, NULL, 0, s->b_forw_mv_table, s->f_code, CANDIDATE_MB_TYPE_FORWARD, 1);
            ff_fix_long_mvs(s, NULL, 0, s->b_back_mv_table, s->b_code, CANDIDATE_MB_TYPE_BACKWARD, 1);
            ff_fix_long_mvs(s, NULL, 0, s->b_bidir_forw_mv_table, s->f_code, CANDIDATE_MB_TYPE_BIDIR, 1);
            ff_fix_long_mvs(s, NULL, 0, s->b_bidir_back_mv_table, s->b_code, CANDIDATE_MB_TYPE_BIDIR, 1);
            if(s->flags & CODEC_FLAG_INTERLACED_ME){
                int dir, j;
                for(dir=0; dir<2; dir++){
                    for(i=0; i<2; i++){
                        for(j=0; j<2; j++){
                            int type= dir ? (CANDIDATE_MB_TYPE_BACKWARD_I|CANDIDATE_MB_TYPE_BIDIR_I)
                                          : (CANDIDATE_MB_TYPE_FORWARD_I |CANDIDATE_MB_TYPE_BIDIR_I);
                            ff_fix_long_mvs(s, s->b_field_select_table[dir][i], j,
                                            s->b_field_mv_table[dir][i][j], dir ? s->b_code : s->f_code, type, 1);
                        }
                    }
                }
            }
        }
    }

    if (estimate_qp(s, 0) < 0)
        return -1;

    if(s->qscale < 3 && s->max_qcoeff<=128 && s->pict_type==AV_PICTURE_TYPE_I && !(s->flags & CODEC_FLAG_QSCALE))
        s->qscale= 3; //reduce clipping problems

    if (s->out_format == FMT_MJPEG) {
        /* for mjpeg, we do include qscale in the matrix */
        for(i=1;i<64;i++){
            int j= s->dsp.idct_permutation[i];

            s->intra_matrix[j] = av_clip_uint8((ff_mpeg1_default_intra_matrix[i] * s->qscale) >> 3);
        }
        s->y_dc_scale_table=
        s->c_dc_scale_table= ff_mpeg2_dc_scale_table[s->intra_dc_precision];
        s->intra_matrix[0] = ff_mpeg2_dc_scale_table[s->intra_dc_precision][8];
        ff_convert_matrix(&s->dsp, s->q_intra_matrix, s->q_intra_matrix16,
                       s->intra_matrix, s->intra_quant_bias, 8, 8, 1);
        s->qscale= 8;
    }
    if(s->codec_id == CODEC_ID_AMV){
        static const uint8_t y[32]={13,13,13,13,13,13,13,13,13,13,13,13,13,13,13,13,13,13,13,13,13,13,13,13,13,13,13,13,13,13,13,13};
        static const uint8_t c[32]={14,14,14,14,14,14,14,14,14,14,14,14,14,14,14,14,14,14,14,14,14,14,14,14,14,14,14,14,14,14,14,14};
        for(i=1;i<64;i++){
            int j= s->dsp.idct_permutation[ff_zigzag_direct[i]];

            s->intra_matrix[j] = sp5x_quant_table[5*2+0][i];
            s->chroma_intra_matrix[j] = sp5x_quant_table[5*2+1][i];
        }
        s->y_dc_scale_table= y;
        s->c_dc_scale_table= c;
        s->intra_matrix[0] = 13;
        s->chroma_intra_matrix[0] = 14;
        ff_convert_matrix(&s->dsp, s->q_intra_matrix, s->q_intra_matrix16,
                       s->intra_matrix, s->intra_quant_bias, 8, 8, 1);
        ff_convert_matrix(&s->dsp, s->q_chroma_intra_matrix, s->q_chroma_intra_matrix16,
                       s->chroma_intra_matrix, s->intra_quant_bias, 8, 8, 1);
        s->qscale= 8;
    }

    //FIXME var duplication
    s->current_picture_ptr->f.key_frame =
    s->current_picture.f.key_frame = s->pict_type == AV_PICTURE_TYPE_I; //FIXME pic_ptr
    s->current_picture_ptr->f.pict_type =
    s->current_picture.f.pict_type = s->pict_type;

    if (s->current_picture.f.key_frame)
        s->picture_in_gop_number=0;

    s->last_bits= put_bits_count(&s->pb);
    switch(s->out_format) {
    case FMT_MJPEG:
        if (CONFIG_MJPEG_ENCODER)
            ff_mjpeg_encode_picture_header(s);
        break;
    case FMT_H261:
        if (CONFIG_H261_ENCODER)
            ff_h261_encode_picture_header(s, picture_number);
        break;
    case FMT_H263:
        if (CONFIG_WMV2_ENCODER && s->codec_id == CODEC_ID_WMV2)
            ff_wmv2_encode_picture_header(s, picture_number);
        else if (CONFIG_MSMPEG4_ENCODER && s->msmpeg4_version)
            msmpeg4_encode_picture_header(s, picture_number);
        else if (CONFIG_MPEG4_ENCODER && s->h263_pred)
            mpeg4_encode_picture_header(s, picture_number);
        else if (CONFIG_RV10_ENCODER && s->codec_id == CODEC_ID_RV10)
            rv10_encode_picture_header(s, picture_number);
        else if (CONFIG_RV20_ENCODER && s->codec_id == CODEC_ID_RV20)
            rv20_encode_picture_header(s, picture_number);
        else if (CONFIG_FLV_ENCODER && s->codec_id == CODEC_ID_FLV1)
            ff_flv_encode_picture_header(s, picture_number);
        else if (CONFIG_H263_ENCODER)
            h263_encode_picture_header(s, picture_number);
        break;
    case FMT_MPEG1:
        if (CONFIG_MPEG1VIDEO_ENCODER || CONFIG_MPEG2VIDEO_ENCODER)
            mpeg1_encode_picture_header(s, picture_number);
        break;
    case FMT_H264:
        break;
    default:
        assert(0);
    }
    bits= put_bits_count(&s->pb);
    s->header_bits= bits - s->last_bits;

    for(i=1; i<context_count; i++){
        update_duplicate_context_after_me(s->thread_context[i], s);
    }
    s->avctx->execute(s->avctx, encode_thread, &s->thread_context[0], NULL, context_count, sizeof(void*));
    for(i=1; i<context_count; i++){
        merge_context_after_encode(s, s->thread_context[i]);
    }
    emms_c();
    return 0;
}

static void denoise_dct_c(MpegEncContext *s, DCTELEM *block){
    const int intra= s->mb_intra;
    int i;

    s->dct_count[intra]++;

    for(i=0; i<64; i++){
        int level= block[i];

        if(level){
            if(level>0){
                s->dct_error_sum[intra][i] += level;
                level -= s->dct_offset[intra][i];
                if(level<0) level=0;
            }else{
                s->dct_error_sum[intra][i] -= level;
                level += s->dct_offset[intra][i];
                if(level>0) level=0;
            }
            block[i]= level;
        }
    }
}

static int dct_quantize_trellis_c(MpegEncContext *s,
                                  DCTELEM *block, int n,
                                  int qscale, int *overflow){
    const int *qmat;
    const uint8_t *scantable= s->intra_scantable.scantable;
    const uint8_t *perm_scantable= s->intra_scantable.permutated;
    int max=0;
    unsigned int threshold1, threshold2;
    int bias=0;
    int run_tab[65];
    int level_tab[65];
    int score_tab[65];
    int survivor[65];
    int survivor_count;
    int last_run=0;
    int last_level=0;
    int last_score= 0;
    int last_i;
    int coeff[2][64];
    int coeff_count[64];
    int qmul, qadd, start_i, last_non_zero, i, dc;
    const int esc_length= s->ac_esc_length;
    uint8_t * length;
    uint8_t * last_length;
    const int lambda= s->lambda2 >> (FF_LAMBDA_SHIFT - 6);

    s->dsp.fdct (block);

    if(s->dct_error_sum)
        s->denoise_dct(s, block);
    qmul= qscale*16;
    qadd= ((qscale-1)|1)*8;

    if (s->mb_intra) {
        int q;
        if (!s->h263_aic) {
            if (n < 4)
                q = s->y_dc_scale;
            else
                q = s->c_dc_scale;
            q = q << 3;
        } else{
            /* For AIC we skip quant/dequant of INTRADC */
            q = 1 << 3;
            qadd=0;
        }

        /* note: block[0] is assumed to be positive */
        block[0] = (block[0] + (q >> 1)) / q;
        start_i = 1;
        last_non_zero = 0;
        qmat = n < 4 ? s->q_intra_matrix[qscale] : s->q_chroma_intra_matrix[qscale];
        if(s->mpeg_quant || s->out_format == FMT_MPEG1)
            bias= 1<<(QMAT_SHIFT-1);
        length     = s->intra_ac_vlc_length;
        last_length= s->intra_ac_vlc_last_length;
    } else {
        start_i = 0;
        last_non_zero = -1;
        qmat = s->q_inter_matrix[qscale];
        length     = s->inter_ac_vlc_length;
        last_length= s->inter_ac_vlc_last_length;
    }
    last_i= start_i;

    threshold1= (1<<QMAT_SHIFT) - bias - 1;
    threshold2= (threshold1<<1);

    for(i=63; i>=start_i; i--) {
        const int j = scantable[i];
        int level = block[j] * qmat[j];

        if(((unsigned)(level+threshold1))>threshold2){
            last_non_zero = i;
            break;
        }
    }

    for(i=start_i; i<=last_non_zero; i++) {
        const int j = scantable[i];
        int level = block[j] * qmat[j];

//        if(   bias+level >= (1<<(QMAT_SHIFT - 3))
//           || bias-level >= (1<<(QMAT_SHIFT - 3))){
        if(((unsigned)(level+threshold1))>threshold2){
            if(level>0){
                level= (bias + level)>>QMAT_SHIFT;
                coeff[0][i]= level;
                coeff[1][i]= level-1;
//                coeff[2][k]= level-2;
            }else{
                level= (bias - level)>>QMAT_SHIFT;
                coeff[0][i]= -level;
                coeff[1][i]= -level+1;
//                coeff[2][k]= -level+2;
            }
            coeff_count[i]= FFMIN(level, 2);
            assert(coeff_count[i]);
            max |=level;
        }else{
            coeff[0][i]= (level>>31)|1;
            coeff_count[i]= 1;
        }
    }

    *overflow= s->max_qcoeff < max; //overflow might have happened

    if(last_non_zero < start_i){
        memset(block + start_i, 0, (64-start_i)*sizeof(DCTELEM));
        return last_non_zero;
    }

    score_tab[start_i]= 0;
    survivor[0]= start_i;
    survivor_count= 1;

    for(i=start_i; i<=last_non_zero; i++){
        int level_index, j, zero_distortion;
        int dct_coeff= FFABS(block[ scantable[i] ]);
        int best_score=256*256*256*120;

        if (   s->dsp.fdct == fdct_ifast
#ifndef FAAN_POSTSCALE
            || s->dsp.fdct == ff_faandct
#endif
           )
            dct_coeff= (dct_coeff*ff_inv_aanscales[ scantable[i] ]) >> 12;
        zero_distortion= dct_coeff*dct_coeff;

        for(level_index=0; level_index < coeff_count[i]; level_index++){
            int distortion;
            int level= coeff[level_index][i];
            const int alevel= FFABS(level);
            int unquant_coeff;

            assert(level);

            if(s->out_format == FMT_H263){
                unquant_coeff= alevel*qmul + qadd;
            }else{ //MPEG1
                j= s->dsp.idct_permutation[ scantable[i] ]; //FIXME optimize
                if(s->mb_intra){
                        unquant_coeff = (int)(  alevel  * qscale * s->intra_matrix[j]) >> 3;
                        unquant_coeff =   (unquant_coeff - 1) | 1;
                }else{
                        unquant_coeff = (((  alevel  << 1) + 1) * qscale * ((int) s->inter_matrix[j])) >> 4;
                        unquant_coeff =   (unquant_coeff - 1) | 1;
                }
                unquant_coeff<<= 3;
            }

            distortion= (unquant_coeff - dct_coeff) * (unquant_coeff - dct_coeff) - zero_distortion;
            level+=64;
            if((level&(~127)) == 0){
                for(j=survivor_count-1; j>=0; j--){
                    int run= i - survivor[j];
                    int score= distortion + length[UNI_AC_ENC_INDEX(run, level)]*lambda;
                    score += score_tab[i-run];

                    if(score < best_score){
                        best_score= score;
                        run_tab[i+1]= run;
                        level_tab[i+1]= level-64;
                    }
                }

                if(s->out_format == FMT_H263){
                    for(j=survivor_count-1; j>=0; j--){
                        int run= i - survivor[j];
                        int score= distortion + last_length[UNI_AC_ENC_INDEX(run, level)]*lambda;
                        score += score_tab[i-run];
                        if(score < last_score){
                            last_score= score;
                            last_run= run;
                            last_level= level-64;
                            last_i= i+1;
                        }
                    }
                }
            }else{
                distortion += esc_length*lambda;
                for(j=survivor_count-1; j>=0; j--){
                    int run= i - survivor[j];
                    int score= distortion + score_tab[i-run];

                    if(score < best_score){
                        best_score= score;
                        run_tab[i+1]= run;
                        level_tab[i+1]= level-64;
                    }
                }

                if(s->out_format == FMT_H263){
                  for(j=survivor_count-1; j>=0; j--){
                        int run= i - survivor[j];
                        int score= distortion + score_tab[i-run];
                        if(score < last_score){
                            last_score= score;
                            last_run= run;
                            last_level= level-64;
                            last_i= i+1;
                        }
                    }
                }
            }
        }

        score_tab[i+1]= best_score;

        //Note: there is a vlc code in mpeg4 which is 1 bit shorter then another one with a shorter run and the same level
        if(last_non_zero <= 27){
            for(; survivor_count; survivor_count--){
                if(score_tab[ survivor[survivor_count-1] ] <= best_score)
                    break;
            }
        }else{
            for(; survivor_count; survivor_count--){
                if(score_tab[ survivor[survivor_count-1] ] <= best_score + lambda)
                    break;
            }
        }

        survivor[ survivor_count++ ]= i+1;
    }

    if(s->out_format != FMT_H263){
        last_score= 256*256*256*120;
        for(i= survivor[0]; i<=last_non_zero + 1; i++){
            int score= score_tab[i];
            if(i) score += lambda*2; //FIXME exacter?

            if(score < last_score){
                last_score= score;
                last_i= i;
                last_level= level_tab[i];
                last_run= run_tab[i];
            }
        }
    }

    s->coded_score[n] = last_score;

    dc= FFABS(block[0]);
    last_non_zero= last_i - 1;
    memset(block + start_i, 0, (64-start_i)*sizeof(DCTELEM));

    if(last_non_zero < start_i)
        return last_non_zero;

    if(last_non_zero == 0 && start_i == 0){
        int best_level= 0;
        int best_score= dc * dc;

        for(i=0; i<coeff_count[0]; i++){
            int level= coeff[i][0];
            int alevel= FFABS(level);
            int unquant_coeff, score, distortion;

            if(s->out_format == FMT_H263){
                    unquant_coeff= (alevel*qmul + qadd)>>3;
            }else{ //MPEG1
                    unquant_coeff = (((  alevel  << 1) + 1) * qscale * ((int) s->inter_matrix[0])) >> 4;
                    unquant_coeff =   (unquant_coeff - 1) | 1;
            }
            unquant_coeff = (unquant_coeff + 4) >> 3;
            unquant_coeff<<= 3 + 3;

            distortion= (unquant_coeff - dc) * (unquant_coeff - dc);
            level+=64;
            if((level&(~127)) == 0) score= distortion + last_length[UNI_AC_ENC_INDEX(0, level)]*lambda;
            else                    score= distortion + esc_length*lambda;

            if(score < best_score){
                best_score= score;
                best_level= level - 64;
            }
        }
        block[0]= best_level;
        s->coded_score[n] = best_score - dc*dc;
        if(best_level == 0) return -1;
        else                return last_non_zero;
    }

    i= last_i;
    assert(last_level);

    block[ perm_scantable[last_non_zero] ]= last_level;
    i -= last_run + 1;

    for(; i>start_i; i -= run_tab[i] + 1){
        block[ perm_scantable[i-1] ]= level_tab[i];
    }

    return last_non_zero;
}

//#define REFINE_STATS 1
static int16_t basis[64][64];

static void build_basis(uint8_t *perm){
    int i, j, x, y;
    emms_c();
    for(i=0; i<8; i++){
        for(j=0; j<8; j++){
            for(y=0; y<8; y++){
                for(x=0; x<8; x++){
                    double s= 0.25*(1<<BASIS_SHIFT);
                    int index= 8*i + j;
                    int perm_index= perm[index];
                    if(i==0) s*= sqrt(0.5);
                    if(j==0) s*= sqrt(0.5);
                    basis[perm_index][8*x + y]= lrintf(s * cos((M_PI/8.0)*i*(x+0.5)) * cos((M_PI/8.0)*j*(y+0.5)));
                }
            }
        }
    }
}

static int dct_quantize_refine(MpegEncContext *s, //FIXME breaks denoise?
                        DCTELEM *block, int16_t *weight, DCTELEM *orig,
                        int n, int qscale){
    int16_t rem[64];
    LOCAL_ALIGNED_16(DCTELEM, d1, [64]);
    const uint8_t *scantable= s->intra_scantable.scantable;
    const uint8_t *perm_scantable= s->intra_scantable.permutated;
//    unsigned int threshold1, threshold2;
//    int bias=0;
    int run_tab[65];
    int prev_run=0;
    int prev_level=0;
    int qmul, qadd, start_i, last_non_zero, i, dc;
    uint8_t * length;
    uint8_t * last_length;
    int lambda;
    int rle_index, run, q = 1, sum; //q is only used when s->mb_intra is true
#ifdef REFINE_STATS
static int count=0;
static int after_last=0;
static int to_zero=0;
static int from_zero=0;
static int raise=0;
static int lower=0;
static int messed_sign=0;
#endif

    if(basis[0][0] == 0)
        build_basis(s->dsp.idct_permutation);

    qmul= qscale*2;
    qadd= (qscale-1)|1;
    if (s->mb_intra) {
        if (!s->h263_aic) {
            if (n < 4)
                q = s->y_dc_scale;
            else
                q = s->c_dc_scale;
        } else{
            /* For AIC we skip quant/dequant of INTRADC */
            q = 1;
            qadd=0;
        }
        q <<= RECON_SHIFT-3;
        /* note: block[0] is assumed to be positive */
        dc= block[0]*q;
//        block[0] = (block[0] + (q >> 1)) / q;
        start_i = 1;
//        if(s->mpeg_quant || s->out_format == FMT_MPEG1)
//            bias= 1<<(QMAT_SHIFT-1);
        length     = s->intra_ac_vlc_length;
        last_length= s->intra_ac_vlc_last_length;
    } else {
        dc= 0;
        start_i = 0;
        length     = s->inter_ac_vlc_length;
        last_length= s->inter_ac_vlc_last_length;
    }
    last_non_zero = s->block_last_index[n];

#ifdef REFINE_STATS
{START_TIMER
#endif
    dc += (1<<(RECON_SHIFT-1));
    for(i=0; i<64; i++){
        rem[i]= dc - (orig[i]<<RECON_SHIFT); //FIXME  use orig dirrectly instead of copying to rem[]
    }
#ifdef REFINE_STATS
STOP_TIMER("memset rem[]")}
#endif
    sum=0;
    for(i=0; i<64; i++){
        int one= 36;
        int qns=4;
        int w;

        w= FFABS(weight[i]) + qns*one;
        w= 15 + (48*qns*one + w/2)/w; // 16 .. 63

        weight[i] = w;
//        w=weight[i] = (63*qns + (w/2)) / w;

        assert(w>0);
        assert(w<(1<<6));
        sum += w*w;
    }
    lambda= sum*(uint64_t)s->lambda2 >> (FF_LAMBDA_SHIFT - 6 + 6 + 6 + 6);
#ifdef REFINE_STATS
{START_TIMER
#endif
    run=0;
    rle_index=0;
    for(i=start_i; i<=last_non_zero; i++){
        int j= perm_scantable[i];
        const int level= block[j];
        int coeff;

        if(level){
            if(level<0) coeff= qmul*level - qadd;
            else        coeff= qmul*level + qadd;
            run_tab[rle_index++]=run;
            run=0;

            s->dsp.add_8x8basis(rem, basis[j], coeff);
        }else{
            run++;
        }
    }
#ifdef REFINE_STATS
if(last_non_zero>0){
STOP_TIMER("init rem[]")
}
}

{START_TIMER
#endif
    for(;;){
        int best_score=s->dsp.try_8x8basis(rem, weight, basis[0], 0);
        int best_coeff=0;
        int best_change=0;
        int run2, best_unquant_change=0, analyze_gradient;
#ifdef REFINE_STATS
{START_TIMER
#endif
        analyze_gradient = last_non_zero > 2 || s->avctx->quantizer_noise_shaping >= 3;

        if(analyze_gradient){
#ifdef REFINE_STATS
{START_TIMER
#endif
            for(i=0; i<64; i++){
                int w= weight[i];

                d1[i] = (rem[i]*w*w + (1<<(RECON_SHIFT+12-1)))>>(RECON_SHIFT+12);
            }
#ifdef REFINE_STATS
STOP_TIMER("rem*w*w")}
{START_TIMER
#endif
            s->dsp.fdct(d1);
#ifdef REFINE_STATS
STOP_TIMER("dct")}
#endif
        }

        if(start_i){
            const int level= block[0];
            int change, old_coeff;

            assert(s->mb_intra);

            old_coeff= q*level;

            for(change=-1; change<=1; change+=2){
                int new_level= level + change;
                int score, new_coeff;

                new_coeff= q*new_level;
                if(new_coeff >= 2048 || new_coeff < 0)
                    continue;

                score= s->dsp.try_8x8basis(rem, weight, basis[0], new_coeff - old_coeff);
                if(score<best_score){
                    best_score= score;
                    best_coeff= 0;
                    best_change= change;
                    best_unquant_change= new_coeff - old_coeff;
                }
            }
        }

        run=0;
        rle_index=0;
        run2= run_tab[rle_index++];
        prev_level=0;
        prev_run=0;

        for(i=start_i; i<64; i++){
            int j= perm_scantable[i];
            const int level= block[j];
            int change, old_coeff;

            if(s->avctx->quantizer_noise_shaping < 3 && i > last_non_zero + 1)
                break;

            if(level){
                if(level<0) old_coeff= qmul*level - qadd;
                else        old_coeff= qmul*level + qadd;
                run2= run_tab[rle_index++]; //FIXME ! maybe after last
            }else{
                old_coeff=0;
                run2--;
                assert(run2>=0 || i >= last_non_zero );
            }

            for(change=-1; change<=1; change+=2){
                int new_level= level + change;
                int score, new_coeff, unquant_change;

                score=0;
                if(s->avctx->quantizer_noise_shaping < 2 && FFABS(new_level) > FFABS(level))
                   continue;

                if(new_level){
                    if(new_level<0) new_coeff= qmul*new_level - qadd;
                    else            new_coeff= qmul*new_level + qadd;
                    if(new_coeff >= 2048 || new_coeff <= -2048)
                        continue;
                    //FIXME check for overflow

                    if(level){
                        if(level < 63 && level > -63){
                            if(i < last_non_zero)
                                score +=   length[UNI_AC_ENC_INDEX(run, new_level+64)]
                                         - length[UNI_AC_ENC_INDEX(run, level+64)];
                            else
                                score +=   last_length[UNI_AC_ENC_INDEX(run, new_level+64)]
                                         - last_length[UNI_AC_ENC_INDEX(run, level+64)];
                        }
                    }else{
                        assert(FFABS(new_level)==1);

                        if(analyze_gradient){
                            int g= d1[ scantable[i] ];
                            if(g && (g^new_level) >= 0)
                                continue;
                        }

                        if(i < last_non_zero){
                            int next_i= i + run2 + 1;
                            int next_level= block[ perm_scantable[next_i] ] + 64;

                            if(next_level&(~127))
                                next_level= 0;

                            if(next_i < last_non_zero)
                                score +=   length[UNI_AC_ENC_INDEX(run, 65)]
                                         + length[UNI_AC_ENC_INDEX(run2, next_level)]
                                         - length[UNI_AC_ENC_INDEX(run + run2 + 1, next_level)];
                            else
                                score +=  length[UNI_AC_ENC_INDEX(run, 65)]
                                        + last_length[UNI_AC_ENC_INDEX(run2, next_level)]
                                        - last_length[UNI_AC_ENC_INDEX(run + run2 + 1, next_level)];
                        }else{
                            score += last_length[UNI_AC_ENC_INDEX(run, 65)];
                            if(prev_level){
                                score +=  length[UNI_AC_ENC_INDEX(prev_run, prev_level)]
                                        - last_length[UNI_AC_ENC_INDEX(prev_run, prev_level)];
                            }
                        }
                    }
                }else{
                    new_coeff=0;
                    assert(FFABS(level)==1);

                    if(i < last_non_zero){
                        int next_i= i + run2 + 1;
                        int next_level= block[ perm_scantable[next_i] ] + 64;

                        if(next_level&(~127))
                            next_level= 0;

                        if(next_i < last_non_zero)
                            score +=   length[UNI_AC_ENC_INDEX(run + run2 + 1, next_level)]
                                     - length[UNI_AC_ENC_INDEX(run2, next_level)]
                                     - length[UNI_AC_ENC_INDEX(run, 65)];
                        else
                            score +=   last_length[UNI_AC_ENC_INDEX(run + run2 + 1, next_level)]
                                     - last_length[UNI_AC_ENC_INDEX(run2, next_level)]
                                     - length[UNI_AC_ENC_INDEX(run, 65)];
                    }else{
                        score += -last_length[UNI_AC_ENC_INDEX(run, 65)];
                        if(prev_level){
                            score +=  last_length[UNI_AC_ENC_INDEX(prev_run, prev_level)]
                                    - length[UNI_AC_ENC_INDEX(prev_run, prev_level)];
                        }
                    }
                }

                score *= lambda;

                unquant_change= new_coeff - old_coeff;
                assert((score < 100*lambda && score > -100*lambda) || lambda==0);

                score+= s->dsp.try_8x8basis(rem, weight, basis[j], unquant_change);
                if(score<best_score){
                    best_score= score;
                    best_coeff= i;
                    best_change= change;
                    best_unquant_change= unquant_change;
                }
            }
            if(level){
                prev_level= level + 64;
                if(prev_level&(~127))
                    prev_level= 0;
                prev_run= run;
                run=0;
            }else{
                run++;
            }
        }
#ifdef REFINE_STATS
STOP_TIMER("iterative step")}
#endif

        if(best_change){
            int j= perm_scantable[ best_coeff ];

            block[j] += best_change;

            if(best_coeff > last_non_zero){
                last_non_zero= best_coeff;
                assert(block[j]);
#ifdef REFINE_STATS
after_last++;
#endif
            }else{
#ifdef REFINE_STATS
if(block[j]){
    if(block[j] - best_change){
        if(FFABS(block[j]) > FFABS(block[j] - best_change)){
            raise++;
        }else{
            lower++;
        }
    }else{
        from_zero++;
    }
}else{
    to_zero++;
}
#endif
                for(; last_non_zero>=start_i; last_non_zero--){
                    if(block[perm_scantable[last_non_zero]])
                        break;
                }
            }
#ifdef REFINE_STATS
count++;
if(256*256*256*64 % count == 0){
    printf("after_last:%d to_zero:%d from_zero:%d raise:%d lower:%d sign:%d xyp:%d/%d/%d\n", after_last, to_zero, from_zero, raise, lower, messed_sign, s->mb_x, s->mb_y, s->picture_number);
}
#endif
            run=0;
            rle_index=0;
            for(i=start_i; i<=last_non_zero; i++){
                int j= perm_scantable[i];
                const int level= block[j];

                 if(level){
                     run_tab[rle_index++]=run;
                     run=0;
                 }else{
                     run++;
                 }
            }

            s->dsp.add_8x8basis(rem, basis[j], best_unquant_change);
        }else{
            break;
        }
    }
#ifdef REFINE_STATS
if(last_non_zero>0){
STOP_TIMER("iterative search")
}
}
#endif

    return last_non_zero;
}

int dct_quantize_c(MpegEncContext *s,
                        DCTELEM *block, int n,
                        int qscale, int *overflow)
{
    int i, j, level, last_non_zero, q, start_i;
    const int *qmat;
    const uint8_t *scantable= s->intra_scantable.scantable;
    int bias;
    int max=0;
    unsigned int threshold1, threshold2;

    s->dsp.fdct (block);

    if(s->dct_error_sum)
        s->denoise_dct(s, block);

    if (s->mb_intra) {
        if (!s->h263_aic) {
            if (n < 4)
                q = s->y_dc_scale;
            else
                q = s->c_dc_scale;
            q = q << 3;
        } else
            /* For AIC we skip quant/dequant of INTRADC */
            q = 1 << 3;

        /* note: block[0] is assumed to be positive */
        block[0] = (block[0] + (q >> 1)) / q;
        start_i = 1;
        last_non_zero = 0;
        qmat = n < 4 ? s->q_intra_matrix[qscale] : s->q_chroma_intra_matrix[qscale];
        bias= s->intra_quant_bias<<(QMAT_SHIFT - QUANT_BIAS_SHIFT);
    } else {
        start_i = 0;
        last_non_zero = -1;
        qmat = s->q_inter_matrix[qscale];
        bias= s->inter_quant_bias<<(QMAT_SHIFT - QUANT_BIAS_SHIFT);
    }
    threshold1= (1<<QMAT_SHIFT) - bias - 1;
    threshold2= (threshold1<<1);
    for(i=63;i>=start_i;i--) {
        j = scantable[i];
        level = block[j] * qmat[j];

        if(((unsigned)(level+threshold1))>threshold2){
            last_non_zero = i;
            break;
        }else{
            block[j]=0;
        }
    }
    for(i=start_i; i<=last_non_zero; i++) {
        j = scantable[i];
        level = block[j] * qmat[j];

//        if(   bias+level >= (1<<QMAT_SHIFT)
//           || bias-level >= (1<<QMAT_SHIFT)){
        if(((unsigned)(level+threshold1))>threshold2){
            if(level>0){
                level= (bias + level)>>QMAT_SHIFT;
                block[j]= level;
            }else{
                level= (bias - level)>>QMAT_SHIFT;
                block[j]= -level;
            }
            max |=level;
        }else{
            block[j]=0;
        }
    }
    *overflow= s->max_qcoeff < max; //overflow might have happened

    /* we need this permutation so that we correct the IDCT, we only permute the !=0 elements */
    if (s->dsp.idct_permutation_type != FF_NO_IDCT_PERM)
        ff_block_permute(block, s->dsp.idct_permutation, scantable, last_non_zero);

    return last_non_zero;
}

#define OFFSET(x) offsetof(MpegEncContext, x)
#define VE AV_OPT_FLAG_VIDEO_PARAM | AV_OPT_FLAG_ENCODING_PARAM
static const AVOption h263_options[] = {
    { "obmc",         "use overlapped block motion compensation.", OFFSET(obmc), AV_OPT_TYPE_INT, { 0 }, 0, 1, VE },
    { "structured_slices","Write slice start position at every GOB header instead of just GOB number.", OFFSET(h263_slice_structured), AV_OPT_TYPE_INT, { 0 }, 0, 1, VE},
    { NULL },
};

static const AVClass h263_class = {
    .class_name = "H.263 encoder",
    .item_name  = av_default_item_name,
    .option     = h263_options,
    .version    = LIBAVUTIL_VERSION_INT,
};

AVCodec ff_h263_encoder = {
    .name           = "h263",
    .type           = AVMEDIA_TYPE_VIDEO,
    .id             = CODEC_ID_H263,
    .priv_data_size = sizeof(MpegEncContext),
    .init           = MPV_encode_init,
    .encode         = MPV_encode_picture,
    .close          = MPV_encode_end,
    .pix_fmts= (const enum PixelFormat[]){PIX_FMT_YUV420P, PIX_FMT_NONE},
    .long_name= NULL_IF_CONFIG_SMALL("H.263 / H.263-1996"),
    .priv_class     = &h263_class,
};

static const AVOption h263p_options[] = {
    { "umv",        "Use unlimited motion vectors.",    OFFSET(umvplus), AV_OPT_TYPE_INT, { 0 }, 0, 1, VE },
    { "aiv",        "Use alternative inter VLC.",       OFFSET(alt_inter_vlc), AV_OPT_TYPE_INT, { 0 }, 0, 1, VE },
    { "obmc",       "use overlapped block motion compensation.", OFFSET(obmc), AV_OPT_TYPE_INT, { 0 }, 0, 1, VE },
    { "structured_slices", "Write slice start position at every GOB header instead of just GOB number.", OFFSET(h263_slice_structured), AV_OPT_TYPE_INT, { 0 }, 0, 1, VE},
    { NULL },
};
static const AVClass h263p_class = {
    .class_name = "H.263p encoder",
    .item_name  = av_default_item_name,
    .option     = h263p_options,
    .version    = LIBAVUTIL_VERSION_INT,
};

AVCodec ff_h263p_encoder = {
    .name           = "h263p",
    .type           = AVMEDIA_TYPE_VIDEO,
    .id             = CODEC_ID_H263P,
    .priv_data_size = sizeof(MpegEncContext),
    .init           = MPV_encode_init,
    .encode         = MPV_encode_picture,
    .close          = MPV_encode_end,
    .capabilities = CODEC_CAP_SLICE_THREADS,
    .pix_fmts= (const enum PixelFormat[]){PIX_FMT_YUV420P, PIX_FMT_NONE},
    .long_name= NULL_IF_CONFIG_SMALL("H.263+ / H.263-1998 / H.263 version 2"),
    .priv_class     = &h263p_class,
};

AVCodec ff_msmpeg4v2_encoder = {
    .name           = "msmpeg4v2",
    .type           = AVMEDIA_TYPE_VIDEO,
    .id             = CODEC_ID_MSMPEG4V2,
    .priv_data_size = sizeof(MpegEncContext),
    .init           = MPV_encode_init,
    .encode         = MPV_encode_picture,
    .close          = MPV_encode_end,
    .pix_fmts= (const enum PixelFormat[]){PIX_FMT_YUV420P, PIX_FMT_NONE},
    .long_name= NULL_IF_CONFIG_SMALL("MPEG-4 part 2 Microsoft variant version 2"),
};

AVCodec ff_msmpeg4v3_encoder = {
    .name           = "msmpeg4",
    .type           = AVMEDIA_TYPE_VIDEO,
    .id             = CODEC_ID_MSMPEG4V3,
    .priv_data_size = sizeof(MpegEncContext),
    .init           = MPV_encode_init,
    .encode         = MPV_encode_picture,
    .close          = MPV_encode_end,
    .pix_fmts= (const enum PixelFormat[]){PIX_FMT_YUV420P, PIX_FMT_NONE},
    .long_name= NULL_IF_CONFIG_SMALL("MPEG-4 part 2 Microsoft variant version 3"),
};

AVCodec ff_wmv1_encoder = {
    .name           = "wmv1",
    .type           = AVMEDIA_TYPE_VIDEO,
    .id             = CODEC_ID_WMV1,
    .priv_data_size = sizeof(MpegEncContext),
    .init           = MPV_encode_init,
    .encode         = MPV_encode_picture,
    .close          = MPV_encode_end,
    .pix_fmts= (const enum PixelFormat[]){PIX_FMT_YUV420P, PIX_FMT_NONE},
    .long_name= NULL_IF_CONFIG_SMALL("Windows Media Video 7"),
};<|MERGE_RESOLUTION|>--- conflicted
+++ resolved
@@ -1775,20 +1775,6 @@
 
     wrap_y = s->linesize;
     wrap_c = s->uvlinesize;
-<<<<<<< HEAD
-    ptr_y  = s->new_picture.f.data[0] + (mb_y * 16 * wrap_y) + mb_x * 16;
-    ptr_cb = s->new_picture.f.data[1] + (mb_y * mb_block_height * wrap_c) + mb_x * 8;
-    ptr_cr = s->new_picture.f.data[2] + (mb_y * mb_block_height * wrap_c) + mb_x * 8;
-
-    if((mb_x*16+16 > s->width || mb_y*16+16 > s->height) && s->codec_id != CODEC_ID_AMV){
-        uint8_t *ebuf= s->edge_emu_buffer + 32;
-        s->dsp.emulated_edge_mc(ebuf            , ptr_y , wrap_y,16,16,mb_x*16,mb_y*16, s->width   , s->height);
-        ptr_y= ebuf;
-        s->dsp.emulated_edge_mc(ebuf+18*wrap_y  , ptr_cb, wrap_c, 8, mb_block_height, mb_x*8, mb_y*8, s->width>>1, s->height>>1);
-        ptr_cb= ebuf+18*wrap_y;
-        s->dsp.emulated_edge_mc(ebuf+18*wrap_y+8, ptr_cr, wrap_c, 8, mb_block_height, mb_x*8, mb_y*8, s->width>>1, s->height>>1);
-        ptr_cr= ebuf+18*wrap_y+8;
-=======
     ptr_y  = s->new_picture.f.data[0] +
              (mb_y * 16 * wrap_y)              + mb_x * 16;
     ptr_cb = s->new_picture.f.data[1] +
@@ -1796,7 +1782,7 @@
     ptr_cr = s->new_picture.f.data[2] +
              (mb_y * mb_block_height * wrap_c) + mb_x * 8;
 
-    if (mb_x * 16 + 16 > s->width || mb_y * 16 + 16 > s->height) {
+    if((mb_x*16+16 > s->width || mb_y*16+16 > s->height) && s->codec_id != CODEC_ID_AMV){
         uint8_t *ebuf = s->edge_emu_buffer + 32;
         s->dsp.emulated_edge_mc(ebuf, ptr_y, wrap_y, 16, 16, mb_x * 16,
                                 mb_y * 16, s->width, s->height);
@@ -1809,7 +1795,6 @@
                                 mb_block_height, mb_x * 8, mb_y * 8,
                                 s->width >> 1, s->height >> 1);
         ptr_cr = ebuf + 18 * wrap_y + 8;
->>>>>>> 209c4452
     }
 
     if (s->mb_intra) {
