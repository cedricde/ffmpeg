--- conflicted
+++ resolved
@@ -1005,12 +1005,8 @@
             s->intra_matrix[j] =
             s->inter_matrix[j] = ff_mpeg1_default_non_intra_matrix[i];
         } else {
-<<<<<<< HEAD
-            /* mpeg1/2 */
+            /* MPEG-1/2 */
             s->chroma_intra_matrix[j] =
-=======
-            /* MPEG-1/2 */
->>>>>>> 41ed7ab4
             s->intra_matrix[j] = ff_mpeg1_default_intra_matrix[i];
             s->inter_matrix[j] = ff_mpeg1_default_non_intra_matrix[i];
         }
@@ -1541,7 +1537,7 @@
             if (s->picture_in_gop_number < s->gop_size &&
                 s->next_picture_ptr &&
                 skip_check(s, s->input_picture[0], s->next_picture_ptr)) {
-                // FIXME check that te gop check above is +-1 correct
+                // FIXME check that the gop check above is +-1 correct
                 av_frame_unref(s->input_picture[0]->f);
 
                 ff_vbv_update(s, 0);
@@ -1559,22 +1555,6 @@
         } else {
             int b_frames = 0;
 
-<<<<<<< HEAD
-=======
-            if (s->frame_skip_threshold || s->frame_skip_factor) {
-                if (s->picture_in_gop_number < s->gop_size &&
-                    skip_check(s, s->input_picture[0], s->next_picture_ptr)) {
-                    // FIXME check that the gop check above is +-1 correct
-                    av_frame_unref(s->input_picture[0]->f);
-
-                    emms_c();
-                    ff_vbv_update(s, 0);
-
-                    goto no_output_pic;
-                }
-            }
-
->>>>>>> 41ed7ab4
             if (s->avctx->flags & AV_CODEC_FLAG_PASS2) {
                 for (i = 0; i < s->max_b_frames + 1; i++) {
                     int pict_num = s->input_picture[0]->f->display_picture_number + i;
@@ -4137,14 +4117,10 @@
 
             if(s->out_format == FMT_H263 || s->out_format == FMT_H261){
                 unquant_coeff= alevel*qmul + qadd;
-<<<<<<< HEAD
             } else if(s->out_format == FMT_MJPEG) {
                 j = s->idsp.idct_permutation[scantable[i]];
                 unquant_coeff = alevel * matrix[j] * 8;
-            }else{ //MPEG1
-=======
-            } else { // MPEG-1
->>>>>>> 41ed7ab4
+            }else{ // MPEG-1
                 j = s->idsp.idct_permutation[scantable[i]]; // FIXME: optimize
                 if(s->mb_intra){
                         unquant_coeff = (int)(  alevel  * mpeg2_qscale * matrix[j]) >> 4;
@@ -4266,13 +4242,8 @@
 
             if(s->out_format == FMT_H263 || s->out_format == FMT_H261){
                     unquant_coeff= (alevel*qmul + qadd)>>3;
-<<<<<<< HEAD
-            }else{ //MPEG1
+            } else{ // MPEG-1
                     unquant_coeff = (((  alevel  << 1) + 1) * mpeg2_qscale * ((int) matrix[0])) >> 5;
-=======
-            } else { // MPEG-1
-                    unquant_coeff = (((  alevel  << 1) + 1) * qscale * ((int) s->inter_matrix[0])) >> 4;
->>>>>>> 41ed7ab4
                     unquant_coeff =   (unquant_coeff - 1) | 1;
             }
             unquant_coeff = (unquant_coeff + 4) >> 3;
