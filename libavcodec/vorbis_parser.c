/*
 * Copyright (c) 2012 Justin Ruggles
 *
 * This file is part of FFmpeg.
 *
 * FFmpeg is free software; you can redistribute it and/or
 * modify it under the terms of the GNU Lesser General Public
 * License as published by the Free Software Foundation; either
 * version 2.1 of the License, or (at your option) any later version.
 *
 * FFmpeg is distributed in the hope that it will be useful,
 * but WITHOUT ANY WARRANTY; without even the implied warranty of
 * MERCHANTABILITY or FITNESS FOR A PARTICULAR PURPOSE.  See the GNU
 * Lesser General Public License for more details.
 *
 * You should have received a copy of the GNU Lesser General Public
 * License along with FFmpeg; if not, write to the Free Software
 * Foundation, Inc., 51 Franklin Street, Fifth Floor, Boston, MA 02110-1301 USA
 */

/**
 * @file
 * Vorbis audio parser
 *
 * Determines the duration for each packet.
 */

#include "libavutil/log.h"

#include "get_bits.h"
#include "parser.h"
#include "xiph.h"
#include "vorbis_parser_internal.h"

static const AVClass vorbis_parser_class = {
    .class_name = "Vorbis parser",
    .item_name  = av_default_item_name,
    .version    = LIBAVUTIL_VERSION_INT,
};

static int parse_id_header(AVVorbisParseContext *s,
                           const uint8_t *buf, int buf_size)
{
    /* Id header should be 30 bytes */
    if (buf_size < 30) {
        av_log(s, AV_LOG_ERROR, "Id header is too short\n");
        return AVERROR_INVALIDDATA;
    }

    /* make sure this is the Id header */
    if (buf[0] != 1) {
        av_log(s, AV_LOG_ERROR, "Wrong packet type in Id header\n");
        return AVERROR_INVALIDDATA;
    }

    /* check for header signature */
    if (memcmp(&buf[1], "vorbis", 6)) {
        av_log(s, AV_LOG_ERROR, "Invalid packet signature in Id header\n");
        return AVERROR_INVALIDDATA;
    }

    if (!(buf[29] & 0x1)) {
        av_log(s, AV_LOG_ERROR, "Invalid framing bit in Id header\n");
        return AVERROR_INVALIDDATA;
    }

    s->blocksize[0] = 1 << (buf[28] & 0xF);
    s->blocksize[1] = 1 << (buf[28] >>  4);

    return 0;
}

static int parse_setup_header(AVVorbisParseContext *s,
                              const uint8_t *buf, int buf_size)
{
    GetBitContext gb, gb0;
    uint8_t *rev_buf;
    int i, ret = 0;
    int got_framing_bit, mode_count, got_mode_header, last_mode_count = 0;

    /* avoid overread */
    if (buf_size < 7) {
        av_log(s, AV_LOG_ERROR, "Setup header is too short\n");
        return AVERROR_INVALIDDATA;
    }

    /* make sure this is the Setup header */
    if (buf[0] != 5) {
        av_log(s, AV_LOG_ERROR, "Wrong packet type in Setup header\n");
        return AVERROR_INVALIDDATA;
    }

    /* check for header signature */
    if (memcmp(&buf[1], "vorbis", 6)) {
        av_log(s, AV_LOG_ERROR, "Invalid packet signature in Setup header\n");
        return AVERROR_INVALIDDATA;
    }

    /* reverse bytes so we can easily read backwards with get_bits() */
    if (!(rev_buf = av_malloc(buf_size))) {
        av_log(s, AV_LOG_ERROR, "Out of memory\n");
        return AVERROR(ENOMEM);
    }
    for (i = 0; i < buf_size; i++)
        rev_buf[i] = buf[buf_size - 1 - i];
    init_get_bits(&gb, rev_buf, buf_size * 8);

    got_framing_bit = 0;
    while (get_bits_left(&gb) > 97) {
        if (get_bits1(&gb)) {
            got_framing_bit = get_bits_count(&gb);
            break;
        }
    }
    if (!got_framing_bit) {
        av_log(s, AV_LOG_ERROR, "Invalid Setup header\n");
        ret = AVERROR_INVALIDDATA;
        goto bad_header;
    }

    /* Now we search backwards to find possible valid mode counts. This is not
     * fool-proof because we could have false positive matches and read too
     * far, but there isn't really any way to be sure without parsing through
     * all the many variable-sized fields before the modes. This approach seems
     * to work well in testing, and it is similar to how it is handled in
     * liboggz. */
    mode_count = 0;
    got_mode_header = 0;
    while (get_bits_left(&gb) >= 97) {
        if (get_bits(&gb, 8) > 63 || get_bits(&gb, 16) || get_bits(&gb, 16))
            break;
        skip_bits(&gb, 1);
        mode_count++;
        if (mode_count > 64)
            break;
        gb0 = gb;
        if (get_bits(&gb0, 6) + 1 == mode_count) {
            got_mode_header = 1;
            last_mode_count = mode_count;
        }
    }
    if (!got_mode_header) {
        av_log(s, AV_LOG_ERROR, "Invalid Setup header\n");
        ret = AVERROR_INVALIDDATA;
        goto bad_header;
    }
    /* All samples I've seen use <= 2 modes, so ask for a sample if we find
     * more than that, as it is most likely a false positive. If we get any
     * we may need to approach this the long way and parse the whole Setup
     * header, but I hope very much that it never comes to that. */
    if (last_mode_count > 2) {
        avpriv_request_sample(s,
                              "%d modes (either a false positive or a "
                              "sample from an unknown encoder)",
                              last_mode_count);
    }
    /* We're limiting the mode count to 63 so that we know that the previous
     * block flag will be in the first packet byte. */
    if (last_mode_count > 63) {
        av_log(s, AV_LOG_ERROR, "Unsupported mode count: %d\n",
               last_mode_count);
        ret = AVERROR_INVALIDDATA;
        goto bad_header;
    }
    s->mode_count = mode_count = last_mode_count;
    /* Determine the number of bits required to code the mode and turn that
     * into a bitmask to directly access the mode from the first frame byte. */
    s->mode_mask = ((1 << (av_log2(mode_count - 1) + 1)) - 1) << 1;
    /* The previous window flag is the next bit after the mode */
    s->prev_mask = (s->mode_mask | 0x1) + 1;

    init_get_bits(&gb, rev_buf, buf_size * 8);
    skip_bits_long(&gb, got_framing_bit);
    for (i = mode_count - 1; i >= 0; i--) {
        skip_bits_long(&gb, 40);
        s->mode_blocksize[i] = get_bits1(&gb);
    }

bad_header:
    av_free(rev_buf);
    return ret;
}

static int vorbis_parse_init(AVVorbisParseContext *s,
                             const uint8_t *extradata, int extradata_size)
{
    uint8_t *header_start[3];
    int header_len[3];
    int ret;

    s->class = &vorbis_parser_class;
    s->extradata_parsed = 1;

    if ((ret = avpriv_split_xiph_headers(extradata,
                                         extradata_size, 30,
                                         header_start, header_len)) < 0) {
        av_log(s, AV_LOG_ERROR, "Extradata corrupt.\n");
        return ret;
    }

    if ((ret = parse_id_header(s, header_start[0], header_len[0])) < 0)
        return ret;

    if ((ret = parse_setup_header(s, header_start[2], header_len[2])) < 0)
        return ret;

    s->valid_extradata = 1;
    s->previous_blocksize = s->blocksize[s->mode_blocksize[0]];

    return 0;
}

<<<<<<< HEAD
int avpriv_vorbis_parse_frame_flags(AVVorbisParseContext *s, const uint8_t *buf,
                                    int buf_size, int *flags)
=======
int av_vorbis_parse_frame(AVVorbisParseContext *s, const uint8_t *buf,
                          int buf_size)
>>>>>>> 5e80fb7f
{
    int duration = 0;

    if (s->valid_extradata && buf_size > 0) {
        int mode, current_blocksize;
        int previous_blocksize = s->previous_blocksize;

        if (buf[0] & 1) {
            /* If the user doesn't care about special packets, it's a bad one. */
            if (!flags)
                goto bad_packet;

            /* Set the flag for which kind of special packet it is. */
            if (buf[0] == 1)
                *flags |= VORBIS_FLAG_HEADER;
            else if (buf[0] == 3)
                *flags |= VORBIS_FLAG_COMMENT;
            else
                goto bad_packet;

            /* Special packets have no duration. */
            return 0;

bad_packet:
            av_log(s, AV_LOG_ERROR, "Invalid packet\n");
            return AVERROR_INVALIDDATA;
        }
        if (s->mode_count == 1)
            mode = 0;
        else
            mode = (buf[0] & s->mode_mask) >> 1;
        if (mode >= s->mode_count) {
            av_log(s, AV_LOG_ERROR, "Invalid mode in packet\n");
            return AVERROR_INVALIDDATA;
        }
        if(s->mode_blocksize[mode]){
            int flag = !!(buf[0] & s->prev_mask);
            previous_blocksize = s->blocksize[flag];
        }
        current_blocksize     = s->blocksize[s->mode_blocksize[mode]];
        duration              = (previous_blocksize + current_blocksize) >> 2;
        s->previous_blocksize = current_blocksize;
    }

    return duration;
}

<<<<<<< HEAD
int avpriv_vorbis_parse_frame(AVVorbisParseContext *s, const uint8_t *buf,
                              int buf_size)
{
    return avpriv_vorbis_parse_frame_flags(s, buf, buf_size, NULL);
}

void avpriv_vorbis_parse_reset(AVVorbisParseContext *s)
=======
void av_vorbis_parse_reset(AVVorbisParseContext *s)
>>>>>>> 5e80fb7f
{
    if (s->valid_extradata)
        s->previous_blocksize = s->blocksize[0];
}

void av_vorbis_parse_free(AVVorbisParseContext **s)
{
    av_freep(s);
}

AVVorbisParseContext *av_vorbis_parse_init(const uint8_t *extradata,
                                           int extradata_size)
{
    AVVorbisParseContext *s = av_mallocz(sizeof(*s));
    int ret;

    if (!s)
        return NULL;

    ret = vorbis_parse_init(s, extradata, extradata_size);
    if (ret < 0) {
        av_vorbis_parse_free(&s);
        return NULL;
    }

    return s;
}

#if LIBAVCODEC_VERSION_MAJOR < 57
int avpriv_vorbis_parse_extradata(AVCodecContext *avctx, AVVorbisParseContext *s)
{
    return vorbis_parse_init(s, avctx->extradata, avctx->extradata_size);
}
void avpriv_vorbis_parse_reset(AVVorbisParseContext *s)
{
    av_vorbis_parse_reset(s);
}
int avpriv_vorbis_parse_frame(AVVorbisParseContext *s, const uint8_t *buf,
                              int buf_size)
{
    return av_vorbis_parse_frame(s, buf, buf_size);
}
#endif

#if CONFIG_VORBIS_PARSER
static int vorbis_parse(AVCodecParserContext *s1, AVCodecContext *avctx,
                        const uint8_t **poutbuf, int *poutbuf_size,
                        const uint8_t *buf, int buf_size)
{
    AVVorbisParseContext *s = s1->priv_data;
    int duration;

    if (!s->extradata_parsed && avctx->extradata && avctx->extradata_size)
        if (avpriv_vorbis_parse_extradata(avctx, s))
            goto end;

    if ((duration = avpriv_vorbis_parse_frame(s, buf, buf_size)) >= 0)
        s1->duration = duration;

end:
    /* always return the full packet. this parser isn't doing any splitting or
       combining, only packet analysis */
    *poutbuf      = buf;
    *poutbuf_size = buf_size;
    return buf_size;
}

AVCodecParser ff_vorbis_parser = {
    .codec_ids      = { AV_CODEC_ID_VORBIS },
    .priv_data_size = sizeof(AVVorbisParseContext),
    .parser_parse   = vorbis_parse,
};
#endif /* CONFIG_VORBIS_PARSER */<|MERGE_RESOLUTION|>--- conflicted
+++ resolved
@@ -210,13 +210,8 @@
     return 0;
 }
 
-<<<<<<< HEAD
 int avpriv_vorbis_parse_frame_flags(AVVorbisParseContext *s, const uint8_t *buf,
                                     int buf_size, int *flags)
-=======
-int av_vorbis_parse_frame(AVVorbisParseContext *s, const uint8_t *buf,
-                          int buf_size)
->>>>>>> 5e80fb7f
 {
     int duration = 0;
 
@@ -264,17 +259,13 @@
     return duration;
 }
 
-<<<<<<< HEAD
-int avpriv_vorbis_parse_frame(AVVorbisParseContext *s, const uint8_t *buf,
-                              int buf_size)
+int av_vorbis_parse_frame(AVVorbisParseContext *s, const uint8_t *buf,
+                          int buf_size)
 {
     return avpriv_vorbis_parse_frame_flags(s, buf, buf_size, NULL);
 }
 
-void avpriv_vorbis_parse_reset(AVVorbisParseContext *s)
-=======
 void av_vorbis_parse_reset(AVVorbisParseContext *s)
->>>>>>> 5e80fb7f
 {
     if (s->valid_extradata)
         s->previous_blocksize = s->blocksize[0];
