/*
 * copyright (c) 2001 Fabrice Bellard
 *
 * This file is part of FFmpeg.
 *
 * FFmpeg is free software; you can redistribute it and/or
 * modify it under the terms of the GNU Lesser General Public
 * License as published by the Free Software Foundation; either
 * version 2.1 of the License, or (at your option) any later version.
 *
 * FFmpeg is distributed in the hope that it will be useful,
 * but WITHOUT ANY WARRANTY; without even the implied warranty of
 * MERCHANTABILITY or FITNESS FOR A PARTICULAR PURPOSE.  See the GNU
 * Lesser General Public License for more details.
 *
 * You should have received a copy of the GNU Lesser General Public
 * License along with FFmpeg; if not, write to the Free Software
 * Foundation, Inc., 51 Franklin Street, Fifth Floor, Boston, MA 02110-1301 USA
 */

#ifndef AVCODEC_AVCODEC_H
#define AVCODEC_AVCODEC_H

/**
 * @file
 * @ingroup libavc
 * Libavcodec external API header
 */

#include <errno.h>
#include "libavutil/samplefmt.h"
#include "libavutil/attributes.h"
#include "libavutil/avutil.h"
#include "libavutil/buffer.h"
#include "libavutil/cpu.h"
#include "libavutil/channel_layout.h"
#include "libavutil/dict.h"
#include "libavutil/frame.h"
#include "libavutil/log.h"
#include "libavutil/pixfmt.h"
#include "libavutil/rational.h"

#include "version.h"

/**
 * @defgroup libavc Encoding/Decoding Library
 * @{
 *
 * @defgroup lavc_decoding Decoding
 * @{
 * @}
 *
 * @defgroup lavc_encoding Encoding
 * @{
 * @}
 *
 * @defgroup lavc_codec Codecs
 * @{
 * @defgroup lavc_codec_native Native Codecs
 * @{
 * @}
 * @defgroup lavc_codec_wrappers External library wrappers
 * @{
 * @}
 * @defgroup lavc_codec_hwaccel Hardware Accelerators bridge
 * @{
 * @}
 * @}
 * @defgroup lavc_internal Internal
 * @{
 * @}
 * @}
 *
 */

/**
 * @defgroup lavc_core Core functions/structures.
 * @ingroup libavc
 *
 * Basic definitions, functions for querying libavcodec capabilities,
 * allocating core structures, etc.
 * @{
 */


/**
 * Identify the syntax and semantics of the bitstream.
 * The principle is roughly:
 * Two decoders with the same ID can decode the same streams.
 * Two encoders with the same ID can encode compatible streams.
 * There may be slight deviations from the principle due to implementation
 * details.
 *
 * If you add a codec ID to this list, add it so that
 * 1. no value of a existing codec ID changes (that would break ABI),
 * 2. it is as close as possible to similar codecs
 *
 * After adding new codec IDs, do not forget to add an entry to the codec
 * descriptor list and bump libavcodec minor version.
 */
enum AVCodecID {
    AV_CODEC_ID_NONE,

    /* video codecs */
    AV_CODEC_ID_MPEG1VIDEO,
    AV_CODEC_ID_MPEG2VIDEO, ///< preferred ID for MPEG-1/2 video decoding
#if FF_API_XVMC
    AV_CODEC_ID_MPEG2VIDEO_XVMC,
#endif /* FF_API_XVMC */
    AV_CODEC_ID_H261,
    AV_CODEC_ID_H263,
    AV_CODEC_ID_RV10,
    AV_CODEC_ID_RV20,
    AV_CODEC_ID_MJPEG,
    AV_CODEC_ID_MJPEGB,
    AV_CODEC_ID_LJPEG,
    AV_CODEC_ID_SP5X,
    AV_CODEC_ID_JPEGLS,
    AV_CODEC_ID_MPEG4,
    AV_CODEC_ID_RAWVIDEO,
    AV_CODEC_ID_MSMPEG4V1,
    AV_CODEC_ID_MSMPEG4V2,
    AV_CODEC_ID_MSMPEG4V3,
    AV_CODEC_ID_WMV1,
    AV_CODEC_ID_WMV2,
    AV_CODEC_ID_H263P,
    AV_CODEC_ID_H263I,
    AV_CODEC_ID_FLV1,
    AV_CODEC_ID_SVQ1,
    AV_CODEC_ID_SVQ3,
    AV_CODEC_ID_DVVIDEO,
    AV_CODEC_ID_HUFFYUV,
    AV_CODEC_ID_CYUV,
    AV_CODEC_ID_H264,
    AV_CODEC_ID_INDEO3,
    AV_CODEC_ID_VP3,
    AV_CODEC_ID_THEORA,
    AV_CODEC_ID_ASV1,
    AV_CODEC_ID_ASV2,
    AV_CODEC_ID_FFV1,
    AV_CODEC_ID_4XM,
    AV_CODEC_ID_VCR1,
    AV_CODEC_ID_CLJR,
    AV_CODEC_ID_MDEC,
    AV_CODEC_ID_ROQ,
    AV_CODEC_ID_INTERPLAY_VIDEO,
    AV_CODEC_ID_XAN_WC3,
    AV_CODEC_ID_XAN_WC4,
    AV_CODEC_ID_RPZA,
    AV_CODEC_ID_CINEPAK,
    AV_CODEC_ID_WS_VQA,
    AV_CODEC_ID_MSRLE,
    AV_CODEC_ID_MSVIDEO1,
    AV_CODEC_ID_IDCIN,
    AV_CODEC_ID_8BPS,
    AV_CODEC_ID_SMC,
    AV_CODEC_ID_FLIC,
    AV_CODEC_ID_TRUEMOTION1,
    AV_CODEC_ID_VMDVIDEO,
    AV_CODEC_ID_MSZH,
    AV_CODEC_ID_ZLIB,
    AV_CODEC_ID_QTRLE,
    AV_CODEC_ID_TSCC,
    AV_CODEC_ID_ULTI,
    AV_CODEC_ID_QDRAW,
    AV_CODEC_ID_VIXL,
    AV_CODEC_ID_QPEG,
    AV_CODEC_ID_PNG,
    AV_CODEC_ID_PPM,
    AV_CODEC_ID_PBM,
    AV_CODEC_ID_PGM,
    AV_CODEC_ID_PGMYUV,
    AV_CODEC_ID_PAM,
    AV_CODEC_ID_FFVHUFF,
    AV_CODEC_ID_RV30,
    AV_CODEC_ID_RV40,
    AV_CODEC_ID_VC1,
    AV_CODEC_ID_WMV3,
    AV_CODEC_ID_LOCO,
    AV_CODEC_ID_WNV1,
    AV_CODEC_ID_AASC,
    AV_CODEC_ID_INDEO2,
    AV_CODEC_ID_FRAPS,
    AV_CODEC_ID_TRUEMOTION2,
    AV_CODEC_ID_BMP,
    AV_CODEC_ID_CSCD,
    AV_CODEC_ID_MMVIDEO,
    AV_CODEC_ID_ZMBV,
    AV_CODEC_ID_AVS,
    AV_CODEC_ID_SMACKVIDEO,
    AV_CODEC_ID_NUV,
    AV_CODEC_ID_KMVC,
    AV_CODEC_ID_FLASHSV,
    AV_CODEC_ID_CAVS,
    AV_CODEC_ID_JPEG2000,
    AV_CODEC_ID_VMNC,
    AV_CODEC_ID_VP5,
    AV_CODEC_ID_VP6,
    AV_CODEC_ID_VP6F,
    AV_CODEC_ID_TARGA,
    AV_CODEC_ID_DSICINVIDEO,
    AV_CODEC_ID_TIERTEXSEQVIDEO,
    AV_CODEC_ID_TIFF,
    AV_CODEC_ID_GIF,
    AV_CODEC_ID_DXA,
    AV_CODEC_ID_DNXHD,
    AV_CODEC_ID_THP,
    AV_CODEC_ID_SGI,
    AV_CODEC_ID_C93,
    AV_CODEC_ID_BETHSOFTVID,
    AV_CODEC_ID_PTX,
    AV_CODEC_ID_TXD,
    AV_CODEC_ID_VP6A,
    AV_CODEC_ID_AMV,
    AV_CODEC_ID_VB,
    AV_CODEC_ID_PCX,
    AV_CODEC_ID_SUNRAST,
    AV_CODEC_ID_INDEO4,
    AV_CODEC_ID_INDEO5,
    AV_CODEC_ID_MIMIC,
    AV_CODEC_ID_RL2,
    AV_CODEC_ID_ESCAPE124,
    AV_CODEC_ID_DIRAC,
    AV_CODEC_ID_BFI,
    AV_CODEC_ID_CMV,
    AV_CODEC_ID_MOTIONPIXELS,
    AV_CODEC_ID_TGV,
    AV_CODEC_ID_TGQ,
    AV_CODEC_ID_TQI,
    AV_CODEC_ID_AURA,
    AV_CODEC_ID_AURA2,
    AV_CODEC_ID_V210X,
    AV_CODEC_ID_TMV,
    AV_CODEC_ID_V210,
    AV_CODEC_ID_DPX,
    AV_CODEC_ID_MAD,
    AV_CODEC_ID_FRWU,
    AV_CODEC_ID_FLASHSV2,
    AV_CODEC_ID_CDGRAPHICS,
    AV_CODEC_ID_R210,
    AV_CODEC_ID_ANM,
    AV_CODEC_ID_BINKVIDEO,
    AV_CODEC_ID_IFF_ILBM,
#define AV_CODEC_ID_IFF_BYTERUN1 AV_CODEC_ID_IFF_ILBM
    AV_CODEC_ID_KGV1,
    AV_CODEC_ID_YOP,
    AV_CODEC_ID_VP8,
    AV_CODEC_ID_PICTOR,
    AV_CODEC_ID_ANSI,
    AV_CODEC_ID_A64_MULTI,
    AV_CODEC_ID_A64_MULTI5,
    AV_CODEC_ID_R10K,
    AV_CODEC_ID_MXPEG,
    AV_CODEC_ID_LAGARITH,
    AV_CODEC_ID_PRORES,
    AV_CODEC_ID_JV,
    AV_CODEC_ID_DFA,
    AV_CODEC_ID_WMV3IMAGE,
    AV_CODEC_ID_VC1IMAGE,
    AV_CODEC_ID_UTVIDEO,
    AV_CODEC_ID_BMV_VIDEO,
    AV_CODEC_ID_VBLE,
    AV_CODEC_ID_DXTORY,
    AV_CODEC_ID_V410,
    AV_CODEC_ID_XWD,
    AV_CODEC_ID_CDXL,
    AV_CODEC_ID_XBM,
    AV_CODEC_ID_ZEROCODEC,
    AV_CODEC_ID_MSS1,
    AV_CODEC_ID_MSA1,
    AV_CODEC_ID_TSCC2,
    AV_CODEC_ID_MTS2,
    AV_CODEC_ID_CLLC,
    AV_CODEC_ID_MSS2,
    AV_CODEC_ID_VP9,
    AV_CODEC_ID_AIC,
    AV_CODEC_ID_ESCAPE130,
    AV_CODEC_ID_G2M,
    AV_CODEC_ID_WEBP,
    AV_CODEC_ID_HNM4_VIDEO,
    AV_CODEC_ID_HEVC,
#define AV_CODEC_ID_H265 AV_CODEC_ID_HEVC
    AV_CODEC_ID_FIC,
    AV_CODEC_ID_ALIAS_PIX,
    AV_CODEC_ID_BRENDER_PIX,
    AV_CODEC_ID_PAF_VIDEO,
    AV_CODEC_ID_EXR,
    AV_CODEC_ID_VP7,
    AV_CODEC_ID_SANM,
    AV_CODEC_ID_SGIRLE,
    AV_CODEC_ID_MVC1,
    AV_CODEC_ID_MVC2,
    AV_CODEC_ID_HQX,
    AV_CODEC_ID_TDSC,
    AV_CODEC_ID_HQ_HQA,
    AV_CODEC_ID_HAP,
    AV_CODEC_ID_DDS,
    AV_CODEC_ID_DXV,
    AV_CODEC_ID_SCREENPRESSO,
    AV_CODEC_ID_RSCC,

    AV_CODEC_ID_Y41P = 0x8000,
    AV_CODEC_ID_AVRP,
    AV_CODEC_ID_012V,
    AV_CODEC_ID_AVUI,
    AV_CODEC_ID_AYUV,
    AV_CODEC_ID_TARGA_Y216,
    AV_CODEC_ID_V308,
    AV_CODEC_ID_V408,
    AV_CODEC_ID_YUV4,
    AV_CODEC_ID_AVRN,
    AV_CODEC_ID_CPIA,
    AV_CODEC_ID_XFACE,
    AV_CODEC_ID_SNOW,
    AV_CODEC_ID_SMVJPEG,
    AV_CODEC_ID_APNG,
    AV_CODEC_ID_DAALA,

    /* various PCM "codecs" */
    AV_CODEC_ID_FIRST_AUDIO = 0x10000,     ///< A dummy id pointing at the start of audio codecs
    AV_CODEC_ID_PCM_S16LE = 0x10000,
    AV_CODEC_ID_PCM_S16BE,
    AV_CODEC_ID_PCM_U16LE,
    AV_CODEC_ID_PCM_U16BE,
    AV_CODEC_ID_PCM_S8,
    AV_CODEC_ID_PCM_U8,
    AV_CODEC_ID_PCM_MULAW,
    AV_CODEC_ID_PCM_ALAW,
    AV_CODEC_ID_PCM_S32LE,
    AV_CODEC_ID_PCM_S32BE,
    AV_CODEC_ID_PCM_U32LE,
    AV_CODEC_ID_PCM_U32BE,
    AV_CODEC_ID_PCM_S24LE,
    AV_CODEC_ID_PCM_S24BE,
    AV_CODEC_ID_PCM_U24LE,
    AV_CODEC_ID_PCM_U24BE,
    AV_CODEC_ID_PCM_S24DAUD,
    AV_CODEC_ID_PCM_ZORK,
    AV_CODEC_ID_PCM_S16LE_PLANAR,
    AV_CODEC_ID_PCM_DVD,
    AV_CODEC_ID_PCM_F32BE,
    AV_CODEC_ID_PCM_F32LE,
    AV_CODEC_ID_PCM_F64BE,
    AV_CODEC_ID_PCM_F64LE,
    AV_CODEC_ID_PCM_BLURAY,
    AV_CODEC_ID_PCM_LXF,
    AV_CODEC_ID_S302M,
    AV_CODEC_ID_PCM_S8_PLANAR,
    AV_CODEC_ID_PCM_S24LE_PLANAR,
    AV_CODEC_ID_PCM_S32LE_PLANAR,
    AV_CODEC_ID_PCM_S16BE_PLANAR,
    /* new PCM "codecs" should be added right below this line starting with
     * an explicit value of for example 0x10800
     */

    /* various ADPCM codecs */
    AV_CODEC_ID_ADPCM_IMA_QT = 0x11000,
    AV_CODEC_ID_ADPCM_IMA_WAV,
    AV_CODEC_ID_ADPCM_IMA_DK3,
    AV_CODEC_ID_ADPCM_IMA_DK4,
    AV_CODEC_ID_ADPCM_IMA_WS,
    AV_CODEC_ID_ADPCM_IMA_SMJPEG,
    AV_CODEC_ID_ADPCM_MS,
    AV_CODEC_ID_ADPCM_4XM,
    AV_CODEC_ID_ADPCM_XA,
    AV_CODEC_ID_ADPCM_ADX,
    AV_CODEC_ID_ADPCM_EA,
    AV_CODEC_ID_ADPCM_G726,
    AV_CODEC_ID_ADPCM_CT,
    AV_CODEC_ID_ADPCM_SWF,
    AV_CODEC_ID_ADPCM_YAMAHA,
    AV_CODEC_ID_ADPCM_SBPRO_4,
    AV_CODEC_ID_ADPCM_SBPRO_3,
    AV_CODEC_ID_ADPCM_SBPRO_2,
    AV_CODEC_ID_ADPCM_THP,
    AV_CODEC_ID_ADPCM_IMA_AMV,
    AV_CODEC_ID_ADPCM_EA_R1,
    AV_CODEC_ID_ADPCM_EA_R3,
    AV_CODEC_ID_ADPCM_EA_R2,
    AV_CODEC_ID_ADPCM_IMA_EA_SEAD,
    AV_CODEC_ID_ADPCM_IMA_EA_EACS,
    AV_CODEC_ID_ADPCM_EA_XAS,
    AV_CODEC_ID_ADPCM_EA_MAXIS_XA,
    AV_CODEC_ID_ADPCM_IMA_ISS,
    AV_CODEC_ID_ADPCM_G722,
    AV_CODEC_ID_ADPCM_IMA_APC,
    AV_CODEC_ID_ADPCM_VIMA,
#if FF_API_VIMA_DECODER
    AV_CODEC_ID_VIMA = AV_CODEC_ID_ADPCM_VIMA,
#endif

    AV_CODEC_ID_ADPCM_AFC = 0x11800,
    AV_CODEC_ID_ADPCM_IMA_OKI,
    AV_CODEC_ID_ADPCM_DTK,
    AV_CODEC_ID_ADPCM_IMA_RAD,
    AV_CODEC_ID_ADPCM_G726LE,
    AV_CODEC_ID_ADPCM_THP_LE,
    AV_CODEC_ID_ADPCM_PSX,

    /* AMR */
    AV_CODEC_ID_AMR_NB = 0x12000,
    AV_CODEC_ID_AMR_WB,

    /* RealAudio codecs*/
    AV_CODEC_ID_RA_144 = 0x13000,
    AV_CODEC_ID_RA_288,

    /* various DPCM codecs */
    AV_CODEC_ID_ROQ_DPCM = 0x14000,
    AV_CODEC_ID_INTERPLAY_DPCM,
    AV_CODEC_ID_XAN_DPCM,
    AV_CODEC_ID_SOL_DPCM,

    AV_CODEC_ID_SDX2_DPCM = 0x14800,

    /* audio codecs */
    AV_CODEC_ID_MP2 = 0x15000,
    AV_CODEC_ID_MP3, ///< preferred ID for decoding MPEG audio layer 1, 2 or 3
    AV_CODEC_ID_AAC,
    AV_CODEC_ID_AC3,
    AV_CODEC_ID_DTS,
    AV_CODEC_ID_VORBIS,
    AV_CODEC_ID_DVAUDIO,
    AV_CODEC_ID_WMAV1,
    AV_CODEC_ID_WMAV2,
    AV_CODEC_ID_MACE3,
    AV_CODEC_ID_MACE6,
    AV_CODEC_ID_VMDAUDIO,
    AV_CODEC_ID_FLAC,
    AV_CODEC_ID_MP3ADU,
    AV_CODEC_ID_MP3ON4,
    AV_CODEC_ID_SHORTEN,
    AV_CODEC_ID_ALAC,
    AV_CODEC_ID_WESTWOOD_SND1,
    AV_CODEC_ID_GSM, ///< as in Berlin toast format
    AV_CODEC_ID_QDM2,
    AV_CODEC_ID_COOK,
    AV_CODEC_ID_TRUESPEECH,
    AV_CODEC_ID_TTA,
    AV_CODEC_ID_SMACKAUDIO,
    AV_CODEC_ID_QCELP,
    AV_CODEC_ID_WAVPACK,
    AV_CODEC_ID_DSICINAUDIO,
    AV_CODEC_ID_IMC,
    AV_CODEC_ID_MUSEPACK7,
    AV_CODEC_ID_MLP,
    AV_CODEC_ID_GSM_MS, /* as found in WAV */
    AV_CODEC_ID_ATRAC3,
#if FF_API_VOXWARE
    AV_CODEC_ID_VOXWARE,
#endif
    AV_CODEC_ID_APE,
    AV_CODEC_ID_NELLYMOSER,
    AV_CODEC_ID_MUSEPACK8,
    AV_CODEC_ID_SPEEX,
    AV_CODEC_ID_WMAVOICE,
    AV_CODEC_ID_WMAPRO,
    AV_CODEC_ID_WMALOSSLESS,
    AV_CODEC_ID_ATRAC3P,
    AV_CODEC_ID_EAC3,
    AV_CODEC_ID_SIPR,
    AV_CODEC_ID_MP1,
    AV_CODEC_ID_TWINVQ,
    AV_CODEC_ID_TRUEHD,
    AV_CODEC_ID_MP4ALS,
    AV_CODEC_ID_ATRAC1,
    AV_CODEC_ID_BINKAUDIO_RDFT,
    AV_CODEC_ID_BINKAUDIO_DCT,
    AV_CODEC_ID_AAC_LATM,
    AV_CODEC_ID_QDMC,
    AV_CODEC_ID_CELT,
    AV_CODEC_ID_G723_1,
    AV_CODEC_ID_G729,
    AV_CODEC_ID_8SVX_EXP,
    AV_CODEC_ID_8SVX_FIB,
    AV_CODEC_ID_BMV_AUDIO,
    AV_CODEC_ID_RALF,
    AV_CODEC_ID_IAC,
    AV_CODEC_ID_ILBC,
    AV_CODEC_ID_OPUS,
    AV_CODEC_ID_COMFORT_NOISE,
    AV_CODEC_ID_TAK,
    AV_CODEC_ID_METASOUND,
    AV_CODEC_ID_PAF_AUDIO,
    AV_CODEC_ID_ON2AVC,
    AV_CODEC_ID_DSS_SP,

    AV_CODEC_ID_FFWAVESYNTH = 0x15800,
    AV_CODEC_ID_SONIC,
    AV_CODEC_ID_SONIC_LS,
    AV_CODEC_ID_EVRC,
    AV_CODEC_ID_SMV,
    AV_CODEC_ID_DSD_LSBF,
    AV_CODEC_ID_DSD_MSBF,
    AV_CODEC_ID_DSD_LSBF_PLANAR,
    AV_CODEC_ID_DSD_MSBF_PLANAR,
    AV_CODEC_ID_4GV,

    /* subtitle codecs */
    AV_CODEC_ID_FIRST_SUBTITLE = 0x17000,          ///< A dummy ID pointing at the start of subtitle codecs.
    AV_CODEC_ID_DVD_SUBTITLE = 0x17000,
    AV_CODEC_ID_DVB_SUBTITLE,
    AV_CODEC_ID_TEXT,  ///< raw UTF-8 text
    AV_CODEC_ID_XSUB,
    AV_CODEC_ID_SSA,
    AV_CODEC_ID_MOV_TEXT,
    AV_CODEC_ID_HDMV_PGS_SUBTITLE,
    AV_CODEC_ID_DVB_TELETEXT,
    AV_CODEC_ID_SRT,

    AV_CODEC_ID_MICRODVD   = 0x17800,
    AV_CODEC_ID_EIA_608,
    AV_CODEC_ID_JACOSUB,
    AV_CODEC_ID_SAMI,
    AV_CODEC_ID_REALTEXT,
    AV_CODEC_ID_STL,
    AV_CODEC_ID_SUBVIEWER1,
    AV_CODEC_ID_SUBVIEWER,
    AV_CODEC_ID_SUBRIP,
    AV_CODEC_ID_WEBVTT,
    AV_CODEC_ID_MPL2,
    AV_CODEC_ID_VPLAYER,
    AV_CODEC_ID_PJS,
    AV_CODEC_ID_ASS,
    AV_CODEC_ID_HDMV_TEXT_SUBTITLE,

    /* other specific kind of codecs (generally used for attachments) */
    AV_CODEC_ID_FIRST_UNKNOWN = 0x18000,           ///< A dummy ID pointing at the start of various fake codecs.
    AV_CODEC_ID_TTF = 0x18000,

    AV_CODEC_ID_BINTEXT    = 0x18800,
    AV_CODEC_ID_XBIN,
    AV_CODEC_ID_IDF,
    AV_CODEC_ID_OTF,
    AV_CODEC_ID_SMPTE_KLV,
    AV_CODEC_ID_DVD_NAV,
    AV_CODEC_ID_TIMED_ID3,
    AV_CODEC_ID_BIN_DATA,


    AV_CODEC_ID_PROBE = 0x19000, ///< codec_id is not known (like AV_CODEC_ID_NONE) but lavf should attempt to identify it

    AV_CODEC_ID_MPEG2TS = 0x20000, /**< _FAKE_ codec to indicate a raw MPEG-2 TS
                                * stream (only used by libavformat) */
    AV_CODEC_ID_MPEG4SYSTEMS = 0x20001, /**< _FAKE_ codec to indicate a MPEG-4 Systems
                                * stream (only used by libavformat) */
    AV_CODEC_ID_FFMETADATA = 0x21000,   ///< Dummy codec for streams containing only metadata information.
    AV_CODEC_ID_WRAPPED_AVFRAME = 0x21001, ///< Passthrough codec, AVFrames wrapped in AVPacket
};

/**
 * This struct describes the properties of a single codec described by an
 * AVCodecID.
 * @see avcodec_descriptor_get()
 */
typedef struct AVCodecDescriptor {
    enum AVCodecID     id;
    enum AVMediaType type;
    /**
     * Name of the codec described by this descriptor. It is non-empty and
     * unique for each codec descriptor. It should contain alphanumeric
     * characters and '_' only.
     */
    const char      *name;
    /**
     * A more descriptive name for this codec. May be NULL.
     */
    const char *long_name;
    /**
     * Codec properties, a combination of AV_CODEC_PROP_* flags.
     */
    int             props;

    /**
     * MIME type(s) associated with the codec.
     * May be NULL; if not, a NULL-terminated array of MIME types.
     * The first item is always non-NULL and is the preferred MIME type.
     */
    const char *const *mime_types;
} AVCodecDescriptor;

/**
 * Codec uses only intra compression.
 * Video codecs only.
 */
#define AV_CODEC_PROP_INTRA_ONLY    (1 << 0)
/**
 * Codec supports lossy compression. Audio and video codecs only.
 * @note a codec may support both lossy and lossless
 * compression modes
 */
#define AV_CODEC_PROP_LOSSY         (1 << 1)
/**
 * Codec supports lossless compression. Audio and video codecs only.
 */
#define AV_CODEC_PROP_LOSSLESS      (1 << 2)
/**
 * Codec supports frame reordering. That is, the coded order (the order in which
 * the encoded packets are output by the encoders / stored / input to the
 * decoders) may be different from the presentation order of the corresponding
 * frames.
 *
 * For codecs that do not have this property set, PTS and DTS should always be
 * equal.
 */
#define AV_CODEC_PROP_REORDER       (1 << 3)
/**
 * Subtitle codec is bitmap based
 * Decoded AVSubtitle data can be read from the AVSubtitleRect->pict field.
 */
#define AV_CODEC_PROP_BITMAP_SUB    (1 << 16)
/**
 * Subtitle codec is text based.
 * Decoded AVSubtitle data can be read from the AVSubtitleRect->ass field.
 */
#define AV_CODEC_PROP_TEXT_SUB      (1 << 17)

/**
 * @ingroup lavc_decoding
 * Required number of additionally allocated bytes at the end of the input bitstream for decoding.
 * This is mainly needed because some optimized bitstream readers read
 * 32 or 64 bit at once and could read over the end.<br>
 * Note: If the first 23 bits of the additional bytes are not 0, then damaged
 * MPEG bitstreams could cause overread and segfault.
 */
#define AV_INPUT_BUFFER_PADDING_SIZE 32

/**
 * @ingroup lavc_encoding
 * minimum encoding buffer size
 * Used to avoid some checks during header writing.
 */
#define AV_INPUT_BUFFER_MIN_SIZE 16384

#if FF_API_WITHOUT_PREFIX
/**
 * @deprecated use AV_INPUT_BUFFER_PADDING_SIZE instead
 */
#define FF_INPUT_BUFFER_PADDING_SIZE 32

/**
 * @deprecated use AV_INPUT_BUFFER_MIN_SIZE instead
 */
#define FF_MIN_BUFFER_SIZE 16384
#endif /* FF_API_WITHOUT_PREFIX */

/**
 * @ingroup lavc_encoding
 * motion estimation type.
 * @deprecated use codec private option instead
 */
#if FF_API_MOTION_EST
enum Motion_Est_ID {
    ME_ZERO = 1,    ///< no search, that is use 0,0 vector whenever one is needed
    ME_FULL,
    ME_LOG,
    ME_PHODS,
    ME_EPZS,        ///< enhanced predictive zonal search
    ME_X1,          ///< reserved for experiments
    ME_HEX,         ///< hexagon based search
    ME_UMH,         ///< uneven multi-hexagon search
    ME_TESA,        ///< transformed exhaustive search algorithm
    ME_ITER=50,     ///< iterative search
};
#endif

/**
 * @ingroup lavc_decoding
 */
enum AVDiscard{
    /* We leave some space between them for extensions (drop some
     * keyframes for intra-only or drop just some bidir frames). */
    AVDISCARD_NONE    =-16, ///< discard nothing
    AVDISCARD_DEFAULT =  0, ///< discard useless packets like 0 size packets in avi
    AVDISCARD_NONREF  =  8, ///< discard all non reference
    AVDISCARD_BIDIR   = 16, ///< discard all bidirectional frames
    AVDISCARD_NONINTRA= 24, ///< discard all non intra frames
    AVDISCARD_NONKEY  = 32, ///< discard all frames except keyframes
    AVDISCARD_ALL     = 48, ///< discard all
};

enum AVAudioServiceType {
    AV_AUDIO_SERVICE_TYPE_MAIN              = 0,
    AV_AUDIO_SERVICE_TYPE_EFFECTS           = 1,
    AV_AUDIO_SERVICE_TYPE_VISUALLY_IMPAIRED = 2,
    AV_AUDIO_SERVICE_TYPE_HEARING_IMPAIRED  = 3,
    AV_AUDIO_SERVICE_TYPE_DIALOGUE          = 4,
    AV_AUDIO_SERVICE_TYPE_COMMENTARY        = 5,
    AV_AUDIO_SERVICE_TYPE_EMERGENCY         = 6,
    AV_AUDIO_SERVICE_TYPE_VOICE_OVER        = 7,
    AV_AUDIO_SERVICE_TYPE_KARAOKE           = 8,
    AV_AUDIO_SERVICE_TYPE_NB                   , ///< Not part of ABI
};

/**
 * @ingroup lavc_encoding
 */
typedef struct RcOverride{
    int start_frame;
    int end_frame;
    int qscale; // If this is 0 then quality_factor will be used instead.
    float quality_factor;
} RcOverride;

#if FF_API_MAX_BFRAMES
/**
 * @deprecated there is no libavcodec-wide limit on the number of B-frames
 */
#define FF_MAX_B_FRAMES 16
#endif

/* encoding support
   These flags can be passed in AVCodecContext.flags before initialization.
   Note: Not everything is supported yet.
*/

/**
 * Allow decoders to produce frames with data planes that are not aligned
 * to CPU requirements (e.g. due to cropping).
 */
#define AV_CODEC_FLAG_UNALIGNED       (1 <<  0)
/**
 * Use fixed qscale.
 */
#define AV_CODEC_FLAG_QSCALE          (1 <<  1)
/**
 * 4 MV per MB allowed / advanced prediction for H.263.
 */
#define AV_CODEC_FLAG_4MV             (1 <<  2)
/**
 * Output even those frames that might be corrupted.
 */
#define AV_CODEC_FLAG_OUTPUT_CORRUPT  (1 <<  3)
/**
 * Use qpel MC.
 */
#define AV_CODEC_FLAG_QPEL            (1 <<  4)
/**
 * Use internal 2pass ratecontrol in first pass mode.
 */
#define AV_CODEC_FLAG_PASS1           (1 <<  9)
/**
 * Use internal 2pass ratecontrol in second pass mode.
 */
#define AV_CODEC_FLAG_PASS2           (1 << 10)
/**
 * loop filter.
 */
#define AV_CODEC_FLAG_LOOP_FILTER     (1 << 11)
/**
 * Only decode/encode grayscale.
 */
#define AV_CODEC_FLAG_GRAY            (1 << 13)
/**
 * error[?] variables will be set during encoding.
 */
#define AV_CODEC_FLAG_PSNR            (1 << 15)
/**
 * Input bitstream might be truncated at a random location
 * instead of only at frame boundaries.
 */
#define AV_CODEC_FLAG_TRUNCATED       (1 << 16)
/**
 * Use interlaced DCT.
 */
#define AV_CODEC_FLAG_INTERLACED_DCT  (1 << 18)
/**
 * Force low delay.
 */
#define AV_CODEC_FLAG_LOW_DELAY       (1 << 19)
/**
 * Place global headers in extradata instead of every keyframe.
 */
#define AV_CODEC_FLAG_GLOBAL_HEADER   (1 << 22)
/**
 * Use only bitexact stuff (except (I)DCT).
 */
#define AV_CODEC_FLAG_BITEXACT        (1 << 23)
/* Fx : Flag for h263+ extra options */
/**
 * H.263 advanced intra coding / MPEG-4 AC prediction
 */
#define AV_CODEC_FLAG_AC_PRED         (1 << 24)
/**
 * interlaced motion estimation
 */
#define AV_CODEC_FLAG_INTERLACED_ME   (1 << 29)
/**
 * Allow non spec compliant speedup tricks.
 */
#define AV_CODEC_FLAG_CLOSED_GOP      (1U << 31)

#define AV_CODEC_FLAG2_FAST           (1 <<  0)
/**
 * Skip bitstream encoding.
 */
#define AV_CODEC_FLAG2_NO_OUTPUT      (1 <<  2)
/**
 * Place global headers at every keyframe instead of in extradata.
 */
#define AV_CODEC_FLAG2_LOCAL_HEADER   (1 <<  3)

/**
 * timecode is in drop frame format. DEPRECATED!!!!
 */
#define AV_CODEC_FLAG2_DROP_FRAME_TIMECODE (1 << 13)

/**
 * Input bitstream might be truncated at a packet boundaries
 * instead of only at frame boundaries.
 */
#define AV_CODEC_FLAG2_CHUNKS         (1 << 15)
/**
 * Discard cropping information from SPS.
 */
#define AV_CODEC_FLAG2_IGNORE_CROP    (1 << 16)

/**
 * Show all frames before the first keyframe
 */
#define AV_CODEC_FLAG2_SHOW_ALL       (1 << 22)
/**
 * Export motion vectors through frame side data
 */
#define AV_CODEC_FLAG2_EXPORT_MVS     (1 << 28)
/**
 * Do not skip samples and export skip information as frame side data
 */
#define AV_CODEC_FLAG2_SKIP_MANUAL    (1 << 29)

/* Unsupported options :
 *              Syntax Arithmetic coding (SAC)
 *              Reference Picture Selection
 *              Independent Segment Decoding */
/* /Fx */
/* codec capabilities */

/**
 * Decoder can use draw_horiz_band callback.
 */
#define AV_CODEC_CAP_DRAW_HORIZ_BAND     (1 <<  0)
/**
 * Codec uses get_buffer() for allocating buffers and supports custom allocators.
 * If not set, it might not use get_buffer() at all or use operations that
 * assume the buffer was allocated by avcodec_default_get_buffer.
 */
#define AV_CODEC_CAP_DR1                 (1 <<  1)
#define AV_CODEC_CAP_TRUNCATED           (1 <<  3)
/**
 * Encoder or decoder requires flushing with NULL input at the end in order to
 * give the complete and correct output.
 *
 * NOTE: If this flag is not set, the codec is guaranteed to never be fed with
 *       with NULL data. The user can still send NULL data to the public encode
 *       or decode function, but libavcodec will not pass it along to the codec
 *       unless this flag is set.
 *
 * Decoders:
 * The decoder has a non-zero delay and needs to be fed with avpkt->data=NULL,
 * avpkt->size=0 at the end to get the delayed data until the decoder no longer
 * returns frames.
 *
 * Encoders:
 * The encoder needs to be fed with NULL data at the end of encoding until the
 * encoder no longer returns data.
 *
 * NOTE: For encoders implementing the AVCodec.encode2() function, setting this
 *       flag also means that the encoder must set the pts and duration for
 *       each output packet. If this flag is not set, the pts and duration will
 *       be determined by libavcodec from the input frame.
 */
#define AV_CODEC_CAP_DELAY               (1 <<  5)
/**
 * Codec can be fed a final frame with a smaller size.
 * This can be used to prevent truncation of the last audio samples.
 */
#define AV_CODEC_CAP_SMALL_LAST_FRAME    (1 <<  6)

#if FF_API_CAP_VDPAU
/**
 * Codec can export data for HW decoding (VDPAU).
 */
#define AV_CODEC_CAP_HWACCEL_VDPAU       (1 <<  7)
#endif

/**
 * Codec can output multiple frames per AVPacket
 * Normally demuxers return one frame at a time, demuxers which do not do
 * are connected to a parser to split what they return into proper frames.
 * This flag is reserved to the very rare category of codecs which have a
 * bitstream that cannot be split into frames without timeconsuming
 * operations like full decoding. Demuxers carring such bitstreams thus
 * may return multiple frames in a packet. This has many disadvantages like
 * prohibiting stream copy in many cases thus it should only be considered
 * as a last resort.
 */
#define AV_CODEC_CAP_SUBFRAMES           (1 <<  8)
/**
 * Codec is experimental and is thus avoided in favor of non experimental
 * encoders
 */
#define AV_CODEC_CAP_EXPERIMENTAL        (1 <<  9)
/**
 * Codec should fill in channel configuration and samplerate instead of container
 */
#define AV_CODEC_CAP_CHANNEL_CONF        (1 << 10)
/**
 * Codec supports frame-level multithreading.
 */
#define AV_CODEC_CAP_FRAME_THREADS       (1 << 12)
/**
 * Codec supports slice-based (or partition-based) multithreading.
 */
#define AV_CODEC_CAP_SLICE_THREADS       (1 << 13)
/**
 * Codec supports changed parameters at any point.
 */
#define AV_CODEC_CAP_PARAM_CHANGE        (1 << 14)
/**
 * Codec supports avctx->thread_count == 0 (auto).
 */
#define AV_CODEC_CAP_AUTO_THREADS        (1 << 15)
/**
 * Audio encoder supports receiving a different number of samples in each call.
 */
#define AV_CODEC_CAP_VARIABLE_FRAME_SIZE (1 << 16)
/**
 * Codec is intra only.
 */
#define AV_CODEC_CAP_INTRA_ONLY       0x40000000
/**
 * Codec is lossless.
 */
#define AV_CODEC_CAP_LOSSLESS         0x80000000


#if FF_API_WITHOUT_PREFIX
/**
 * Allow decoders to produce frames with data planes that are not aligned
 * to CPU requirements (e.g. due to cropping).
 */
#define CODEC_FLAG_UNALIGNED AV_CODEC_FLAG_UNALIGNED
#define CODEC_FLAG_QSCALE AV_CODEC_FLAG_QSCALE
#define CODEC_FLAG_4MV    AV_CODEC_FLAG_4MV
#define CODEC_FLAG_OUTPUT_CORRUPT AV_CODEC_FLAG_OUTPUT_CORRUPT
#define CODEC_FLAG_QPEL   AV_CODEC_FLAG_QPEL
#if FF_API_GMC
/**
 * @deprecated use the "gmc" private option of the libxvid encoder
 */
#define CODEC_FLAG_GMC    0x0020  ///< Use GMC.
#endif
#if FF_API_MV0
/**
 * @deprecated use the flag "mv0" in the "mpv_flags" private option of the
 * mpegvideo encoders
 */
#define CODEC_FLAG_MV0    0x0040
#endif
#if FF_API_INPUT_PRESERVED
/**
 * @deprecated passing reference-counted frames to the encoders replaces this
 * flag
 */
#define CODEC_FLAG_INPUT_PRESERVED 0x0100
#endif
#define CODEC_FLAG_PASS1           AV_CODEC_FLAG_PASS1
#define CODEC_FLAG_PASS2           AV_CODEC_FLAG_PASS2
#define CODEC_FLAG_GRAY            AV_CODEC_FLAG_GRAY
#if FF_API_EMU_EDGE
/**
 * @deprecated edges are not used/required anymore. I.e. this flag is now always
 * set.
 */
#define CODEC_FLAG_EMU_EDGE        0x4000
#endif
#define CODEC_FLAG_PSNR            AV_CODEC_FLAG_PSNR
#define CODEC_FLAG_TRUNCATED       AV_CODEC_FLAG_TRUNCATED

#if FF_API_NORMALIZE_AQP
/**
 * @deprecated use the flag "naq" in the "mpv_flags" private option of the
 * mpegvideo encoders
 */
#define CODEC_FLAG_NORMALIZE_AQP  0x00020000
#endif
#define CODEC_FLAG_INTERLACED_DCT AV_CODEC_FLAG_INTERLACED_DCT
#define CODEC_FLAG_LOW_DELAY      AV_CODEC_FLAG_LOW_DELAY
#define CODEC_FLAG_GLOBAL_HEADER  AV_CODEC_FLAG_GLOBAL_HEADER
#define CODEC_FLAG_BITEXACT       AV_CODEC_FLAG_BITEXACT
#define CODEC_FLAG_AC_PRED        AV_CODEC_FLAG_AC_PRED
#define CODEC_FLAG_LOOP_FILTER    AV_CODEC_FLAG_LOOP_FILTER
#define CODEC_FLAG_INTERLACED_ME  AV_CODEC_FLAG_INTERLACED_ME
#define CODEC_FLAG_CLOSED_GOP     AV_CODEC_FLAG_CLOSED_GOP
#define CODEC_FLAG2_FAST          AV_CODEC_FLAG2_FAST
#define CODEC_FLAG2_NO_OUTPUT     AV_CODEC_FLAG2_NO_OUTPUT
#define CODEC_FLAG2_LOCAL_HEADER  AV_CODEC_FLAG2_LOCAL_HEADER
#define CODEC_FLAG2_DROP_FRAME_TIMECODE AV_CODEC_FLAG2_DROP_FRAME_TIMECODE
#define CODEC_FLAG2_IGNORE_CROP   AV_CODEC_FLAG2_IGNORE_CROP

#define CODEC_FLAG2_CHUNKS        AV_CODEC_FLAG2_CHUNKS
#define CODEC_FLAG2_SHOW_ALL      AV_CODEC_FLAG2_SHOW_ALL
#define CODEC_FLAG2_EXPORT_MVS    AV_CODEC_FLAG2_EXPORT_MVS
#define CODEC_FLAG2_SKIP_MANUAL   AV_CODEC_FLAG2_SKIP_MANUAL

/* Unsupported options :
 *              Syntax Arithmetic coding (SAC)
 *              Reference Picture Selection
 *              Independent Segment Decoding */
/* /Fx */
/* codec capabilities */

#define CODEC_CAP_DRAW_HORIZ_BAND AV_CODEC_CAP_DRAW_HORIZ_BAND ///< Decoder can use draw_horiz_band callback.
/**
 * Codec uses get_buffer() for allocating buffers and supports custom allocators.
 * If not set, it might not use get_buffer() at all or use operations that
 * assume the buffer was allocated by avcodec_default_get_buffer.
 */
#define CODEC_CAP_DR1             AV_CODEC_CAP_DR1
#define CODEC_CAP_TRUNCATED       AV_CODEC_CAP_TRUNCATED
#if FF_API_XVMC
/* Codec can export data for HW decoding. This flag indicates that
 * the codec would call get_format() with list that might contain HW accelerated
 * pixel formats (XvMC, VDPAU, VAAPI, etc). The application can pick any of them
 * including raw image format.
 * The application can use the passed context to determine bitstream version,
 * chroma format, resolution etc.
 */
#define CODEC_CAP_HWACCEL         0x0010
#endif /* FF_API_XVMC */
/**
 * Encoder or decoder requires flushing with NULL input at the end in order to
 * give the complete and correct output.
 *
 * NOTE: If this flag is not set, the codec is guaranteed to never be fed with
 *       with NULL data. The user can still send NULL data to the public encode
 *       or decode function, but libavcodec will not pass it along to the codec
 *       unless this flag is set.
 *
 * Decoders:
 * The decoder has a non-zero delay and needs to be fed with avpkt->data=NULL,
 * avpkt->size=0 at the end to get the delayed data until the decoder no longer
 * returns frames.
 *
 * Encoders:
 * The encoder needs to be fed with NULL data at the end of encoding until the
 * encoder no longer returns data.
 *
 * NOTE: For encoders implementing the AVCodec.encode2() function, setting this
 *       flag also means that the encoder must set the pts and duration for
 *       each output packet. If this flag is not set, the pts and duration will
 *       be determined by libavcodec from the input frame.
 */
#define CODEC_CAP_DELAY           AV_CODEC_CAP_DELAY
/**
 * Codec can be fed a final frame with a smaller size.
 * This can be used to prevent truncation of the last audio samples.
 */
#define CODEC_CAP_SMALL_LAST_FRAME AV_CODEC_CAP_SMALL_LAST_FRAME
#if FF_API_CAP_VDPAU
/**
 * Codec can export data for HW decoding (VDPAU).
 */
#define CODEC_CAP_HWACCEL_VDPAU    AV_CODEC_CAP_HWACCEL_VDPAU
#endif
/**
 * Codec can output multiple frames per AVPacket
 * Normally demuxers return one frame at a time, demuxers which do not do
 * are connected to a parser to split what they return into proper frames.
 * This flag is reserved to the very rare category of codecs which have a
 * bitstream that cannot be split into frames without timeconsuming
 * operations like full decoding. Demuxers carring such bitstreams thus
 * may return multiple frames in a packet. This has many disadvantages like
 * prohibiting stream copy in many cases thus it should only be considered
 * as a last resort.
 */
#define CODEC_CAP_SUBFRAMES        AV_CODEC_CAP_SUBFRAMES
/**
 * Codec is experimental and is thus avoided in favor of non experimental
 * encoders
 */
#define CODEC_CAP_EXPERIMENTAL     AV_CODEC_CAP_EXPERIMENTAL
/**
 * Codec should fill in channel configuration and samplerate instead of container
 */
#define CODEC_CAP_CHANNEL_CONF     AV_CODEC_CAP_CHANNEL_CONF
#if FF_API_NEG_LINESIZES
/**
 * @deprecated no codecs use this capability
 */
#define CODEC_CAP_NEG_LINESIZES    0x0800
#endif
/**
 * Codec supports frame-level multithreading.
 */
#define CODEC_CAP_FRAME_THREADS    AV_CODEC_CAP_FRAME_THREADS
/**
 * Codec supports slice-based (or partition-based) multithreading.
 */
#define CODEC_CAP_SLICE_THREADS    AV_CODEC_CAP_SLICE_THREADS
/**
 * Codec supports changed parameters at any point.
 */
#define CODEC_CAP_PARAM_CHANGE     AV_CODEC_CAP_PARAM_CHANGE
/**
 * Codec supports avctx->thread_count == 0 (auto).
 */
#define CODEC_CAP_AUTO_THREADS     AV_CODEC_CAP_AUTO_THREADS
/**
 * Audio encoder supports receiving a different number of samples in each call.
 */
#define CODEC_CAP_VARIABLE_FRAME_SIZE AV_CODEC_CAP_VARIABLE_FRAME_SIZE
/**
 * Codec is intra only.
 */
#define CODEC_CAP_INTRA_ONLY       AV_CODEC_CAP_INTRA_ONLY
/**
 * Codec is lossless.
 */
#define CODEC_CAP_LOSSLESS         AV_CODEC_CAP_LOSSLESS

/**
 * HWAccel is experimental and is thus avoided in favor of non experimental
 * codecs
 */
#define HWACCEL_CODEC_CAP_EXPERIMENTAL     0x0200
#endif /* FF_API_WITHOUT_PREFIX */

#if FF_API_MB_TYPE
//The following defines may change, don't expect compatibility if you use them.
#define MB_TYPE_INTRA4x4   0x0001
#define MB_TYPE_INTRA16x16 0x0002 //FIXME H.264-specific
#define MB_TYPE_INTRA_PCM  0x0004 //FIXME H.264-specific
#define MB_TYPE_16x16      0x0008
#define MB_TYPE_16x8       0x0010
#define MB_TYPE_8x16       0x0020
#define MB_TYPE_8x8        0x0040
#define MB_TYPE_INTERLACED 0x0080
#define MB_TYPE_DIRECT2    0x0100 //FIXME
#define MB_TYPE_ACPRED     0x0200
#define MB_TYPE_GMC        0x0400
#define MB_TYPE_SKIP       0x0800
#define MB_TYPE_P0L0       0x1000
#define MB_TYPE_P1L0       0x2000
#define MB_TYPE_P0L1       0x4000
#define MB_TYPE_P1L1       0x8000
#define MB_TYPE_L0         (MB_TYPE_P0L0 | MB_TYPE_P1L0)
#define MB_TYPE_L1         (MB_TYPE_P0L1 | MB_TYPE_P1L1)
#define MB_TYPE_L0L1       (MB_TYPE_L0   | MB_TYPE_L1)
#define MB_TYPE_QUANT      0x00010000
#define MB_TYPE_CBP        0x00020000
//Note bits 24-31 are reserved for codec specific use (h264 ref0, mpeg1 0mv, ...)
#endif

/**
 * Pan Scan area.
 * This specifies the area which should be displayed.
 * Note there may be multiple such areas for one frame.
 */
typedef struct AVPanScan{
    /**
     * id
     * - encoding: Set by user.
     * - decoding: Set by libavcodec.
     */
    int id;

    /**
     * width and height in 1/16 pel
     * - encoding: Set by user.
     * - decoding: Set by libavcodec.
     */
    int width;
    int height;

    /**
     * position of the top left corner in 1/16 pel for up to 3 fields/frames
     * - encoding: Set by user.
     * - decoding: Set by libavcodec.
     */
    int16_t position[3][2];
}AVPanScan;

#if FF_API_QSCALE_TYPE
#define FF_QSCALE_TYPE_MPEG1 0
#define FF_QSCALE_TYPE_MPEG2 1
#define FF_QSCALE_TYPE_H264  2
#define FF_QSCALE_TYPE_VP56  3
#endif

/**
 * The decoder will keep a reference to the frame and may reuse it later.
 */
#define AV_GET_BUFFER_FLAG_REF (1 << 0)

/**
 * @defgroup lavc_packet AVPacket
 *
 * Types and functions for working with AVPacket.
 * @{
 */
enum AVPacketSideDataType {
    AV_PKT_DATA_PALETTE,
    AV_PKT_DATA_NEW_EXTRADATA,

    /**
     * An AV_PKT_DATA_PARAM_CHANGE side data packet is laid out as follows:
     * @code
     * u32le param_flags
     * if (param_flags & AV_SIDE_DATA_PARAM_CHANGE_CHANNEL_COUNT)
     *     s32le channel_count
     * if (param_flags & AV_SIDE_DATA_PARAM_CHANGE_CHANNEL_LAYOUT)
     *     u64le channel_layout
     * if (param_flags & AV_SIDE_DATA_PARAM_CHANGE_SAMPLE_RATE)
     *     s32le sample_rate
     * if (param_flags & AV_SIDE_DATA_PARAM_CHANGE_DIMENSIONS)
     *     s32le width
     *     s32le height
     * @endcode
     */
    AV_PKT_DATA_PARAM_CHANGE,

    /**
     * An AV_PKT_DATA_H263_MB_INFO side data packet contains a number of
     * structures with info about macroblocks relevant to splitting the
     * packet into smaller packets on macroblock edges (e.g. as for RFC 2190).
     * That is, it does not necessarily contain info about all macroblocks,
     * as long as the distance between macroblocks in the info is smaller
     * than the target payload size.
     * Each MB info structure is 12 bytes, and is laid out as follows:
     * @code
     * u32le bit offset from the start of the packet
     * u8    current quantizer at the start of the macroblock
     * u8    GOB number
     * u16le macroblock address within the GOB
     * u8    horizontal MV predictor
     * u8    vertical MV predictor
     * u8    horizontal MV predictor for block number 3
     * u8    vertical MV predictor for block number 3
     * @endcode
     */
    AV_PKT_DATA_H263_MB_INFO,

    /**
     * This side data should be associated with an audio stream and contains
     * ReplayGain information in form of the AVReplayGain struct.
     */
    AV_PKT_DATA_REPLAYGAIN,

    /**
     * This side data contains a 3x3 transformation matrix describing an affine
     * transformation that needs to be applied to the decoded video frames for
     * correct presentation.
     *
     * See libavutil/display.h for a detailed description of the data.
     */
    AV_PKT_DATA_DISPLAYMATRIX,

    /**
     * This side data should be associated with a video stream and contains
     * Stereoscopic 3D information in form of the AVStereo3D struct.
     */
    AV_PKT_DATA_STEREO3D,

    /**
     * This side data should be associated with an audio stream and corresponds
     * to enum AVAudioServiceType.
     */
    AV_PKT_DATA_AUDIO_SERVICE_TYPE,

    /**
     * This side data contains quality related information from the encoder.
     * @code
     * u32le quality factor of the compressed frame. Allowed range is between 1 (good) and FF_LAMBDA_MAX (bad).
     * u8    picture type
     * u8    error count
     * u16   reserved
     * u64le[error count] sum of squared differences between encoder in and output
     * @endcode
     */
    AV_PKT_DATA_QUALITY_STATS,

    /**
     * Recommmends skipping the specified number of samples
     * @code
     * u32le number of samples to skip from start of this packet
     * u32le number of samples to skip from end of this packet
     * u8    reason for start skip
     * u8    reason for end   skip (0=padding silence, 1=convergence)
     * @endcode
     */
    AV_PKT_DATA_SKIP_SAMPLES=70,

    /**
     * An AV_PKT_DATA_JP_DUALMONO side data packet indicates that
     * the packet may contain "dual mono" audio specific to Japanese DTV
     * and if it is true, recommends only the selected channel to be used.
     * @code
     * u8    selected channels (0=mail/left, 1=sub/right, 2=both)
     * @endcode
     */
    AV_PKT_DATA_JP_DUALMONO,

    /**
     * A list of zero terminated key/value strings. There is no end marker for
     * the list, so it is required to rely on the side data size to stop.
     */
    AV_PKT_DATA_STRINGS_METADATA,

    /**
     * Subtitle event position
     * @code
     * u32le x1
     * u32le y1
     * u32le x2
     * u32le y2
     * @endcode
     */
    AV_PKT_DATA_SUBTITLE_POSITION,

    /**
     * Data found in BlockAdditional element of matroska container. There is
     * no end marker for the data, so it is required to rely on the side data
     * size to recognize the end. 8 byte id (as found in BlockAddId) followed
     * by data.
     */
    AV_PKT_DATA_MATROSKA_BLOCKADDITIONAL,

    /**
     * The optional first identifier line of a WebVTT cue.
     */
    AV_PKT_DATA_WEBVTT_IDENTIFIER,

    /**
     * The optional settings (rendering instructions) that immediately
     * follow the timestamp specifier of a WebVTT cue.
     */
    AV_PKT_DATA_WEBVTT_SETTINGS,

    /**
     * A list of zero terminated key/value strings. There is no end marker for
     * the list, so it is required to rely on the side data size to stop. This
     * side data includes updated metadata which appeared in the stream.
     */
    AV_PKT_DATA_METADATA_UPDATE,
};

#define AV_PKT_DATA_QUALITY_FACTOR AV_PKT_DATA_QUALITY_STATS //DEPRECATED

typedef struct AVPacketSideData {
    uint8_t *data;
    int      size;
    enum AVPacketSideDataType type;
} AVPacketSideData;

/**
 * This structure stores compressed data. It is typically exported by demuxers
 * and then passed as input to decoders, or received as output from encoders and
 * then passed to muxers.
 *
 * For video, it should typically contain one compressed frame. For audio it may
 * contain several compressed frames. Encoders are allowed to output empty
 * packets, with no compressed data, containing only side data
 * (e.g. to update some stream parameters at the end of encoding).
 *
 * AVPacket is one of the few structs in FFmpeg, whose size is a part of public
 * ABI. Thus it may be allocated on stack and no new fields can be added to it
 * without libavcodec and libavformat major bump.
 *
 * The semantics of data ownership depends on the buf field.
 * If it is set, the packet data is dynamically allocated and is
 * valid indefinitely until a call to av_packet_unref() reduces the
 * reference count to 0.
 *
 * If the buf field is not set av_packet_ref() would make a copy instead
 * of increasing the reference count.
 *
 * The side data is always allocated with av_malloc(), copied by
 * av_packet_ref() and freed by av_packet_unref().
 *
 * @see av_packet_ref
 * @see av_packet_unref
 */
typedef struct AVPacket {
    /**
     * A reference to the reference-counted buffer where the packet data is
     * stored.
     * May be NULL, then the packet data is not reference-counted.
     */
    AVBufferRef *buf;
    /**
     * Presentation timestamp in AVStream->time_base units; the time at which
     * the decompressed packet will be presented to the user.
     * Can be AV_NOPTS_VALUE if it is not stored in the file.
     * pts MUST be larger or equal to dts as presentation cannot happen before
     * decompression, unless one wants to view hex dumps. Some formats misuse
     * the terms dts and pts/cts to mean something different. Such timestamps
     * must be converted to true pts/dts before they are stored in AVPacket.
     */
    int64_t pts;
    /**
     * Decompression timestamp in AVStream->time_base units; the time at which
     * the packet is decompressed.
     * Can be AV_NOPTS_VALUE if it is not stored in the file.
     */
    int64_t dts;
    uint8_t *data;
    int   size;
    int   stream_index;
    /**
     * A combination of AV_PKT_FLAG values
     */
    int   flags;
    /**
     * Additional packet data that can be provided by the container.
     * Packet can contain several types of side information.
     */
    AVPacketSideData *side_data;
    int side_data_elems;

    /**
     * Duration of this packet in AVStream->time_base units, 0 if unknown.
     * Equals next_pts - this_pts in presentation order.
     */
    int64_t duration;

    int64_t pos;                            ///< byte position in stream, -1 if unknown

#if FF_API_CONVERGENCE_DURATION
    /**
     * @deprecated Same as the duration field, but as int64_t. This was required
     * for Matroska subtitles, whose duration values could overflow when the
     * duration field was still an int.
     */
    attribute_deprecated
    int64_t convergence_duration;
#endif
} AVPacket;
#define AV_PKT_FLAG_KEY     0x0001 ///< The packet contains a keyframe
#define AV_PKT_FLAG_CORRUPT 0x0002 ///< The packet content is corrupted

enum AVSideDataParamChangeFlags {
    AV_SIDE_DATA_PARAM_CHANGE_CHANNEL_COUNT  = 0x0001,
    AV_SIDE_DATA_PARAM_CHANGE_CHANNEL_LAYOUT = 0x0002,
    AV_SIDE_DATA_PARAM_CHANGE_SAMPLE_RATE    = 0x0004,
    AV_SIDE_DATA_PARAM_CHANGE_DIMENSIONS     = 0x0008,
};
/**
 * @}
 */

struct AVCodecInternal;

enum AVFieldOrder {
    AV_FIELD_UNKNOWN,
    AV_FIELD_PROGRESSIVE,
    AV_FIELD_TT,          //< Top coded_first, top displayed first
    AV_FIELD_BB,          //< Bottom coded first, bottom displayed first
    AV_FIELD_TB,          //< Top coded first, bottom displayed first
    AV_FIELD_BT,          //< Bottom coded first, top displayed first
};

/**
 * main external API structure.
 * New fields can be added to the end with minor version bumps.
 * Removal, reordering and changes to existing fields require a major
 * version bump.
 * Please use AVOptions (av_opt* / av_set/get*()) to access these fields from user
 * applications.
 * sizeof(AVCodecContext) must not be used outside libav*.
 */
typedef struct AVCodecContext {
    /**
     * information on struct for av_log
     * - set by avcodec_alloc_context3
     */
    const AVClass *av_class;
    int log_level_offset;

    enum AVMediaType codec_type; /* see AVMEDIA_TYPE_xxx */
    const struct AVCodec  *codec;
#if FF_API_CODEC_NAME
    /**
     * @deprecated this field is not used for anything in libavcodec
     */
    attribute_deprecated
    char             codec_name[32];
#endif
    enum AVCodecID     codec_id; /* see AV_CODEC_ID_xxx */

    /**
     * fourcc (LSB first, so "ABCD" -> ('D'<<24) + ('C'<<16) + ('B'<<8) + 'A').
     * This is used to work around some encoder bugs.
     * A demuxer should set this to what is stored in the field used to identify the codec.
     * If there are multiple such fields in a container then the demuxer should choose the one
     * which maximizes the information about the used codec.
     * If the codec tag field in a container is larger than 32 bits then the demuxer should
     * remap the longer ID to 32 bits with a table or other structure. Alternatively a new
     * extra_codec_tag + size could be added but for this a clear advantage must be demonstrated
     * first.
     * - encoding: Set by user, if not then the default based on codec_id will be used.
     * - decoding: Set by user, will be converted to uppercase by libavcodec during init.
     */
    unsigned int codec_tag;

#if FF_API_STREAM_CODEC_TAG
    /**
     * @deprecated this field is unused
     */
    attribute_deprecated
    unsigned int stream_codec_tag;
#endif

    void *priv_data;

    /**
     * Private context used for internal data.
     *
     * Unlike priv_data, this is not codec-specific. It is used in general
     * libavcodec functions.
     */
    struct AVCodecInternal *internal;

    /**
     * Private data of the user, can be used to carry app specific stuff.
     * - encoding: Set by user.
     * - decoding: Set by user.
     */
    void *opaque;

    /**
     * the average bitrate
     * - encoding: Set by user; unused for constant quantizer encoding.
     * - decoding: Set by user, may be overwritten by libavcodec
     *             if this info is available in the stream
     */
    int64_t bit_rate;

    /**
     * number of bits the bitstream is allowed to diverge from the reference.
     *           the reference can be CBR (for CBR pass1) or VBR (for pass2)
     * - encoding: Set by user; unused for constant quantizer encoding.
     * - decoding: unused
     */
    int bit_rate_tolerance;

    /**
     * Global quality for codecs which cannot change it per frame.
     * This should be proportional to MPEG-1/2/4 qscale.
     * - encoding: Set by user.
     * - decoding: unused
     */
    int global_quality;

    /**
     * - encoding: Set by user.
     * - decoding: unused
     */
    int compression_level;
#define FF_COMPRESSION_DEFAULT -1

    /**
     * AV_CODEC_FLAG_*.
     * - encoding: Set by user.
     * - decoding: Set by user.
     */
    int flags;

    /**
     * AV_CODEC_FLAG2_*
     * - encoding: Set by user.
     * - decoding: Set by user.
     */
    int flags2;

    /**
     * some codecs need / can use extradata like Huffman tables.
     * mjpeg: Huffman tables
     * rv10: additional flags
     * mpeg4: global headers (they can be in the bitstream or here)
     * The allocated memory should be AV_INPUT_BUFFER_PADDING_SIZE bytes larger
     * than extradata_size to avoid problems if it is read with the bitstream reader.
     * The bytewise contents of extradata must not depend on the architecture or CPU endianness.
     * - encoding: Set/allocated/freed by libavcodec.
     * - decoding: Set/allocated/freed by user.
     */
    uint8_t *extradata;
    int extradata_size;

    /**
     * This is the fundamental unit of time (in seconds) in terms
     * of which frame timestamps are represented. For fixed-fps content,
     * timebase should be 1/framerate and timestamp increments should be
     * identically 1.
     * This often, but not always is the inverse of the frame rate or field rate
     * for video.
     * - encoding: MUST be set by user.
     * - decoding: the use of this field for decoding is deprecated.
     *             Use framerate instead.
     */
    AVRational time_base;

    /**
     * For some codecs, the time base is closer to the field rate than the frame rate.
     * Most notably, H.264 and MPEG-2 specify time_base as half of frame duration
     * if no telecine is used ...
     *
     * Set to time_base ticks per frame. Default 1, e.g., H.264/MPEG-2 set it to 2.
     */
    int ticks_per_frame;

    /**
     * Codec delay.
     *
     * Encoding: Number of frames delay there will be from the encoder input to
     *           the decoder output. (we assume the decoder matches the spec)
     * Decoding: Number of frames delay in addition to what a standard decoder
     *           as specified in the spec would produce.
     *
     * Video:
     *   Number of frames the decoded output will be delayed relative to the
     *   encoded input.
     *
     * Audio:
     *   For encoding, this field is unused (see initial_padding).
     *
     *   For decoding, this is the number of samples the decoder needs to
     *   output before the decoder's output is valid. When seeking, you should
     *   start decoding this many samples prior to your desired seek point.
     *
     * - encoding: Set by libavcodec.
     * - decoding: Set by libavcodec.
     */
    int delay;


    /* video only */
    /**
     * picture width / height.
     *
     * @note Those fields may not match the values of the last
     * AVFrame outputted by avcodec_decode_video2 due frame
     * reordering.
     *
     * - encoding: MUST be set by user.
     * - decoding: May be set by the user before opening the decoder if known e.g.
     *             from the container. Some decoders will require the dimensions
     *             to be set by the caller. During decoding, the decoder may
     *             overwrite those values as required while parsing the data.
     */
    int width, height;

    /**
     * Bitstream width / height, may be different from width/height e.g. when
     * the decoded frame is cropped before being output or lowres is enabled.
     *
     * @note Those field may not match the value of the last
     * AVFrame outputted by avcodec_decode_video2 due frame
     * reordering.
     *
     * - encoding: unused
     * - decoding: May be set by the user before opening the decoder if known
     *             e.g. from the container. During decoding, the decoder may
     *             overwrite those values as required while parsing the data.
     */
    int coded_width, coded_height;

#if FF_API_ASPECT_EXTENDED
#define FF_ASPECT_EXTENDED 15
#endif

    /**
     * the number of pictures in a group of pictures, or 0 for intra_only
     * - encoding: Set by user.
     * - decoding: unused
     */
    int gop_size;

    /**
     * Pixel format, see AV_PIX_FMT_xxx.
     * May be set by the demuxer if known from headers.
     * May be overridden by the decoder if it knows better.
     *
     * @note This field may not match the value of the last
     * AVFrame outputted by avcodec_decode_video2 due frame
     * reordering.
     *
     * - encoding: Set by user.
     * - decoding: Set by user if known, overridden by libavcodec while
     *             parsing the data.
     */
    enum AVPixelFormat pix_fmt;

#if FF_API_MOTION_EST
    /**
     * This option does nothing
     * @deprecated use codec private options instead
     */
    attribute_deprecated int me_method;
#endif

    /**
     * If non NULL, 'draw_horiz_band' is called by the libavcodec
     * decoder to draw a horizontal band. It improves cache usage. Not
     * all codecs can do that. You must check the codec capabilities
     * beforehand.
     * When multithreading is used, it may be called from multiple threads
     * at the same time; threads might draw different parts of the same AVFrame,
     * or multiple AVFrames, and there is no guarantee that slices will be drawn
     * in order.
     * The function is also used by hardware acceleration APIs.
     * It is called at least once during frame decoding to pass
     * the data needed for hardware render.
     * In that mode instead of pixel data, AVFrame points to
     * a structure specific to the acceleration API. The application
     * reads the structure and can change some fields to indicate progress
     * or mark state.
     * - encoding: unused
     * - decoding: Set by user.
     * @param height the height of the slice
     * @param y the y position of the slice
     * @param type 1->top field, 2->bottom field, 3->frame
     * @param offset offset into the AVFrame.data from which the slice should be read
     */
    void (*draw_horiz_band)(struct AVCodecContext *s,
                            const AVFrame *src, int offset[AV_NUM_DATA_POINTERS],
                            int y, int type, int height);

    /**
     * callback to negotiate the pixelFormat
     * @param fmt is the list of formats which are supported by the codec,
     * it is terminated by -1 as 0 is a valid format, the formats are ordered by quality.
     * The first is always the native one.
     * @note The callback may be called again immediately if initialization for
     * the selected (hardware-accelerated) pixel format failed.
     * @warning Behavior is undefined if the callback returns a value not
     * in the fmt list of formats.
     * @return the chosen format
     * - encoding: unused
     * - decoding: Set by user, if not set the native format will be chosen.
     */
    enum AVPixelFormat (*get_format)(struct AVCodecContext *s, const enum AVPixelFormat * fmt);

    /**
     * maximum number of B-frames between non-B-frames
     * Note: The output will be delayed by max_b_frames+1 relative to the input.
     * - encoding: Set by user.
     * - decoding: unused
     */
    int max_b_frames;

    /**
     * qscale factor between IP and B-frames
     * If > 0 then the last P-frame quantizer will be used (q= lastp_q*factor+offset).
     * If < 0 then normal ratecontrol will be done (q= -normal_q*factor+offset).
     * - encoding: Set by user.
     * - decoding: unused
     */
    float b_quant_factor;

#if FF_API_RC_STRATEGY
    /** @deprecated use codec private option instead */
    attribute_deprecated int rc_strategy;
#define FF_RC_STRATEGY_XVID 1
#endif

    int b_frame_strategy;

    /**
     * qscale offset between IP and B-frames
     * - encoding: Set by user.
     * - decoding: unused
     */
    float b_quant_offset;

    /**
     * Size of the frame reordering buffer in the decoder.
     * For MPEG-2 it is 1 IPB or 0 low delay IP.
     * - encoding: Set by libavcodec.
     * - decoding: Set by libavcodec.
     */
    int has_b_frames;

    /**
     * 0-> h263 quant 1-> mpeg quant
     * - encoding: Set by user.
     * - decoding: unused
     */
    int mpeg_quant;

    /**
     * qscale factor between P and I-frames
     * If > 0 then the last p frame quantizer will be used (q= lastp_q*factor+offset).
     * If < 0 then normal ratecontrol will be done (q= -normal_q*factor+offset).
     * - encoding: Set by user.
     * - decoding: unused
     */
    float i_quant_factor;

    /**
     * qscale offset between P and I-frames
     * - encoding: Set by user.
     * - decoding: unused
     */
    float i_quant_offset;

    /**
     * luminance masking (0-> disabled)
     * - encoding: Set by user.
     * - decoding: unused
     */
    float lumi_masking;

    /**
     * temporary complexity masking (0-> disabled)
     * - encoding: Set by user.
     * - decoding: unused
     */
    float temporal_cplx_masking;

    /**
     * spatial complexity masking (0-> disabled)
     * - encoding: Set by user.
     * - decoding: unused
     */
    float spatial_cplx_masking;

    /**
     * p block masking (0-> disabled)
     * - encoding: Set by user.
     * - decoding: unused
     */
    float p_masking;

    /**
     * darkness masking (0-> disabled)
     * - encoding: Set by user.
     * - decoding: unused
     */
    float dark_masking;

    /**
     * slice count
     * - encoding: Set by libavcodec.
     * - decoding: Set by user (or 0).
     */
    int slice_count;
    /**
     * prediction method (needed for huffyuv)
     * - encoding: Set by user.
     * - decoding: unused
     */
     int prediction_method;
#define FF_PRED_LEFT   0
#define FF_PRED_PLANE  1
#define FF_PRED_MEDIAN 2

    /**
     * slice offsets in the frame in bytes
     * - encoding: Set/allocated by libavcodec.
     * - decoding: Set/allocated by user (or NULL).
     */
    int *slice_offset;

    /**
     * sample aspect ratio (0 if unknown)
     * That is the width of a pixel divided by the height of the pixel.
     * Numerator and denominator must be relatively prime and smaller than 256 for some video standards.
     * - encoding: Set by user.
     * - decoding: Set by libavcodec.
     */
    AVRational sample_aspect_ratio;

    /**
     * motion estimation comparison function
     * - encoding: Set by user.
     * - decoding: unused
     */
    int me_cmp;
    /**
     * subpixel motion estimation comparison function
     * - encoding: Set by user.
     * - decoding: unused
     */
    int me_sub_cmp;
    /**
     * macroblock comparison function (not supported yet)
     * - encoding: Set by user.
     * - decoding: unused
     */
    int mb_cmp;
    /**
     * interlaced DCT comparison function
     * - encoding: Set by user.
     * - decoding: unused
     */
    int ildct_cmp;
#define FF_CMP_SAD    0
#define FF_CMP_SSE    1
#define FF_CMP_SATD   2
#define FF_CMP_DCT    3
#define FF_CMP_PSNR   4
#define FF_CMP_BIT    5
#define FF_CMP_RD     6
#define FF_CMP_ZERO   7
#define FF_CMP_VSAD   8
#define FF_CMP_VSSE   9
#define FF_CMP_NSSE   10
#define FF_CMP_W53    11
#define FF_CMP_W97    12
#define FF_CMP_DCTMAX 13
#define FF_CMP_DCT264 14
#define FF_CMP_CHROMA 256

    /**
     * ME diamond size & shape
     * - encoding: Set by user.
     * - decoding: unused
     */
    int dia_size;

    /**
     * amount of previous MV predictors (2a+1 x 2a+1 square)
     * - encoding: Set by user.
     * - decoding: unused
     */
    int last_predictor_count;

    /**
     * prepass for motion estimation
     * - encoding: Set by user.
     * - decoding: unused
     */
    int pre_me;

    /**
     * motion estimation prepass comparison function
     * - encoding: Set by user.
     * - decoding: unused
     */
    int me_pre_cmp;

    /**
     * ME prepass diamond size & shape
     * - encoding: Set by user.
     * - decoding: unused
     */
    int pre_dia_size;

    /**
     * subpel ME quality
     * - encoding: Set by user.
     * - decoding: unused
     */
    int me_subpel_quality;

#if FF_API_AFD
    /**
     * DTG active format information (additional aspect ratio
     * information only used in DVB MPEG-2 transport streams)
     * 0 if not set.
     *
     * - encoding: unused
     * - decoding: Set by decoder.
     * @deprecated Deprecated in favor of AVSideData
     */
    attribute_deprecated int dtg_active_format;
#define FF_DTG_AFD_SAME         8
#define FF_DTG_AFD_4_3          9
#define FF_DTG_AFD_16_9         10
#define FF_DTG_AFD_14_9         11
#define FF_DTG_AFD_4_3_SP_14_9  13
#define FF_DTG_AFD_16_9_SP_14_9 14
#define FF_DTG_AFD_SP_4_3       15
#endif /* FF_API_AFD */

    /**
     * maximum motion estimation search range in subpel units
     * If 0 then no limit.
     *
     * - encoding: Set by user.
     * - decoding: unused
     */
    int me_range;

#if FF_API_QUANT_BIAS
    /**
     * @deprecated use encoder private option instead
     */
    attribute_deprecated int intra_quant_bias;
#define FF_DEFAULT_QUANT_BIAS 999999

    /**
     * @deprecated use encoder private option instead
     */
    attribute_deprecated int inter_quant_bias;
#endif

    /**
     * slice flags
     * - encoding: unused
     * - decoding: Set by user.
     */
    int slice_flags;
#define SLICE_FLAG_CODED_ORDER    0x0001 ///< draw_horiz_band() is called in coded order instead of display
#define SLICE_FLAG_ALLOW_FIELD    0x0002 ///< allow draw_horiz_band() with field slices (MPEG2 field pics)
#define SLICE_FLAG_ALLOW_PLANE    0x0004 ///< allow draw_horiz_band() with 1 component at a time (SVQ1)

#if FF_API_XVMC
    /**
     * XVideo Motion Acceleration
     * - encoding: forbidden
     * - decoding: set by decoder
     * @deprecated XvMC doesn't need it anymore.
     */
    attribute_deprecated int xvmc_acceleration;
#endif /* FF_API_XVMC */

    /**
     * macroblock decision mode
     * - encoding: Set by user.
     * - decoding: unused
     */
    int mb_decision;
#define FF_MB_DECISION_SIMPLE 0        ///< uses mb_cmp
#define FF_MB_DECISION_BITS   1        ///< chooses the one which needs the fewest bits
#define FF_MB_DECISION_RD     2        ///< rate distortion

    /**
     * custom intra quantization matrix
     * - encoding: Set by user, can be NULL.
     * - decoding: Set by libavcodec.
     */
    uint16_t *intra_matrix;

    /**
     * custom inter quantization matrix
     * - encoding: Set by user, can be NULL.
     * - decoding: Set by libavcodec.
     */
    uint16_t *inter_matrix;

    /**
     * scene change detection threshold
     * 0 is default, larger means fewer detected scene changes.
     * - encoding: Set by user.
     * - decoding: unused
     */
    int scenechange_threshold;

    /**
     * noise reduction strength
     * - encoding: Set by user.
     * - decoding: unused
     */
    int noise_reduction;

#if FF_API_MPV_OPT
    /**
     * @deprecated this field is unused
     */
    attribute_deprecated
    int me_threshold;

    /**
     * @deprecated this field is unused
     */
    attribute_deprecated
    int mb_threshold;
#endif

    /**
     * precision of the intra DC coefficient - 8
     * - encoding: Set by user.
     * - decoding: Set by libavcodec
     */
    int intra_dc_precision;

    /**
     * Number of macroblock rows at the top which are skipped.
     * - encoding: unused
     * - decoding: Set by user.
     */
    int skip_top;

    /**
     * Number of macroblock rows at the bottom which are skipped.
     * - encoding: unused
     * - decoding: Set by user.
     */
    int skip_bottom;

#if FF_API_MPV_OPT
    /**
     * @deprecated use encoder private options instead
     */
    attribute_deprecated
    float border_masking;
#endif

    /**
     * minimum MB lagrange multipler
     * - encoding: Set by user.
     * - decoding: unused
     */
    int mb_lmin;

    /**
     * maximum MB lagrange multipler
     * - encoding: Set by user.
     * - decoding: unused
     */
    int mb_lmax;

    /**
     *
     * - encoding: Set by user.
     * - decoding: unused
     */
    int me_penalty_compensation;

    /**
     *
     * - encoding: Set by user.
     * - decoding: unused
     */
    int bidir_refine;

    /**
     *
     * - encoding: Set by user.
     * - decoding: unused
     */
    int brd_scale;

    /**
     * minimum GOP size
     * - encoding: Set by user.
     * - decoding: unused
     */
    int keyint_min;

    /**
     * number of reference frames
     * - encoding: Set by user.
     * - decoding: Set by lavc.
     */
    int refs;

    /**
     * chroma qp offset from luma
     * - encoding: Set by user.
     * - decoding: unused
     */
    int chromaoffset;

#if FF_API_UNUSED_MEMBERS
    /**
     * Multiplied by qscale for each frame and added to scene_change_score.
     * - encoding: Set by user.
     * - decoding: unused
     */
    attribute_deprecated int scenechange_factor;
#endif

    /**
     *
     * Note: Value depends upon the compare function used for fullpel ME.
     * - encoding: Set by user.
     * - decoding: unused
     */
    int mv0_threshold;

    /**
     * Adjust sensitivity of b_frame_strategy 1.
     * - encoding: Set by user.
     * - decoding: unused
     */
    int b_sensitivity;

    /**
     * Chromaticity coordinates of the source primaries.
     * - encoding: Set by user
     * - decoding: Set by libavcodec
     */
    enum AVColorPrimaries color_primaries;

    /**
     * Color Transfer Characteristic.
     * - encoding: Set by user
     * - decoding: Set by libavcodec
     */
    enum AVColorTransferCharacteristic color_trc;

    /**
     * YUV colorspace type.
     * - encoding: Set by user
     * - decoding: Set by libavcodec
     */
    enum AVColorSpace colorspace;

    /**
     * MPEG vs JPEG YUV range.
     * - encoding: Set by user
     * - decoding: Set by libavcodec
     */
    enum AVColorRange color_range;

    /**
     * This defines the location of chroma samples.
     * - encoding: Set by user
     * - decoding: Set by libavcodec
     */
    enum AVChromaLocation chroma_sample_location;

    /**
     * Number of slices.
     * Indicates number of picture subdivisions. Used for parallelized
     * decoding.
     * - encoding: Set by user
     * - decoding: unused
     */
    int slices;

    /** Field order
     * - encoding: set by libavcodec
     * - decoding: Set by user.
     */
    enum AVFieldOrder field_order;

    /* audio only */
    int sample_rate; ///< samples per second
    int channels;    ///< number of audio channels

    /**
     * audio sample format
     * - encoding: Set by user.
     * - decoding: Set by libavcodec.
     */
    enum AVSampleFormat sample_fmt;  ///< sample format

    /* The following data should not be initialized. */
    /**
     * Number of samples per channel in an audio frame.
     *
     * - encoding: set by libavcodec in avcodec_open2(). Each submitted frame
     *   except the last must contain exactly frame_size samples per channel.
     *   May be 0 when the codec has AV_CODEC_CAP_VARIABLE_FRAME_SIZE set, then the
     *   frame size is not restricted.
     * - decoding: may be set by some decoders to indicate constant frame size
     */
    int frame_size;

    /**
     * Frame counter, set by libavcodec.
     *
     * - decoding: total number of frames returned from the decoder so far.
     * - encoding: total number of frames passed to the encoder so far.
     *
     *   @note the counter is not incremented if encoding/decoding resulted in
     *   an error.
     */
    int frame_number;

    /**
     * number of bytes per packet if constant and known or 0
     * Used by some WAV based audio codecs.
     */
    int block_align;

    /**
     * Audio cutoff bandwidth (0 means "automatic")
     * - encoding: Set by user.
     * - decoding: unused
     */
    int cutoff;

    /**
     * Audio channel layout.
     * - encoding: set by user.
     * - decoding: set by user, may be overwritten by libavcodec.
     */
    uint64_t channel_layout;

    /**
     * Request decoder to use this channel layout if it can (0 for default)
     * - encoding: unused
     * - decoding: Set by user.
     */
    uint64_t request_channel_layout;

    /**
     * Type of service that the audio stream conveys.
     * - encoding: Set by user.
     * - decoding: Set by libavcodec.
     */
    enum AVAudioServiceType audio_service_type;

    /**
     * desired sample format
     * - encoding: Not used.
     * - decoding: Set by user.
     * Decoder will decode to this format if it can.
     */
    enum AVSampleFormat request_sample_fmt;

    /**
     * This callback is called at the beginning of each frame to get data
     * buffer(s) for it. There may be one contiguous buffer for all the data or
     * there may be a buffer per each data plane or anything in between. What
     * this means is, you may set however many entries in buf[] you feel necessary.
     * Each buffer must be reference-counted using the AVBuffer API (see description
     * of buf[] below).
     *
     * The following fields will be set in the frame before this callback is
     * called:
     * - format
     * - width, height (video only)
     * - sample_rate, channel_layout, nb_samples (audio only)
     * Their values may differ from the corresponding values in
     * AVCodecContext. This callback must use the frame values, not the codec
     * context values, to calculate the required buffer size.
     *
     * This callback must fill the following fields in the frame:
     * - data[]
     * - linesize[]
     * - extended_data:
     *   * if the data is planar audio with more than 8 channels, then this
     *     callback must allocate and fill extended_data to contain all pointers
     *     to all data planes. data[] must hold as many pointers as it can.
     *     extended_data must be allocated with av_malloc() and will be freed in
     *     av_frame_unref().
     *   * otherwise exended_data must point to data
     * - buf[] must contain one or more pointers to AVBufferRef structures. Each of
     *   the frame's data and extended_data pointers must be contained in these. That
     *   is, one AVBufferRef for each allocated chunk of memory, not necessarily one
     *   AVBufferRef per data[] entry. See: av_buffer_create(), av_buffer_alloc(),
     *   and av_buffer_ref().
     * - extended_buf and nb_extended_buf must be allocated with av_malloc() by
     *   this callback and filled with the extra buffers if there are more
     *   buffers than buf[] can hold. extended_buf will be freed in
     *   av_frame_unref().
     *
     * If AV_CODEC_CAP_DR1 is not set then get_buffer2() must call
     * avcodec_default_get_buffer2() instead of providing buffers allocated by
     * some other means.
     *
     * Each data plane must be aligned to the maximum required by the target
     * CPU.
     *
     * @see avcodec_default_get_buffer2()
     *
     * Video:
     *
     * If AV_GET_BUFFER_FLAG_REF is set in flags then the frame may be reused
     * (read and/or written to if it is writable) later by libavcodec.
     *
     * avcodec_align_dimensions2() should be used to find the required width and
     * height, as they normally need to be rounded up to the next multiple of 16.
     *
     * Some decoders do not support linesizes changing between frames.
     *
     * If frame multithreading is used and thread_safe_callbacks is set,
     * this callback may be called from a different thread, but not from more
     * than one at once. Does not need to be reentrant.
     *
     * @see avcodec_align_dimensions2()
     *
     * Audio:
     *
     * Decoders request a buffer of a particular size by setting
     * AVFrame.nb_samples prior to calling get_buffer2(). The decoder may,
     * however, utilize only part of the buffer by setting AVFrame.nb_samples
     * to a smaller value in the output frame.
     *
     * As a convenience, av_samples_get_buffer_size() and
     * av_samples_fill_arrays() in libavutil may be used by custom get_buffer2()
     * functions to find the required data size and to fill data pointers and
     * linesize. In AVFrame.linesize, only linesize[0] may be set for audio
     * since all planes must be the same size.
     *
     * @see av_samples_get_buffer_size(), av_samples_fill_arrays()
     *
     * - encoding: unused
     * - decoding: Set by libavcodec, user can override.
     */
    int (*get_buffer2)(struct AVCodecContext *s, AVFrame *frame, int flags);

    /**
     * If non-zero, the decoded audio and video frames returned from
     * avcodec_decode_video2() and avcodec_decode_audio4() are reference-counted
     * and are valid indefinitely. The caller must free them with
     * av_frame_unref() when they are not needed anymore.
     * Otherwise, the decoded frames must not be freed by the caller and are
     * only valid until the next decode call.
     *
     * - encoding: unused
     * - decoding: set by the caller before avcodec_open2().
     */
    int refcounted_frames;

    /* - encoding parameters */
    float qcompress;  ///< amount of qscale change between easy & hard scenes (0.0-1.0)
    float qblur;      ///< amount of qscale smoothing over time (0.0-1.0)

    /**
     * minimum quantizer
     * - encoding: Set by user.
     * - decoding: unused
     */
    int qmin;

    /**
     * maximum quantizer
     * - encoding: Set by user.
     * - decoding: unused
     */
    int qmax;

    /**
     * maximum quantizer difference between frames
     * - encoding: Set by user.
     * - decoding: unused
     */
    int max_qdiff;

#if FF_API_MPV_OPT
    /**
     * @deprecated use encoder private options instead
     */
    attribute_deprecated
    float rc_qsquish;

    attribute_deprecated
    float rc_qmod_amp;
    attribute_deprecated
    int rc_qmod_freq;
#endif

    /**
     * decoder bitstream buffer size
     * - encoding: Set by user.
     * - decoding: unused
     */
    int rc_buffer_size;

    /**
     * ratecontrol override, see RcOverride
     * - encoding: Allocated/set/freed by user.
     * - decoding: unused
     */
    int rc_override_count;
    RcOverride *rc_override;

#if FF_API_MPV_OPT
    /**
     * @deprecated use encoder private options instead
     */
    attribute_deprecated
    const char *rc_eq;
#endif

    /**
     * maximum bitrate
     * - encoding: Set by user.
     * - decoding: Set by user, may be overwritten by libavcodec.
     */
    int64_t rc_max_rate;

    /**
     * minimum bitrate
     * - encoding: Set by user.
     * - decoding: unused
     */
    int64_t rc_min_rate;

#if FF_API_MPV_OPT
    /**
     * @deprecated use encoder private options instead
     */
    attribute_deprecated
    float rc_buffer_aggressivity;

    attribute_deprecated
    float rc_initial_cplx;
#endif

    /**
     * Ratecontrol attempt to use, at maximum, <value> of what can be used without an underflow.
     * - encoding: Set by user.
     * - decoding: unused.
     */
    float rc_max_available_vbv_use;

    /**
     * Ratecontrol attempt to use, at least, <value> times the amount needed to prevent a vbv overflow.
     * - encoding: Set by user.
     * - decoding: unused.
     */
    float rc_min_vbv_overflow_use;

    /**
     * Number of bits which should be loaded into the rc buffer before decoding starts.
     * - encoding: Set by user.
     * - decoding: unused
     */
    int rc_initial_buffer_occupancy;

#define FF_CODER_TYPE_VLC       0
#define FF_CODER_TYPE_AC        1
#define FF_CODER_TYPE_RAW       2
#define FF_CODER_TYPE_RLE       3
#if FF_API_UNUSED_MEMBERS
#define FF_CODER_TYPE_DEFLATE   4
#endif /* FF_API_UNUSED_MEMBERS */
    /**
     * coder type
     * - encoding: Set by user.
     * - decoding: unused
     */
    int coder_type;

    /**
     * context model
     * - encoding: Set by user.
     * - decoding: unused
     */
    int context_model;

#if FF_API_MPV_OPT
    /**
     * @deprecated use encoder private options instead
     */
    attribute_deprecated
    int lmin;

    /**
     * @deprecated use encoder private options instead
     */
    attribute_deprecated
    int lmax;
#endif

    /**
     * frame skip threshold
     * - encoding: Set by user.
     * - decoding: unused
     */
    int frame_skip_threshold;

    /**
     * frame skip factor
     * - encoding: Set by user.
     * - decoding: unused
     */
    int frame_skip_factor;

    /**
     * frame skip exponent
     * - encoding: Set by user.
     * - decoding: unused
     */
    int frame_skip_exp;

    /**
     * frame skip comparison function
     * - encoding: Set by user.
     * - decoding: unused
     */
    int frame_skip_cmp;

    /**
     * trellis RD quantization
     * - encoding: Set by user.
     * - decoding: unused
     */
    int trellis;

    /**
     * - encoding: Set by user.
     * - decoding: unused
     */
    int min_prediction_order;

    /**
     * - encoding: Set by user.
     * - decoding: unused
     */
    int max_prediction_order;

    /**
     * GOP timecode frame start number
     * - encoding: Set by user, in non drop frame format
     * - decoding: Set by libavcodec (timecode in the 25 bits format, -1 if unset)
     */
    int64_t timecode_frame_start;

    /* The RTP callback: This function is called    */
    /* every time the encoder has a packet to send. */
    /* It depends on the encoder if the data starts */
    /* with a Start Code (it should). H.263 does.   */
    /* mb_nb contains the number of macroblocks     */
    /* encoded in the RTP payload.                  */
    void (*rtp_callback)(struct AVCodecContext *avctx, void *data, int size, int mb_nb);

    int rtp_payload_size;   /* The size of the RTP payload: the coder will  */
                            /* do its best to deliver a chunk with size     */
                            /* below rtp_payload_size, the chunk will start */
                            /* with a start code on some codecs like H.263. */
                            /* This doesn't take account of any particular  */
                            /* headers inside the transmitted RTP payload.  */

    /* statistics, used for 2-pass encoding */
    int mv_bits;
    int header_bits;
    int i_tex_bits;
    int p_tex_bits;
    int i_count;
    int p_count;
    int skip_count;
    int misc_bits;

    /**
     * number of bits used for the previously encoded frame
     * - encoding: Set by libavcodec.
     * - decoding: unused
     */
    int frame_bits;

    /**
     * pass1 encoding statistics output buffer
     * - encoding: Set by libavcodec.
     * - decoding: unused
     */
    char *stats_out;

    /**
     * pass2 encoding statistics input buffer
     * Concatenated stuff from stats_out of pass1 should be placed here.
     * - encoding: Allocated/set/freed by user.
     * - decoding: unused
     */
    char *stats_in;

    /**
     * Work around bugs in encoders which sometimes cannot be detected automatically.
     * - encoding: Set by user
     * - decoding: Set by user
     */
    int workaround_bugs;
#define FF_BUG_AUTODETECT       1  ///< autodetection
#if FF_API_OLD_MSMPEG4
#define FF_BUG_OLD_MSMPEG4      2
#endif
#define FF_BUG_XVID_ILACE       4
#define FF_BUG_UMP4             8
#define FF_BUG_NO_PADDING       16
#define FF_BUG_AMV              32
#if FF_API_AC_VLC
#define FF_BUG_AC_VLC           0  ///< Will be removed, libavcodec can now handle these non-compliant files by default.
#endif
#define FF_BUG_QPEL_CHROMA      64
#define FF_BUG_STD_QPEL         128
#define FF_BUG_QPEL_CHROMA2     256
#define FF_BUG_DIRECT_BLOCKSIZE 512
#define FF_BUG_EDGE             1024
#define FF_BUG_HPEL_CHROMA      2048
#define FF_BUG_DC_CLIP          4096
#define FF_BUG_MS               8192 ///< Work around various bugs in Microsoft's broken decoders.
#define FF_BUG_TRUNCATED       16384

    /**
     * strictly follow the standard (MPEG4, ...).
     * - encoding: Set by user.
     * - decoding: Set by user.
     * Setting this to STRICT or higher means the encoder and decoder will
     * generally do stupid things, whereas setting it to unofficial or lower
     * will mean the encoder might produce output that is not supported by all
     * spec-compliant decoders. Decoders don't differentiate between normal,
     * unofficial and experimental (that is, they always try to decode things
     * when they can) unless they are explicitly asked to behave stupidly
     * (=strictly conform to the specs)
     */
    int strict_std_compliance;
#define FF_COMPLIANCE_VERY_STRICT   2 ///< Strictly conform to an older more strict version of the spec or reference software.
#define FF_COMPLIANCE_STRICT        1 ///< Strictly conform to all the things in the spec no matter what consequences.
#define FF_COMPLIANCE_NORMAL        0
#define FF_COMPLIANCE_UNOFFICIAL   -1 ///< Allow unofficial extensions
#define FF_COMPLIANCE_EXPERIMENTAL -2 ///< Allow nonstandardized experimental things.

    /**
     * error concealment flags
     * - encoding: unused
     * - decoding: Set by user.
     */
    int error_concealment;
#define FF_EC_GUESS_MVS   1
#define FF_EC_DEBLOCK     2
#define FF_EC_FAVOR_INTER 256

    /**
     * debug
     * - encoding: Set by user.
     * - decoding: Set by user.
     */
    int debug;
#define FF_DEBUG_PICT_INFO   1
#define FF_DEBUG_RC          2
#define FF_DEBUG_BITSTREAM   4
#define FF_DEBUG_MB_TYPE     8
#define FF_DEBUG_QP          16
#if FF_API_DEBUG_MV
/**
 * @deprecated this option does nothing
 */
#define FF_DEBUG_MV          32
#endif
#define FF_DEBUG_DCT_COEFF   0x00000040
#define FF_DEBUG_SKIP        0x00000080
#define FF_DEBUG_STARTCODE   0x00000100
#if FF_API_UNUSED_MEMBERS
#define FF_DEBUG_PTS         0x00000200
#endif /* FF_API_UNUSED_MEMBERS */
#define FF_DEBUG_ER          0x00000400
#define FF_DEBUG_MMCO        0x00000800
#define FF_DEBUG_BUGS        0x00001000
#if FF_API_DEBUG_MV
#define FF_DEBUG_VIS_QP      0x00002000 ///< only access through AVOptions from outside libavcodec
#define FF_DEBUG_VIS_MB_TYPE 0x00004000 ///< only access through AVOptions from outside libavcodec
#endif
#define FF_DEBUG_BUFFERS     0x00008000
#define FF_DEBUG_THREADS     0x00010000
#define FF_DEBUG_GREEN_MD    0x00800000
#define FF_DEBUG_NOMC        0x01000000

#if FF_API_DEBUG_MV
    /**
     * debug
     * Code outside libavcodec should access this field using AVOptions
     * - encoding: Set by user.
     * - decoding: Set by user.
     */
    int debug_mv;
#define FF_DEBUG_VIS_MV_P_FOR  0x00000001 //visualize forward predicted MVs of P frames
#define FF_DEBUG_VIS_MV_B_FOR  0x00000002 //visualize forward predicted MVs of B frames
#define FF_DEBUG_VIS_MV_B_BACK 0x00000004 //visualize backward predicted MVs of B frames
#endif

    /**
     * Error recognition; may misdetect some more or less valid parts as errors.
     * - encoding: unused
     * - decoding: Set by user.
     */
    int err_recognition;

/**
 * Verify checksums embedded in the bitstream (could be of either encoded or
 * decoded data, depending on the codec) and print an error message on mismatch.
 * If AV_EF_EXPLODE is also set, a mismatching checksum will result in the
 * decoder returning an error.
 */
#define AV_EF_CRCCHECK  (1<<0)
#define AV_EF_BITSTREAM (1<<1)          ///< detect bitstream specification deviations
#define AV_EF_BUFFER    (1<<2)          ///< detect improper bitstream length
#define AV_EF_EXPLODE   (1<<3)          ///< abort decoding on minor error detection

#define AV_EF_IGNORE_ERR (1<<15)        ///< ignore errors and continue
#define AV_EF_CAREFUL    (1<<16)        ///< consider things that violate the spec, are fast to calculate and have not been seen in the wild as errors
#define AV_EF_COMPLIANT  (1<<17)        ///< consider all spec non compliances as errors
#define AV_EF_AGGRESSIVE (1<<18)        ///< consider things that a sane encoder should not do as an error


    /**
     * opaque 64bit number (generally a PTS) that will be reordered and
     * output in AVFrame.reordered_opaque
     * - encoding: unused
     * - decoding: Set by user.
     */
    int64_t reordered_opaque;

    /**
     * Hardware accelerator in use
     * - encoding: unused.
     * - decoding: Set by libavcodec
     */
    struct AVHWAccel *hwaccel;

    /**
     * Hardware accelerator context.
     * For some hardware accelerators, a global context needs to be
     * provided by the user. In that case, this holds display-dependent
     * data FFmpeg cannot instantiate itself. Please refer to the
     * FFmpeg HW accelerator documentation to know how to fill this
     * is. e.g. for VA API, this is a struct vaapi_context.
     * - encoding: unused
     * - decoding: Set by user
     */
    void *hwaccel_context;

    /**
     * error
     * - encoding: Set by libavcodec if flags & AV_CODEC_FLAG_PSNR.
     * - decoding: unused
     */
    uint64_t error[AV_NUM_DATA_POINTERS];

    /**
     * DCT algorithm, see FF_DCT_* below
     * - encoding: Set by user.
     * - decoding: unused
     */
    int dct_algo;
#define FF_DCT_AUTO    0
#define FF_DCT_FASTINT 1
#define FF_DCT_INT     2
#define FF_DCT_MMX     3
#define FF_DCT_ALTIVEC 5
#define FF_DCT_FAAN    6

    /**
     * IDCT algorithm, see FF_IDCT_* below.
     * - encoding: Set by user.
     * - decoding: Set by user.
     */
    int idct_algo;
#define FF_IDCT_AUTO          0
#define FF_IDCT_INT           1
#define FF_IDCT_SIMPLE        2
#define FF_IDCT_SIMPLEMMX     3
#define FF_IDCT_ARM           7
#define FF_IDCT_ALTIVEC       8
#if FF_API_ARCH_SH4
#define FF_IDCT_SH4           9
#endif
#define FF_IDCT_SIMPLEARM     10
#if FF_API_UNUSED_MEMBERS
#define FF_IDCT_IPP           13
#endif /* FF_API_UNUSED_MEMBERS */
#define FF_IDCT_XVID          14
#if FF_API_IDCT_XVIDMMX
#define FF_IDCT_XVIDMMX       14
#endif /* FF_API_IDCT_XVIDMMX */
#define FF_IDCT_SIMPLEARMV5TE 16
#define FF_IDCT_SIMPLEARMV6   17
#if FF_API_ARCH_SPARC
#define FF_IDCT_SIMPLEVIS     18
#endif
#define FF_IDCT_FAAN          20
#define FF_IDCT_SIMPLENEON    22
#if FF_API_ARCH_ALPHA
#define FF_IDCT_SIMPLEALPHA   23
#endif
#define FF_IDCT_SIMPLEAUTO    128

    /**
     * bits per sample/pixel from the demuxer (needed for huffyuv).
     * - encoding: Set by libavcodec.
     * - decoding: Set by user.
     */
     int bits_per_coded_sample;

    /**
     * Bits per sample/pixel of internal libavcodec pixel/sample format.
     * - encoding: set by user.
     * - decoding: set by libavcodec.
     */
    int bits_per_raw_sample;

#if FF_API_LOWRES
    /**
     * low resolution decoding, 1-> 1/2 size, 2->1/4 size
     * - encoding: unused
     * - decoding: Set by user.
     * Code outside libavcodec should access this field using:
     * av_codec_{get,set}_lowres(avctx)
     */
     int lowres;
#endif

#if FF_API_CODED_FRAME
    /**
     * the picture in the bitstream
     * - encoding: Set by libavcodec.
     * - decoding: unused
     *
     * @deprecated use the quality factor packet side data instead
     */
    attribute_deprecated AVFrame *coded_frame;
#endif

    /**
     * thread count
     * is used to decide how many independent tasks should be passed to execute()
     * - encoding: Set by user.
     * - decoding: Set by user.
     */
    int thread_count;

    /**
     * Which multithreading methods to use.
     * Use of FF_THREAD_FRAME will increase decoding delay by one frame per thread,
     * so clients which cannot provide future frames should not use it.
     *
     * - encoding: Set by user, otherwise the default is used.
     * - decoding: Set by user, otherwise the default is used.
     */
    int thread_type;
#define FF_THREAD_FRAME   1 ///< Decode more than one frame at once
#define FF_THREAD_SLICE   2 ///< Decode more than one part of a single frame at once

    /**
     * Which multithreading methods are in use by the codec.
     * - encoding: Set by libavcodec.
     * - decoding: Set by libavcodec.
     */
    int active_thread_type;

    /**
     * Set by the client if its custom get_buffer() callback can be called
     * synchronously from another thread, which allows faster multithreaded decoding.
     * draw_horiz_band() will be called from other threads regardless of this setting.
     * Ignored if the default get_buffer() is used.
     * - encoding: Set by user.
     * - decoding: Set by user.
     */
    int thread_safe_callbacks;

    /**
     * The codec may call this to execute several independent things.
     * It will return only after finishing all tasks.
     * The user may replace this with some multithreaded implementation,
     * the default implementation will execute the parts serially.
     * @param count the number of things to execute
     * - encoding: Set by libavcodec, user can override.
     * - decoding: Set by libavcodec, user can override.
     */
    int (*execute)(struct AVCodecContext *c, int (*func)(struct AVCodecContext *c2, void *arg), void *arg2, int *ret, int count, int size);

    /**
     * The codec may call this to execute several independent things.
     * It will return only after finishing all tasks.
     * The user may replace this with some multithreaded implementation,
     * the default implementation will execute the parts serially.
     * Also see avcodec_thread_init and e.g. the --enable-pthread configure option.
     * @param c context passed also to func
     * @param count the number of things to execute
     * @param arg2 argument passed unchanged to func
     * @param ret return values of executed functions, must have space for "count" values. May be NULL.
     * @param func function that will be called count times, with jobnr from 0 to count-1.
     *             threadnr will be in the range 0 to c->thread_count-1 < MAX_THREADS and so that no
     *             two instances of func executing at the same time will have the same threadnr.
     * @return always 0 currently, but code should handle a future improvement where when any call to func
     *         returns < 0 no further calls to func may be done and < 0 is returned.
     * - encoding: Set by libavcodec, user can override.
     * - decoding: Set by libavcodec, user can override.
     */
    int (*execute2)(struct AVCodecContext *c, int (*func)(struct AVCodecContext *c2, void *arg, int jobnr, int threadnr), void *arg2, int *ret, int count);

    /**
     * noise vs. sse weight for the nsse comparison function
     * - encoding: Set by user.
     * - decoding: unused
     */
     int nsse_weight;

    /**
     * profile
     * - encoding: Set by user.
     * - decoding: Set by libavcodec.
     */
     int profile;
#define FF_PROFILE_UNKNOWN -99
#define FF_PROFILE_RESERVED -100

#define FF_PROFILE_AAC_MAIN 0
#define FF_PROFILE_AAC_LOW  1
#define FF_PROFILE_AAC_SSR  2
#define FF_PROFILE_AAC_LTP  3
#define FF_PROFILE_AAC_HE   4
#define FF_PROFILE_AAC_HE_V2 28
#define FF_PROFILE_AAC_LD   22
#define FF_PROFILE_AAC_ELD  38
#define FF_PROFILE_MPEG2_AAC_LOW 128
#define FF_PROFILE_MPEG2_AAC_HE  131

#define FF_PROFILE_DTS         20
#define FF_PROFILE_DTS_ES      30
#define FF_PROFILE_DTS_96_24   40
#define FF_PROFILE_DTS_HD_HRA  50
#define FF_PROFILE_DTS_HD_MA   60
#define FF_PROFILE_DTS_EXPRESS 70

#define FF_PROFILE_MPEG2_422    0
#define FF_PROFILE_MPEG2_HIGH   1
#define FF_PROFILE_MPEG2_SS     2
#define FF_PROFILE_MPEG2_SNR_SCALABLE  3
#define FF_PROFILE_MPEG2_MAIN   4
#define FF_PROFILE_MPEG2_SIMPLE 5

#define FF_PROFILE_H264_CONSTRAINED  (1<<9)  // 8+1; constraint_set1_flag
#define FF_PROFILE_H264_INTRA        (1<<11) // 8+3; constraint_set3_flag

#define FF_PROFILE_H264_BASELINE             66
#define FF_PROFILE_H264_CONSTRAINED_BASELINE (66|FF_PROFILE_H264_CONSTRAINED)
#define FF_PROFILE_H264_MAIN                 77
#define FF_PROFILE_H264_EXTENDED             88
#define FF_PROFILE_H264_HIGH                 100
#define FF_PROFILE_H264_HIGH_10              110
#define FF_PROFILE_H264_HIGH_10_INTRA        (110|FF_PROFILE_H264_INTRA)
#define FF_PROFILE_H264_HIGH_422             122
#define FF_PROFILE_H264_HIGH_422_INTRA       (122|FF_PROFILE_H264_INTRA)
#define FF_PROFILE_H264_HIGH_444             144
#define FF_PROFILE_H264_HIGH_444_PREDICTIVE  244
#define FF_PROFILE_H264_HIGH_444_INTRA       (244|FF_PROFILE_H264_INTRA)
#define FF_PROFILE_H264_CAVLC_444            44

#define FF_PROFILE_VC1_SIMPLE   0
#define FF_PROFILE_VC1_MAIN     1
#define FF_PROFILE_VC1_COMPLEX  2
#define FF_PROFILE_VC1_ADVANCED 3

#define FF_PROFILE_MPEG4_SIMPLE                     0
#define FF_PROFILE_MPEG4_SIMPLE_SCALABLE            1
#define FF_PROFILE_MPEG4_CORE                       2
#define FF_PROFILE_MPEG4_MAIN                       3
#define FF_PROFILE_MPEG4_N_BIT                      4
#define FF_PROFILE_MPEG4_SCALABLE_TEXTURE           5
#define FF_PROFILE_MPEG4_SIMPLE_FACE_ANIMATION      6
#define FF_PROFILE_MPEG4_BASIC_ANIMATED_TEXTURE     7
#define FF_PROFILE_MPEG4_HYBRID                     8
#define FF_PROFILE_MPEG4_ADVANCED_REAL_TIME         9
#define FF_PROFILE_MPEG4_CORE_SCALABLE             10
#define FF_PROFILE_MPEG4_ADVANCED_CODING           11
#define FF_PROFILE_MPEG4_ADVANCED_CORE             12
#define FF_PROFILE_MPEG4_ADVANCED_SCALABLE_TEXTURE 13
#define FF_PROFILE_MPEG4_SIMPLE_STUDIO             14
#define FF_PROFILE_MPEG4_ADVANCED_SIMPLE           15

#define FF_PROFILE_JPEG2000_CSTREAM_RESTRICTION_0   0
#define FF_PROFILE_JPEG2000_CSTREAM_RESTRICTION_1   1
#define FF_PROFILE_JPEG2000_CSTREAM_NO_RESTRICTION  2
#define FF_PROFILE_JPEG2000_DCINEMA_2K              3
#define FF_PROFILE_JPEG2000_DCINEMA_4K              4

#define FF_PROFILE_VP9_0                            0
#define FF_PROFILE_VP9_1                            1
#define FF_PROFILE_VP9_2                            2
#define FF_PROFILE_VP9_3                            3

#define FF_PROFILE_HEVC_MAIN                        1
#define FF_PROFILE_HEVC_MAIN_10                     2
#define FF_PROFILE_HEVC_MAIN_STILL_PICTURE          3
#define FF_PROFILE_HEVC_REXT                        4

    /**
     * level
     * - encoding: Set by user.
     * - decoding: Set by libavcodec.
     */
     int level;
#define FF_LEVEL_UNKNOWN -99

    /**
     * Skip loop filtering for selected frames.
     * - encoding: unused
     * - decoding: Set by user.
     */
    enum AVDiscard skip_loop_filter;

    /**
     * Skip IDCT/dequantization for selected frames.
     * - encoding: unused
     * - decoding: Set by user.
     */
    enum AVDiscard skip_idct;

    /**
     * Skip decoding for selected frames.
     * - encoding: unused
     * - decoding: Set by user.
     */
    enum AVDiscard skip_frame;

    /**
     * Header containing style information for text subtitles.
     * For SUBTITLE_ASS subtitle type, it should contain the whole ASS
     * [Script Info] and [V4+ Styles] section, plus the [Events] line and
     * the Format line following. It shouldn't include any Dialogue line.
     * - encoding: Set/allocated/freed by user (before avcodec_open2())
     * - decoding: Set/allocated/freed by libavcodec (by avcodec_open2())
     */
    uint8_t *subtitle_header;
    int subtitle_header_size;

#if FF_API_ERROR_RATE
    /**
     * @deprecated use the 'error_rate' private AVOption of the mpegvideo
     * encoders
     */
    attribute_deprecated
    int error_rate;
#endif

    /**
     * VBV delay coded in the last frame (in periods of a 27 MHz clock).
     * Used for compliant TS muxing.
     * - encoding: Set by libavcodec.
     * - decoding: unused.
     */
    uint64_t vbv_delay;

#if FF_API_SIDEDATA_ONLY_PKT
    /**
     * Encoding only and set by default. Allow encoders to output packets
     * that do not contain any encoded data, only side data.
     *
     * Some encoders need to output such packets, e.g. to update some stream
     * parameters at the end of encoding.
     *
     * @deprecated this field disables the default behaviour and
     *             it is kept only for compatibility.
     */
    attribute_deprecated
    int side_data_only_packets;
#endif

    /**
     * Audio only. The number of "priming" samples (padding) inserted by the
     * encoder at the beginning of the audio. I.e. this number of leading
     * decoded samples must be discarded by the caller to get the original audio
     * without leading padding.
     *
     * - decoding: unused
     * - encoding: Set by libavcodec. The timestamps on the output packets are
     *             adjusted by the encoder so that they always refer to the
     *             first sample of the data actually contained in the packet,
     *             including any added padding.  E.g. if the timebase is
     *             1/samplerate and the timestamp of the first input sample is
     *             0, the timestamp of the first output packet will be
     *             -initial_padding.
     */
    int initial_padding;

    /**
     * - decoding: For codecs that store a framerate value in the compressed
     *             bitstream, the decoder may export it here. { 0, 1} when
     *             unknown.
     * - encoding: unused
     */
    AVRational framerate;

    /**
     * Nominal unaccelerated pixel format, see AV_PIX_FMT_xxx.
     * - encoding: unused.
     * - decoding: Set by libavcodec before calling get_format()
     */
    enum AVPixelFormat sw_pix_fmt;

    /**
     * Timebase in which pkt_dts/pts and AVPacket.dts/pts are.
     * Code outside libavcodec should access this field using:
     * av_codec_{get,set}_pkt_timebase(avctx)
     * - encoding unused.
     * - decoding set by user.
     */
    AVRational pkt_timebase;

    /**
     * AVCodecDescriptor
     * Code outside libavcodec should access this field using:
     * av_codec_{get,set}_codec_descriptor(avctx)
     * - encoding: unused.
     * - decoding: set by libavcodec.
     */
    const AVCodecDescriptor *codec_descriptor;

#if !FF_API_LOWRES
    /**
     * low resolution decoding, 1-> 1/2 size, 2->1/4 size
     * - encoding: unused
     * - decoding: Set by user.
     * Code outside libavcodec should access this field using:
     * av_codec_{get,set}_lowres(avctx)
     */
     int lowres;
#endif

    /**
     * Current statistics for PTS correction.
     * - decoding: maintained and used by libavcodec, not intended to be used by user apps
     * - encoding: unused
     */
    int64_t pts_correction_num_faulty_pts; /// Number of incorrect PTS values so far
    int64_t pts_correction_num_faulty_dts; /// Number of incorrect DTS values so far
    int64_t pts_correction_last_pts;       /// PTS of the last frame
    int64_t pts_correction_last_dts;       /// DTS of the last frame

    /**
     * Character encoding of the input subtitles file.
     * - decoding: set by user
     * - encoding: unused
     */
    char *sub_charenc;

    /**
     * Subtitles character encoding mode. Formats or codecs might be adjusting
     * this setting (if they are doing the conversion themselves for instance).
     * - decoding: set by libavcodec
     * - encoding: unused
     */
    int sub_charenc_mode;
#define FF_SUB_CHARENC_MODE_DO_NOTHING  -1  ///< do nothing (demuxer outputs a stream supposed to be already in UTF-8, or the codec is bitmap for instance)
#define FF_SUB_CHARENC_MODE_AUTOMATIC    0  ///< libavcodec will select the mode itself
#define FF_SUB_CHARENC_MODE_PRE_DECODER  1  ///< the AVPacket data needs to be recoded to UTF-8 before being fed to the decoder, requires iconv

    /**
     * Skip processing alpha if supported by codec.
     * Note that if the format uses pre-multiplied alpha (common with VP6,
     * and recommended due to better video quality/compression)
     * the image will look as if alpha-blended onto a black background.
     * However for formats that do not use pre-multiplied alpha
     * there might be serious artefacts (though e.g. libswscale currently
     * assumes pre-multiplied alpha anyway).
     * Code outside libavcodec should access this field using AVOptions
     *
     * - decoding: set by user
     * - encoding: unused
     */
    int skip_alpha;

    /**
     * Number of samples to skip after a discontinuity
     * - decoding: unused
     * - encoding: set by libavcodec
     */
    int seek_preroll;

#if !FF_API_DEBUG_MV
    /**
     * debug motion vectors
     * Code outside libavcodec should access this field using AVOptions
     * - encoding: Set by user.
     * - decoding: Set by user.
     */
    int debug_mv;
#define FF_DEBUG_VIS_MV_P_FOR  0x00000001 //visualize forward predicted MVs of P frames
#define FF_DEBUG_VIS_MV_B_FOR  0x00000002 //visualize forward predicted MVs of B frames
#define FF_DEBUG_VIS_MV_B_BACK 0x00000004 //visualize backward predicted MVs of B frames
#endif

    /**
     * custom intra quantization matrix
     * Code outside libavcodec should access this field using av_codec_g/set_chroma_intra_matrix()
     * - encoding: Set by user, can be NULL.
     * - decoding: unused.
     */
    uint16_t *chroma_intra_matrix;

    /**
     * dump format separator.
     * can be ", " or "\n      " or anything else
     * Code outside libavcodec should access this field using AVOptions
     * (NO direct access).
     * - encoding: Set by user.
     * - decoding: Set by user.
     */
    uint8_t *dump_separator;

    /**
     * ',' separated list of allowed decoders.
     * If NULL then all are allowed
     * - encoding: unused
     * - decoding: set by user through AVOPtions (NO direct access)
     */
    char *codec_whitelist;

    /*
     * Properties of the stream that gets decoded
     * To be accessed through av_codec_get_properties() (NO direct access)
     * - encoding: unused
     * - decoding: set by libavcodec
     */
    unsigned properties;
#define FF_CODEC_PROPERTY_LOSSLESS        0x00000001
#define FF_CODEC_PROPERTY_CLOSED_CAPTIONS 0x00000002
} AVCodecContext;

AVRational av_codec_get_pkt_timebase         (const AVCodecContext *avctx);
void       av_codec_set_pkt_timebase         (AVCodecContext *avctx, AVRational val);

const AVCodecDescriptor *av_codec_get_codec_descriptor(const AVCodecContext *avctx);
void                     av_codec_set_codec_descriptor(AVCodecContext *avctx, const AVCodecDescriptor *desc);

unsigned av_codec_get_codec_properties(const AVCodecContext *avctx);

int  av_codec_get_lowres(const AVCodecContext *avctx);
void av_codec_set_lowres(AVCodecContext *avctx, int val);

int  av_codec_get_seek_preroll(const AVCodecContext *avctx);
void av_codec_set_seek_preroll(AVCodecContext *avctx, int val);

uint16_t *av_codec_get_chroma_intra_matrix(const AVCodecContext *avctx);
void av_codec_set_chroma_intra_matrix(AVCodecContext *avctx, uint16_t *val);

/**
 * AVProfile.
 */
typedef struct AVProfile {
    int profile;
    const char *name; ///< short name for the profile
} AVProfile;

typedef struct AVCodecDefault AVCodecDefault;

struct AVSubtitle;

/**
 * AVCodec.
 */
typedef struct AVCodec {
    /**
     * Name of the codec implementation.
     * The name is globally unique among encoders and among decoders (but an
     * encoder and a decoder can share the same name).
     * This is the primary way to find a codec from the user perspective.
     */
    const char *name;
    /**
     * Descriptive name for the codec, meant to be more human readable than name.
     * You should use the NULL_IF_CONFIG_SMALL() macro to define it.
     */
    const char *long_name;
    enum AVMediaType type;
    enum AVCodecID id;
    /**
     * Codec capabilities.
     * see AV_CODEC_CAP_*
     */
    int capabilities;
    const AVRational *supported_framerates; ///< array of supported framerates, or NULL if any, array is terminated by {0,0}
    const enum AVPixelFormat *pix_fmts;     ///< array of supported pixel formats, or NULL if unknown, array is terminated by -1
    const int *supported_samplerates;       ///< array of supported audio samplerates, or NULL if unknown, array is terminated by 0
    const enum AVSampleFormat *sample_fmts; ///< array of supported sample formats, or NULL if unknown, array is terminated by -1
    const uint64_t *channel_layouts;         ///< array of support channel layouts, or NULL if unknown. array is terminated by 0
    uint8_t max_lowres;                     ///< maximum value for lowres supported by the decoder, no direct access, use av_codec_get_max_lowres()
    const AVClass *priv_class;              ///< AVClass for the private context
    const AVProfile *profiles;              ///< array of recognized profiles, or NULL if unknown, array is terminated by {FF_PROFILE_UNKNOWN}

    /*****************************************************************
     * No fields below this line are part of the public API. They
     * may not be used outside of libavcodec and can be changed and
     * removed at will.
     * New public fields should be added right above.
     *****************************************************************
     */
    int priv_data_size;
    struct AVCodec *next;
    /**
     * @name Frame-level threading support functions
     * @{
     */
    /**
     * If defined, called on thread contexts when they are created.
     * If the codec allocates writable tables in init(), re-allocate them here.
     * priv_data will be set to a copy of the original.
     */
    int (*init_thread_copy)(AVCodecContext *);
    /**
     * Copy necessary context variables from a previous thread context to the current one.
     * If not defined, the next thread will start automatically; otherwise, the codec
     * must call ff_thread_finish_setup().
     *
     * dst and src will (rarely) point to the same context, in which case memcpy should be skipped.
     */
    int (*update_thread_context)(AVCodecContext *dst, const AVCodecContext *src);
    /** @} */

    /**
     * Private codec-specific defaults.
     */
    const AVCodecDefault *defaults;

    /**
     * Initialize codec static data, called from avcodec_register().
     */
    void (*init_static_data)(struct AVCodec *codec);

    int (*init)(AVCodecContext *);
    int (*encode_sub)(AVCodecContext *, uint8_t *buf, int buf_size,
                      const struct AVSubtitle *sub);
    /**
     * Encode data to an AVPacket.
     *
     * @param      avctx          codec context
     * @param      avpkt          output AVPacket (may contain a user-provided buffer)
     * @param[in]  frame          AVFrame containing the raw data to be encoded
     * @param[out] got_packet_ptr encoder sets to 0 or 1 to indicate that a
     *                            non-empty packet was returned in avpkt.
     * @return 0 on success, negative error code on failure
     */
    int (*encode2)(AVCodecContext *avctx, AVPacket *avpkt, const AVFrame *frame,
                   int *got_packet_ptr);
    int (*decode)(AVCodecContext *, void *outdata, int *outdata_size, AVPacket *avpkt);
    int (*close)(AVCodecContext *);
    /**
     * Flush buffers.
     * Will be called when seeking
     */
    void (*flush)(AVCodecContext *);
    /**
     * Internal codec capabilities.
     * See FF_CODEC_CAP_* in internal.h
     */
    int caps_internal;
} AVCodec;

int av_codec_get_max_lowres(const AVCodec *codec);

struct MpegEncContext;

/**
 * @defgroup lavc_hwaccel AVHWAccel
 * @{
 */
typedef struct AVHWAccel {
    /**
     * Name of the hardware accelerated codec.
     * The name is globally unique among encoders and among decoders (but an
     * encoder and a decoder can share the same name).
     */
    const char *name;

    /**
     * Type of codec implemented by the hardware accelerator.
     *
     * See AVMEDIA_TYPE_xxx
     */
    enum AVMediaType type;

    /**
     * Codec implemented by the hardware accelerator.
     *
     * See AV_CODEC_ID_xxx
     */
    enum AVCodecID id;

    /**
     * Supported pixel format.
     *
     * Only hardware accelerated formats are supported here.
     */
    enum AVPixelFormat pix_fmt;

    /**
     * Hardware accelerated codec capabilities.
     * see HWACCEL_CODEC_CAP_*
     */
    int capabilities;

    /*****************************************************************
     * No fields below this line are part of the public API. They
     * may not be used outside of libavcodec and can be changed and
     * removed at will.
     * New public fields should be added right above.
     *****************************************************************
     */
    struct AVHWAccel *next;

    /**
     * Allocate a custom buffer
     */
    int (*alloc_frame)(AVCodecContext *avctx, AVFrame *frame);

    /**
     * Called at the beginning of each frame or field picture.
     *
     * Meaningful frame information (codec specific) is guaranteed to
     * be parsed at this point. This function is mandatory.
     *
     * Note that buf can be NULL along with buf_size set to 0.
     * Otherwise, this means the whole frame is available at this point.
     *
     * @param avctx the codec context
     * @param buf the frame data buffer base
     * @param buf_size the size of the frame in bytes
     * @return zero if successful, a negative value otherwise
     */
    int (*start_frame)(AVCodecContext *avctx, const uint8_t *buf, uint32_t buf_size);

    /**
     * Callback for each slice.
     *
     * Meaningful slice information (codec specific) is guaranteed to
     * be parsed at this point. This function is mandatory.
     * The only exception is XvMC, that works on MB level.
     *
     * @param avctx the codec context
     * @param buf the slice data buffer base
     * @param buf_size the size of the slice in bytes
     * @return zero if successful, a negative value otherwise
     */
    int (*decode_slice)(AVCodecContext *avctx, const uint8_t *buf, uint32_t buf_size);

    /**
     * Called at the end of each frame or field picture.
     *
     * The whole picture is parsed at this point and can now be sent
     * to the hardware accelerator. This function is mandatory.
     *
     * @param avctx the codec context
     * @return zero if successful, a negative value otherwise
     */
    int (*end_frame)(AVCodecContext *avctx);

    /**
     * Size of per-frame hardware accelerator private data.
     *
     * Private data is allocated with av_mallocz() before
     * AVCodecContext.get_buffer() and deallocated after
     * AVCodecContext.release_buffer().
     */
    int frame_priv_data_size;

    /**
     * Called for every Macroblock in a slice.
     *
     * XvMC uses it to replace the ff_mpv_decode_mb().
     * Instead of decoding to raw picture, MB parameters are
     * stored in an array provided by the video driver.
     *
     * @param s the mpeg context
     */
    void (*decode_mb)(struct MpegEncContext *s);

    /**
     * Initialize the hwaccel private data.
     *
     * This will be called from ff_get_format(), after hwaccel and
     * hwaccel_context are set and the hwaccel private data in AVCodecInternal
     * is allocated.
     */
    int (*init)(AVCodecContext *avctx);

    /**
     * Uninitialize the hwaccel private data.
     *
     * This will be called from get_format() or avcodec_close(), after hwaccel
     * and hwaccel_context are already uninitialized.
     */
    int (*uninit)(AVCodecContext *avctx);

    /**
     * Size of the private data to allocate in
     * AVCodecInternal.hwaccel_priv_data.
     */
    int priv_data_size;
} AVHWAccel;

/**
 * Hardware acceleration should be used for decoding even if the codec level
 * used is unknown or higher than the maximum supported level reported by the
 * hardware driver.
 *
 * It's generally a good idea to pass this flag unless you have a specific
 * reason not to, as hardware tends to under-report supported levels.
 */
#define AV_HWACCEL_FLAG_IGNORE_LEVEL (1 << 0)

/**
 * Hardware acceleration can output YUV pixel formats with a different chroma
 * sampling than 4:2:0 and/or other than 8 bits per component.
 */
#define AV_HWACCEL_FLAG_ALLOW_HIGH_DEPTH (1 << 1)

/**
 * @}
 */

#if FF_API_AVPICTURE
/**
 * @defgroup lavc_picture AVPicture
 *
 * Functions for working with AVPicture
 * @{
 */

/**
<<<<<<< HEAD
 * Picture data structure.
 *
 * Up to four components can be stored into it, the last component is
 * alpha.
 * @deprecated use AVFrame or imgutils functions instead
 */
typedef struct AVPicture {
    uint8_t *data[AV_NUM_DATA_POINTERS];    ///< pointers to the image data planes
=======
 * four components are given, that's all.
 * the last component is alpha
 * @deprecated Use the imgutils functions
 */
typedef struct AVPicture {
    attribute_deprecated
    uint8_t *data[AV_NUM_DATA_POINTERS];
    attribute_deprecated
>>>>>>> f3aff31e
    int linesize[AV_NUM_DATA_POINTERS];     ///< number of bytes per line
} AVPicture;

/**
 * @}
 */
#endif

enum AVSubtitleType {
    SUBTITLE_NONE,

    SUBTITLE_BITMAP,                ///< A bitmap, pict will be set

    /**
     * Plain text, the text field must be set by the decoder and is
     * authoritative. ass and pict fields may contain approximations.
     */
    SUBTITLE_TEXT,

    /**
     * Formatted text, the ass field must be set by the decoder and is
     * authoritative. pict and text fields may contain approximations.
     */
    SUBTITLE_ASS,
};

#define AV_SUBTITLE_FLAG_FORCED 0x00000001

typedef struct AVSubtitleRect {
    int x;         ///< top left corner  of pict, undefined when pict is not set
    int y;         ///< top left corner  of pict, undefined when pict is not set
    int w;         ///< width            of pict, undefined when pict is not set
    int h;         ///< height           of pict, undefined when pict is not set
    int nb_colors; ///< number of colors in pict, undefined when pict is not set

#if FF_API_AVPICTURE
    /**
     * @deprecated unused
     */
    attribute_deprecated
    AVPicture pict;
#endif
    /**
     * data+linesize for the bitmap of this subtitle.
     * Can be set for text/ass as well once they are rendered.
     */
    uint8_t *data[4];
    int linesize[4];

    enum AVSubtitleType type;

    char *text;                     ///< 0 terminated plain UTF-8 text

    /**
     * 0 terminated ASS/SSA compatible event line.
     * The presentation of this is unaffected by the other values in this
     * struct.
     */
    char *ass;

    int flags;
} AVSubtitleRect;

typedef struct AVSubtitle {
    uint16_t format; /* 0 = graphics */
    uint32_t start_display_time; /* relative to packet pts, in ms */
    uint32_t end_display_time; /* relative to packet pts, in ms */
    unsigned num_rects;
    AVSubtitleRect **rects;
    int64_t pts;    ///< Same as packet pts, in AV_TIME_BASE
} AVSubtitle;

/**
 * If c is NULL, returns the first registered codec,
 * if c is non-NULL, returns the next registered codec after c,
 * or NULL if c is the last one.
 */
AVCodec *av_codec_next(const AVCodec *c);

/**
 * Return the LIBAVCODEC_VERSION_INT constant.
 */
unsigned avcodec_version(void);

/**
 * Return the libavcodec build-time configuration.
 */
const char *avcodec_configuration(void);

/**
 * Return the libavcodec license.
 */
const char *avcodec_license(void);

/**
 * Register the codec codec and initialize libavcodec.
 *
 * @warning either this function or avcodec_register_all() must be called
 * before any other libavcodec functions.
 *
 * @see avcodec_register_all()
 */
void avcodec_register(AVCodec *codec);

/**
 * Register all the codecs, parsers and bitstream filters which were enabled at
 * configuration time. If you do not call this function you can select exactly
 * which formats you want to support, by using the individual registration
 * functions.
 *
 * @see avcodec_register
 * @see av_register_codec_parser
 * @see av_register_bitstream_filter
 */
void avcodec_register_all(void);

/**
 * Allocate an AVCodecContext and set its fields to default values. The
 * resulting struct should be freed with avcodec_free_context().
 *
 * @param codec if non-NULL, allocate private data and initialize defaults
 *              for the given codec. It is illegal to then call avcodec_open2()
 *              with a different codec.
 *              If NULL, then the codec-specific defaults won't be initialized,
 *              which may result in suboptimal default settings (this is
 *              important mainly for encoders, e.g. libx264).
 *
 * @return An AVCodecContext filled with default values or NULL on failure.
 * @see avcodec_get_context_defaults
 */
AVCodecContext *avcodec_alloc_context3(const AVCodec *codec);

/**
 * Free the codec context and everything associated with it and write NULL to
 * the provided pointer.
 */
void avcodec_free_context(AVCodecContext **avctx);

/**
 * Set the fields of the given AVCodecContext to default values corresponding
 * to the given codec (defaults may be codec-dependent).
 *
 * Do not call this function if a non-NULL codec has been passed
 * to avcodec_alloc_context3() that allocated this AVCodecContext.
 * If codec is non-NULL, it is illegal to call avcodec_open2() with a
 * different codec on this AVCodecContext.
 */
int avcodec_get_context_defaults3(AVCodecContext *s, const AVCodec *codec);

/**
 * Get the AVClass for AVCodecContext. It can be used in combination with
 * AV_OPT_SEARCH_FAKE_OBJ for examining options.
 *
 * @see av_opt_find().
 */
const AVClass *avcodec_get_class(void);

/**
 * Get the AVClass for AVFrame. It can be used in combination with
 * AV_OPT_SEARCH_FAKE_OBJ for examining options.
 *
 * @see av_opt_find().
 */
const AVClass *avcodec_get_frame_class(void);

/**
 * Get the AVClass for AVSubtitleRect. It can be used in combination with
 * AV_OPT_SEARCH_FAKE_OBJ for examining options.
 *
 * @see av_opt_find().
 */
const AVClass *avcodec_get_subtitle_rect_class(void);

/**
 * Copy the settings of the source AVCodecContext into the destination
 * AVCodecContext. The resulting destination codec context will be
 * unopened, i.e. you are required to call avcodec_open2() before you
 * can use this AVCodecContext to decode/encode video/audio data.
 *
 * @param dest target codec context, should be initialized with
 *             avcodec_alloc_context3(NULL), but otherwise uninitialized
 * @param src source codec context
 * @return AVERROR() on error (e.g. memory allocation error), 0 on success
 */
int avcodec_copy_context(AVCodecContext *dest, const AVCodecContext *src);

/**
 * Initialize the AVCodecContext to use the given AVCodec. Prior to using this
 * function the context has to be allocated with avcodec_alloc_context3().
 *
 * The functions avcodec_find_decoder_by_name(), avcodec_find_encoder_by_name(),
 * avcodec_find_decoder() and avcodec_find_encoder() provide an easy way for
 * retrieving a codec.
 *
 * @warning This function is not thread safe!
 *
 * @note Always call this function before using decoding routines (such as
 * @ref avcodec_decode_video2()).
 *
 * @code
 * avcodec_register_all();
 * av_dict_set(&opts, "b", "2.5M", 0);
 * codec = avcodec_find_decoder(AV_CODEC_ID_H264);
 * if (!codec)
 *     exit(1);
 *
 * context = avcodec_alloc_context3(codec);
 *
 * if (avcodec_open2(context, codec, opts) < 0)
 *     exit(1);
 * @endcode
 *
 * @param avctx The context to initialize.
 * @param codec The codec to open this context for. If a non-NULL codec has been
 *              previously passed to avcodec_alloc_context3() or
 *              avcodec_get_context_defaults3() for this context, then this
 *              parameter MUST be either NULL or equal to the previously passed
 *              codec.
 * @param options A dictionary filled with AVCodecContext and codec-private options.
 *                On return this object will be filled with options that were not found.
 *
 * @return zero on success, a negative value on error
 * @see avcodec_alloc_context3(), avcodec_find_decoder(), avcodec_find_encoder(),
 *      av_dict_set(), av_opt_find().
 */
int avcodec_open2(AVCodecContext *avctx, const AVCodec *codec, AVDictionary **options);

/**
 * Close a given AVCodecContext and free all the data associated with it
 * (but not the AVCodecContext itself).
 *
 * Calling this function on an AVCodecContext that hasn't been opened will free
 * the codec-specific data allocated in avcodec_alloc_context3() /
 * avcodec_get_context_defaults3() with a non-NULL codec. Subsequent calls will
 * do nothing.
 */
int avcodec_close(AVCodecContext *avctx);

/**
 * Free all allocated data in the given subtitle struct.
 *
 * @param sub AVSubtitle to free.
 */
void avsubtitle_free(AVSubtitle *sub);

/**
 * @}
 */

/**
 * @addtogroup lavc_packet
 * @{
 */

/**
 * Allocate an AVPacket and set its fields to default values.  The resulting
 * struct must be freed using av_packet_free().
 *
 * @return An AVPacket filled with default values or NULL on failure.
 *
 * @note this only allocates the AVPacket itself, not the data buffers. Those
 * must be allocated through other means such as av_new_packet.
 *
 * @see av_new_packet
 */
AVPacket *av_packet_alloc(void);

/**
 * Create a new packet that references the same data as src.
 *
 * This is a shortcut for av_packet_alloc()+av_packet_ref().
 *
 * @return newly created AVPacket on success, NULL on error.
 *
 * @see av_packet_alloc
 * @see av_packet_ref
 */
AVPacket *av_packet_clone(AVPacket *src);

/**
 * Free the packet, if the packet is reference counted, it will be
 * unreferenced first.
 *
 * @param packet packet to be freed. The pointer will be set to NULL.
 * @note passing NULL is a no-op.
 */
void av_packet_free(AVPacket **pkt);

/**
 * Initialize optional fields of a packet with default values.
 *
 * Note, this does not touch the data and size members, which have to be
 * initialized separately.
 *
 * @param pkt packet
 */
void av_init_packet(AVPacket *pkt);

/**
 * Allocate the payload of a packet and initialize its fields with
 * default values.
 *
 * @param pkt packet
 * @param size wanted payload size
 * @return 0 if OK, AVERROR_xxx otherwise
 */
int av_new_packet(AVPacket *pkt, int size);

/**
 * Reduce packet size, correctly zeroing padding
 *
 * @param pkt packet
 * @param size new size
 */
void av_shrink_packet(AVPacket *pkt, int size);

/**
 * Increase packet size, correctly zeroing padding
 *
 * @param pkt packet
 * @param grow_by number of bytes by which to increase the size of the packet
 */
int av_grow_packet(AVPacket *pkt, int grow_by);

/**
 * Initialize a reference-counted packet from av_malloc()ed data.
 *
 * @param pkt packet to be initialized. This function will set the data, size,
 *        buf and destruct fields, all others are left untouched.
 * @param data Data allocated by av_malloc() to be used as packet data. If this
 *        function returns successfully, the data is owned by the underlying AVBuffer.
 *        The caller may not access the data through other means.
 * @param size size of data in bytes, without the padding. I.e. the full buffer
 *        size is assumed to be size + AV_INPUT_BUFFER_PADDING_SIZE.
 *
 * @return 0 on success, a negative AVERROR on error
 */
int av_packet_from_data(AVPacket *pkt, uint8_t *data, int size);

#if FF_API_AVPACKET_OLD_API
/**
 * @warning This is a hack - the packet memory allocation stuff is broken. The
 * packet is allocated if it was not really allocated.
 *
 * @deprecated Use av_packet_ref
 */
attribute_deprecated
int av_dup_packet(AVPacket *pkt);
/**
 * Copy packet, including contents
 *
 * @return 0 on success, negative AVERROR on fail
 */
int av_copy_packet(AVPacket *dst, const AVPacket *src);

/**
 * Copy packet side data
 *
 * @return 0 on success, negative AVERROR on fail
 */
int av_copy_packet_side_data(AVPacket *dst, const AVPacket *src);

/**
 * Free a packet.
 *
 * @deprecated Use av_packet_unref
 *
 * @param pkt packet to free
 */
attribute_deprecated
void av_free_packet(AVPacket *pkt);
#endif
/**
 * Allocate new information of a packet.
 *
 * @param pkt packet
 * @param type side information type
 * @param size side information size
 * @return pointer to fresh allocated data or NULL otherwise
 */
uint8_t* av_packet_new_side_data(AVPacket *pkt, enum AVPacketSideDataType type,
                                 int size);

/**
 * Shrink the already allocated side data buffer
 *
 * @param pkt packet
 * @param type side information type
 * @param size new side information size
 * @return 0 on success, < 0 on failure
 */
int av_packet_shrink_side_data(AVPacket *pkt, enum AVPacketSideDataType type,
                               int size);

/**
 * Get side information from packet.
 *
 * @param pkt packet
 * @param type desired side information type
 * @param size pointer for side information size to store (optional)
 * @return pointer to data if present or NULL otherwise
 */
uint8_t* av_packet_get_side_data(AVPacket *pkt, enum AVPacketSideDataType type,
                                 int *size);

int av_packet_merge_side_data(AVPacket *pkt);

int av_packet_split_side_data(AVPacket *pkt);

const char *av_packet_side_data_name(enum AVPacketSideDataType type);

/**
 * Pack a dictionary for use in side_data.
 *
 * @param dict The dictionary to pack.
 * @param size pointer to store the size of the returned data
 * @return pointer to data if successful, NULL otherwise
 */
uint8_t *av_packet_pack_dictionary(AVDictionary *dict, int *size);
/**
 * Unpack a dictionary from side_data.
 *
 * @param data data from side_data
 * @param size size of the data
 * @param dict the metadata storage dictionary
 * @return 0 on success, < 0 on failure
 */
int av_packet_unpack_dictionary(const uint8_t *data, int size, AVDictionary **dict);


/**
 * Convenience function to free all the side data stored.
 * All the other fields stay untouched.
 *
 * @param pkt packet
 */
void av_packet_free_side_data(AVPacket *pkt);

/**
 * Setup a new reference to the data described by a given packet
 *
 * If src is reference-counted, setup dst as a new reference to the
 * buffer in src. Otherwise allocate a new buffer in dst and copy the
 * data from src into it.
 *
 * All the other fields are copied from src.
 *
 * @see av_packet_unref
 *
 * @param dst Destination packet
 * @param src Source packet
 *
 * @return 0 on success, a negative AVERROR on error.
 */
int av_packet_ref(AVPacket *dst, const AVPacket *src);

/**
 * Wipe the packet.
 *
 * Unreference the buffer referenced by the packet and reset the
 * remaining packet fields to their default values.
 *
 * @param pkt The packet to be unreferenced.
 */
void av_packet_unref(AVPacket *pkt);

/**
 * Move every field in src to dst and reset src.
 *
 * @see av_packet_unref
 *
 * @param src Source packet, will be reset
 * @param dst Destination packet
 */
void av_packet_move_ref(AVPacket *dst, AVPacket *src);

/**
 * Copy only "properties" fields from src to dst.
 *
 * Properties for the purpose of this function are all the fields
 * beside those related to the packet data (buf, data, size)
 *
 * @param dst Destination packet
 * @param src Source packet
 *
 * @return 0 on success AVERROR on failure.
 *
 */
int av_packet_copy_props(AVPacket *dst, const AVPacket *src);

/**
 * Convert valid timing fields (timestamps / durations) in a packet from one
 * timebase to another. Timestamps with unknown values (AV_NOPTS_VALUE) will be
 * ignored.
 *
 * @param pkt packet on which the conversion will be performed
 * @param tb_src source timebase, in which the timing fields in pkt are
 *               expressed
 * @param tb_dst destination timebase, to which the timing fields will be
 *               converted
 */
void av_packet_rescale_ts(AVPacket *pkt, AVRational tb_src, AVRational tb_dst);

/**
 * @}
 */

/**
 * @addtogroup lavc_decoding
 * @{
 */

/**
 * Find a registered decoder with a matching codec ID.
 *
 * @param id AVCodecID of the requested decoder
 * @return A decoder if one was found, NULL otherwise.
 */
AVCodec *avcodec_find_decoder(enum AVCodecID id);

/**
 * Find a registered decoder with the specified name.
 *
 * @param name name of the requested decoder
 * @return A decoder if one was found, NULL otherwise.
 */
AVCodec *avcodec_find_decoder_by_name(const char *name);

/**
 * The default callback for AVCodecContext.get_buffer2(). It is made public so
 * it can be called by custom get_buffer2() implementations for decoders without
 * AV_CODEC_CAP_DR1 set.
 */
int avcodec_default_get_buffer2(AVCodecContext *s, AVFrame *frame, int flags);

#if FF_API_EMU_EDGE
/**
 * Return the amount of padding in pixels which the get_buffer callback must
 * provide around the edge of the image for codecs which do not have the
 * CODEC_FLAG_EMU_EDGE flag.
 *
 * @return Required padding in pixels.
 *
 * @deprecated CODEC_FLAG_EMU_EDGE is deprecated, so this function is no longer
 * needed
 */
attribute_deprecated
unsigned avcodec_get_edge_width(void);
#endif

/**
 * Modify width and height values so that they will result in a memory
 * buffer that is acceptable for the codec if you do not use any horizontal
 * padding.
 *
 * May only be used if a codec with AV_CODEC_CAP_DR1 has been opened.
 */
void avcodec_align_dimensions(AVCodecContext *s, int *width, int *height);

/**
 * Modify width and height values so that they will result in a memory
 * buffer that is acceptable for the codec if you also ensure that all
 * line sizes are a multiple of the respective linesize_align[i].
 *
 * May only be used if a codec with AV_CODEC_CAP_DR1 has been opened.
 */
void avcodec_align_dimensions2(AVCodecContext *s, int *width, int *height,
                               int linesize_align[AV_NUM_DATA_POINTERS]);

/**
 * Converts AVChromaLocation to swscale x/y chroma position.
 *
 * The positions represent the chroma (0,0) position in a coordinates system
 * with luma (0,0) representing the origin and luma(1,1) representing 256,256
 *
 * @param xpos  horizontal chroma sample position
 * @param ypos  vertical   chroma sample position
 */
int avcodec_enum_to_chroma_pos(int *xpos, int *ypos, enum AVChromaLocation pos);

/**
 * Converts swscale x/y chroma position to AVChromaLocation.
 *
 * The positions represent the chroma (0,0) position in a coordinates system
 * with luma (0,0) representing the origin and luma(1,1) representing 256,256
 *
 * @param xpos  horizontal chroma sample position
 * @param ypos  vertical   chroma sample position
 */
enum AVChromaLocation avcodec_chroma_pos_to_enum(int xpos, int ypos);

/**
 * Decode the audio frame of size avpkt->size from avpkt->data into frame.
 *
 * Some decoders may support multiple frames in a single AVPacket. Such
 * decoders would then just decode the first frame and the return value would be
 * less than the packet size. In this case, avcodec_decode_audio4 has to be
 * called again with an AVPacket containing the remaining data in order to
 * decode the second frame, etc...  Even if no frames are returned, the packet
 * needs to be fed to the decoder with remaining data until it is completely
 * consumed or an error occurs.
 *
 * Some decoders (those marked with AV_CODEC_CAP_DELAY) have a delay between input
 * and output. This means that for some packets they will not immediately
 * produce decoded output and need to be flushed at the end of decoding to get
 * all the decoded data. Flushing is done by calling this function with packets
 * with avpkt->data set to NULL and avpkt->size set to 0 until it stops
 * returning samples. It is safe to flush even those decoders that are not
 * marked with AV_CODEC_CAP_DELAY, then no samples will be returned.
 *
 * @warning The input buffer, avpkt->data must be AV_INPUT_BUFFER_PADDING_SIZE
 *          larger than the actual read bytes because some optimized bitstream
 *          readers read 32 or 64 bits at once and could read over the end.
 *
 * @note The AVCodecContext MUST have been opened with @ref avcodec_open2()
 * before packets may be fed to the decoder.
 *
 * @param      avctx the codec context
 * @param[out] frame The AVFrame in which to store decoded audio samples.
 *                   The decoder will allocate a buffer for the decoded frame by
 *                   calling the AVCodecContext.get_buffer2() callback.
 *                   When AVCodecContext.refcounted_frames is set to 1, the frame is
 *                   reference counted and the returned reference belongs to the
 *                   caller. The caller must release the frame using av_frame_unref()
 *                   when the frame is no longer needed. The caller may safely write
 *                   to the frame if av_frame_is_writable() returns 1.
 *                   When AVCodecContext.refcounted_frames is set to 0, the returned
 *                   reference belongs to the decoder and is valid only until the
 *                   next call to this function or until closing or flushing the
 *                   decoder. The caller may not write to it.
 * @param[out] got_frame_ptr Zero if no frame could be decoded, otherwise it is
 *                           non-zero. Note that this field being set to zero
 *                           does not mean that an error has occurred. For
 *                           decoders with AV_CODEC_CAP_DELAY set, no given decode
 *                           call is guaranteed to produce a frame.
 * @param[in]  avpkt The input AVPacket containing the input buffer.
 *                   At least avpkt->data and avpkt->size should be set. Some
 *                   decoders might also require additional fields to be set.
 * @return A negative error code is returned if an error occurred during
 *         decoding, otherwise the number of bytes consumed from the input
 *         AVPacket is returned.
 */
int avcodec_decode_audio4(AVCodecContext *avctx, AVFrame *frame,
                          int *got_frame_ptr, const AVPacket *avpkt);

/**
 * Decode the video frame of size avpkt->size from avpkt->data into picture.
 * Some decoders may support multiple frames in a single AVPacket, such
 * decoders would then just decode the first frame.
 *
 * @warning The input buffer must be AV_INPUT_BUFFER_PADDING_SIZE larger than
 * the actual read bytes because some optimized bitstream readers read 32 or 64
 * bits at once and could read over the end.
 *
 * @warning The end of the input buffer buf should be set to 0 to ensure that
 * no overreading happens for damaged MPEG streams.
 *
 * @note Codecs which have the AV_CODEC_CAP_DELAY capability set have a delay
 * between input and output, these need to be fed with avpkt->data=NULL,
 * avpkt->size=0 at the end to return the remaining frames.
 *
 * @note The AVCodecContext MUST have been opened with @ref avcodec_open2()
 * before packets may be fed to the decoder.
 *
 * @param avctx the codec context
 * @param[out] picture The AVFrame in which the decoded video frame will be stored.
 *             Use av_frame_alloc() to get an AVFrame. The codec will
 *             allocate memory for the actual bitmap by calling the
 *             AVCodecContext.get_buffer2() callback.
 *             When AVCodecContext.refcounted_frames is set to 1, the frame is
 *             reference counted and the returned reference belongs to the
 *             caller. The caller must release the frame using av_frame_unref()
 *             when the frame is no longer needed. The caller may safely write
 *             to the frame if av_frame_is_writable() returns 1.
 *             When AVCodecContext.refcounted_frames is set to 0, the returned
 *             reference belongs to the decoder and is valid only until the
 *             next call to this function or until closing or flushing the
 *             decoder. The caller may not write to it.
 *
 * @param[in] avpkt The input AVPacket containing the input buffer.
 *            You can create such packet with av_init_packet() and by then setting
 *            data and size, some decoders might in addition need other fields like
 *            flags&AV_PKT_FLAG_KEY. All decoders are designed to use the least
 *            fields possible.
 * @param[in,out] got_picture_ptr Zero if no frame could be decompressed, otherwise, it is nonzero.
 * @return On error a negative value is returned, otherwise the number of bytes
 * used or zero if no frame could be decompressed.
 */
int avcodec_decode_video2(AVCodecContext *avctx, AVFrame *picture,
                         int *got_picture_ptr,
                         const AVPacket *avpkt);

/**
 * Decode a subtitle message.
 * Return a negative value on error, otherwise return the number of bytes used.
 * If no subtitle could be decompressed, got_sub_ptr is zero.
 * Otherwise, the subtitle is stored in *sub.
 * Note that AV_CODEC_CAP_DR1 is not available for subtitle codecs. This is for
 * simplicity, because the performance difference is expect to be negligible
 * and reusing a get_buffer written for video codecs would probably perform badly
 * due to a potentially very different allocation pattern.
 *
 * Some decoders (those marked with CODEC_CAP_DELAY) have a delay between input
 * and output. This means that for some packets they will not immediately
 * produce decoded output and need to be flushed at the end of decoding to get
 * all the decoded data. Flushing is done by calling this function with packets
 * with avpkt->data set to NULL and avpkt->size set to 0 until it stops
 * returning subtitles. It is safe to flush even those decoders that are not
 * marked with CODEC_CAP_DELAY, then no subtitles will be returned.
 *
 * @note The AVCodecContext MUST have been opened with @ref avcodec_open2()
 * before packets may be fed to the decoder.
 *
 * @param avctx the codec context
 * @param[out] sub The Preallocated AVSubtitle in which the decoded subtitle will be stored,
 *                 must be freed with avsubtitle_free if *got_sub_ptr is set.
 * @param[in,out] got_sub_ptr Zero if no subtitle could be decompressed, otherwise, it is nonzero.
 * @param[in] avpkt The input AVPacket containing the input buffer.
 */
int avcodec_decode_subtitle2(AVCodecContext *avctx, AVSubtitle *sub,
                            int *got_sub_ptr,
                            AVPacket *avpkt);

/**
 * @defgroup lavc_parsing Frame parsing
 * @{
 */

enum AVPictureStructure {
    AV_PICTURE_STRUCTURE_UNKNOWN,      //< unknown
    AV_PICTURE_STRUCTURE_TOP_FIELD,    //< coded as top field
    AV_PICTURE_STRUCTURE_BOTTOM_FIELD, //< coded as bottom field
    AV_PICTURE_STRUCTURE_FRAME,        //< coded as frame
};

typedef struct AVCodecParserContext {
    void *priv_data;
    struct AVCodecParser *parser;
    int64_t frame_offset; /* offset of the current frame */
    int64_t cur_offset; /* current offset
                           (incremented by each av_parser_parse()) */
    int64_t next_frame_offset; /* offset of the next frame */
    /* video info */
    int pict_type; /* XXX: Put it back in AVCodecContext. */
    /**
     * This field is used for proper frame duration computation in lavf.
     * It signals, how much longer the frame duration of the current frame
     * is compared to normal frame duration.
     *
     * frame_duration = (1 + repeat_pict) * time_base
     *
     * It is used by codecs like H.264 to display telecined material.
     */
    int repeat_pict; /* XXX: Put it back in AVCodecContext. */
    int64_t pts;     /* pts of the current frame */
    int64_t dts;     /* dts of the current frame */

    /* private data */
    int64_t last_pts;
    int64_t last_dts;
    int fetch_timestamp;

#define AV_PARSER_PTS_NB 4
    int cur_frame_start_index;
    int64_t cur_frame_offset[AV_PARSER_PTS_NB];
    int64_t cur_frame_pts[AV_PARSER_PTS_NB];
    int64_t cur_frame_dts[AV_PARSER_PTS_NB];

    int flags;
#define PARSER_FLAG_COMPLETE_FRAMES           0x0001
#define PARSER_FLAG_ONCE                      0x0002
/// Set if the parser has a valid file offset
#define PARSER_FLAG_FETCHED_OFFSET            0x0004
#define PARSER_FLAG_USE_CODEC_TS              0x1000

    int64_t offset;      ///< byte offset from starting packet start
    int64_t cur_frame_end[AV_PARSER_PTS_NB];

    /**
     * Set by parser to 1 for key frames and 0 for non-key frames.
     * It is initialized to -1, so if the parser doesn't set this flag,
     * old-style fallback using AV_PICTURE_TYPE_I picture type as key frames
     * will be used.
     */
    int key_frame;

#if FF_API_CONVERGENCE_DURATION
    /**
     * @deprecated unused
     */
    attribute_deprecated
    int64_t convergence_duration;
#endif

    // Timestamp generation support:
    /**
     * Synchronization point for start of timestamp generation.
     *
     * Set to >0 for sync point, 0 for no sync point and <0 for undefined
     * (default).
     *
     * For example, this corresponds to presence of H.264 buffering period
     * SEI message.
     */
    int dts_sync_point;

    /**
     * Offset of the current timestamp against last timestamp sync point in
     * units of AVCodecContext.time_base.
     *
     * Set to INT_MIN when dts_sync_point unused. Otherwise, it must
     * contain a valid timestamp offset.
     *
     * Note that the timestamp of sync point has usually a nonzero
     * dts_ref_dts_delta, which refers to the previous sync point. Offset of
     * the next frame after timestamp sync point will be usually 1.
     *
     * For example, this corresponds to H.264 cpb_removal_delay.
     */
    int dts_ref_dts_delta;

    /**
     * Presentation delay of current frame in units of AVCodecContext.time_base.
     *
     * Set to INT_MIN when dts_sync_point unused. Otherwise, it must
     * contain valid non-negative timestamp delta (presentation time of a frame
     * must not lie in the past).
     *
     * This delay represents the difference between decoding and presentation
     * time of the frame.
     *
     * For example, this corresponds to H.264 dpb_output_delay.
     */
    int pts_dts_delta;

    /**
     * Position of the packet in file.
     *
     * Analogous to cur_frame_pts/dts
     */
    int64_t cur_frame_pos[AV_PARSER_PTS_NB];

    /**
     * Byte position of currently parsed frame in stream.
     */
    int64_t pos;

    /**
     * Previous frame byte position.
     */
    int64_t last_pos;

    /**
     * Duration of the current frame.
     * For audio, this is in units of 1 / AVCodecContext.sample_rate.
     * For all other types, this is in units of AVCodecContext.time_base.
     */
    int duration;

    enum AVFieldOrder field_order;

    /**
     * Indicate whether a picture is coded as a frame, top field or bottom field.
     *
     * For example, H.264 field_pic_flag equal to 0 corresponds to
     * AV_PICTURE_STRUCTURE_FRAME. An H.264 picture with field_pic_flag
     * equal to 1 and bottom_field_flag equal to 0 corresponds to
     * AV_PICTURE_STRUCTURE_TOP_FIELD.
     */
    enum AVPictureStructure picture_structure;

    /**
     * Picture number incremented in presentation or output order.
     * This field may be reinitialized at the first picture of a new sequence.
     *
     * For example, this corresponds to H.264 PicOrderCnt.
     */
    int output_picture_number;

    /**
     * Dimensions of the decoded video intended for presentation.
     */
    int width;
    int height;

    /**
     * Dimensions of the coded video.
     */
    int coded_width;
    int coded_height;

    /**
     * The format of the coded data, corresponds to enum AVPixelFormat for video
     * and for enum AVSampleFormat for audio.
     *
     * Note that a decoder can have considerable freedom in how exactly it
     * decodes the data, so the format reported here might be different from the
     * one returned by a decoder.
     */
    int format;
} AVCodecParserContext;

typedef struct AVCodecParser {
    int codec_ids[5]; /* several codec IDs are permitted */
    int priv_data_size;
    int (*parser_init)(AVCodecParserContext *s);
    /* This callback never returns an error, a negative value means that
     * the frame start was in a previous packet. */
    int (*parser_parse)(AVCodecParserContext *s,
                        AVCodecContext *avctx,
                        const uint8_t **poutbuf, int *poutbuf_size,
                        const uint8_t *buf, int buf_size);
    void (*parser_close)(AVCodecParserContext *s);
    int (*split)(AVCodecContext *avctx, const uint8_t *buf, int buf_size);
    struct AVCodecParser *next;
} AVCodecParser;

AVCodecParser *av_parser_next(const AVCodecParser *c);

void av_register_codec_parser(AVCodecParser *parser);
AVCodecParserContext *av_parser_init(int codec_id);

/**
 * Parse a packet.
 *
 * @param s             parser context.
 * @param avctx         codec context.
 * @param poutbuf       set to pointer to parsed buffer or NULL if not yet finished.
 * @param poutbuf_size  set to size of parsed buffer or zero if not yet finished.
 * @param buf           input buffer.
 * @param buf_size      input length, to signal EOF, this should be 0 (so that the last frame can be output).
 * @param pts           input presentation timestamp.
 * @param dts           input decoding timestamp.
 * @param pos           input byte position in stream.
 * @return the number of bytes of the input bitstream used.
 *
 * Example:
 * @code
 *   while(in_len){
 *       len = av_parser_parse2(myparser, AVCodecContext, &data, &size,
 *                                        in_data, in_len,
 *                                        pts, dts, pos);
 *       in_data += len;
 *       in_len  -= len;
 *
 *       if(size)
 *          decode_frame(data, size);
 *   }
 * @endcode
 */
int av_parser_parse2(AVCodecParserContext *s,
                     AVCodecContext *avctx,
                     uint8_t **poutbuf, int *poutbuf_size,
                     const uint8_t *buf, int buf_size,
                     int64_t pts, int64_t dts,
                     int64_t pos);

/**
 * @return 0 if the output buffer is a subset of the input, 1 if it is allocated and must be freed
 * @deprecated use AVBitStreamFilter
 */
int av_parser_change(AVCodecParserContext *s,
                     AVCodecContext *avctx,
                     uint8_t **poutbuf, int *poutbuf_size,
                     const uint8_t *buf, int buf_size, int keyframe);
void av_parser_close(AVCodecParserContext *s);

/**
 * @}
 * @}
 */

/**
 * @addtogroup lavc_encoding
 * @{
 */

/**
 * Find a registered encoder with a matching codec ID.
 *
 * @param id AVCodecID of the requested encoder
 * @return An encoder if one was found, NULL otherwise.
 */
AVCodec *avcodec_find_encoder(enum AVCodecID id);

/**
 * Find a registered encoder with the specified name.
 *
 * @param name name of the requested encoder
 * @return An encoder if one was found, NULL otherwise.
 */
AVCodec *avcodec_find_encoder_by_name(const char *name);

/**
 * Encode a frame of audio.
 *
 * Takes input samples from frame and writes the next output packet, if
 * available, to avpkt. The output packet does not necessarily contain data for
 * the most recent frame, as encoders can delay, split, and combine input frames
 * internally as needed.
 *
 * @param avctx     codec context
 * @param avpkt     output AVPacket.
 *                  The user can supply an output buffer by setting
 *                  avpkt->data and avpkt->size prior to calling the
 *                  function, but if the size of the user-provided data is not
 *                  large enough, encoding will fail. If avpkt->data and
 *                  avpkt->size are set, avpkt->destruct must also be set. All
 *                  other AVPacket fields will be reset by the encoder using
 *                  av_init_packet(). If avpkt->data is NULL, the encoder will
 *                  allocate it. The encoder will set avpkt->size to the size
 *                  of the output packet.
 *
 *                  If this function fails or produces no output, avpkt will be
 *                  freed using av_packet_unref().
 * @param[in] frame AVFrame containing the raw audio data to be encoded.
 *                  May be NULL when flushing an encoder that has the
 *                  AV_CODEC_CAP_DELAY capability set.
 *                  If AV_CODEC_CAP_VARIABLE_FRAME_SIZE is set, then each frame
 *                  can have any number of samples.
 *                  If it is not set, frame->nb_samples must be equal to
 *                  avctx->frame_size for all frames except the last.
 *                  The final frame may be smaller than avctx->frame_size.
 * @param[out] got_packet_ptr This field is set to 1 by libavcodec if the
 *                            output packet is non-empty, and to 0 if it is
 *                            empty. If the function returns an error, the
 *                            packet can be assumed to be invalid, and the
 *                            value of got_packet_ptr is undefined and should
 *                            not be used.
 * @return          0 on success, negative error code on failure
 */
int avcodec_encode_audio2(AVCodecContext *avctx, AVPacket *avpkt,
                          const AVFrame *frame, int *got_packet_ptr);

/**
 * Encode a frame of video.
 *
 * Takes input raw video data from frame and writes the next output packet, if
 * available, to avpkt. The output packet does not necessarily contain data for
 * the most recent frame, as encoders can delay and reorder input frames
 * internally as needed.
 *
 * @param avctx     codec context
 * @param avpkt     output AVPacket.
 *                  The user can supply an output buffer by setting
 *                  avpkt->data and avpkt->size prior to calling the
 *                  function, but if the size of the user-provided data is not
 *                  large enough, encoding will fail. All other AVPacket fields
 *                  will be reset by the encoder using av_init_packet(). If
 *                  avpkt->data is NULL, the encoder will allocate it.
 *                  The encoder will set avpkt->size to the size of the
 *                  output packet. The returned data (if any) belongs to the
 *                  caller, he is responsible for freeing it.
 *
 *                  If this function fails or produces no output, avpkt will be
 *                  freed using av_packet_unref().
 * @param[in] frame AVFrame containing the raw video data to be encoded.
 *                  May be NULL when flushing an encoder that has the
 *                  AV_CODEC_CAP_DELAY capability set.
 * @param[out] got_packet_ptr This field is set to 1 by libavcodec if the
 *                            output packet is non-empty, and to 0 if it is
 *                            empty. If the function returns an error, the
 *                            packet can be assumed to be invalid, and the
 *                            value of got_packet_ptr is undefined and should
 *                            not be used.
 * @return          0 on success, negative error code on failure
 */
int avcodec_encode_video2(AVCodecContext *avctx, AVPacket *avpkt,
                          const AVFrame *frame, int *got_packet_ptr);

int avcodec_encode_subtitle(AVCodecContext *avctx, uint8_t *buf, int buf_size,
                            const AVSubtitle *sub);


/**
 * @}
 */

#if FF_API_AVCODEC_RESAMPLE
/**
 * @defgroup lavc_resample Audio resampling
 * @ingroup libavc
 * @deprecated use libswresample instead
 *
 * @{
 */
struct ReSampleContext;
struct AVResampleContext;

typedef struct ReSampleContext ReSampleContext;

/**
 *  Initialize audio resampling context.
 *
 * @param output_channels  number of output channels
 * @param input_channels   number of input channels
 * @param output_rate      output sample rate
 * @param input_rate       input sample rate
 * @param sample_fmt_out   requested output sample format
 * @param sample_fmt_in    input sample format
 * @param filter_length    length of each FIR filter in the filterbank relative to the cutoff frequency
 * @param log2_phase_count log2 of the number of entries in the polyphase filterbank
 * @param linear           if 1 then the used FIR filter will be linearly interpolated
                           between the 2 closest, if 0 the closest will be used
 * @param cutoff           cutoff frequency, 1.0 corresponds to half the output sampling rate
 * @return allocated ReSampleContext, NULL if error occurred
 */
attribute_deprecated
ReSampleContext *av_audio_resample_init(int output_channels, int input_channels,
                                        int output_rate, int input_rate,
                                        enum AVSampleFormat sample_fmt_out,
                                        enum AVSampleFormat sample_fmt_in,
                                        int filter_length, int log2_phase_count,
                                        int linear, double cutoff);

attribute_deprecated
int audio_resample(ReSampleContext *s, short *output, short *input, int nb_samples);

/**
 * Free resample context.
 *
 * @param s a non-NULL pointer to a resample context previously
 *          created with av_audio_resample_init()
 */
attribute_deprecated
void audio_resample_close(ReSampleContext *s);


/**
 * Initialize an audio resampler.
 * Note, if either rate is not an integer then simply scale both rates up so they are.
 * @param filter_length length of each FIR filter in the filterbank relative to the cutoff freq
 * @param log2_phase_count log2 of the number of entries in the polyphase filterbank
 * @param linear If 1 then the used FIR filter will be linearly interpolated
                 between the 2 closest, if 0 the closest will be used
 * @param cutoff cutoff frequency, 1.0 corresponds to half the output sampling rate
 */
attribute_deprecated
struct AVResampleContext *av_resample_init(int out_rate, int in_rate, int filter_length, int log2_phase_count, int linear, double cutoff);

/**
 * Resample an array of samples using a previously configured context.
 * @param src an array of unconsumed samples
 * @param consumed the number of samples of src which have been consumed are returned here
 * @param src_size the number of unconsumed samples available
 * @param dst_size the amount of space in samples available in dst
 * @param update_ctx If this is 0 then the context will not be modified, that way several channels can be resampled with the same context.
 * @return the number of samples written in dst or -1 if an error occurred
 */
attribute_deprecated
int av_resample(struct AVResampleContext *c, short *dst, short *src, int *consumed, int src_size, int dst_size, int update_ctx);


/**
 * Compensate samplerate/timestamp drift. The compensation is done by changing
 * the resampler parameters, so no audible clicks or similar distortions occur
 * @param compensation_distance distance in output samples over which the compensation should be performed
 * @param sample_delta number of output samples which should be output less
 *
 * example: av_resample_compensate(c, 10, 500)
 * here instead of 510 samples only 500 samples would be output
 *
 * note, due to rounding the actual compensation might be slightly different,
 * especially if the compensation_distance is large and the in_rate used during init is small
 */
attribute_deprecated
void av_resample_compensate(struct AVResampleContext *c, int sample_delta, int compensation_distance);
attribute_deprecated
void av_resample_close(struct AVResampleContext *c);

/**
 * @}
 */
#endif

#if FF_API_AVPICTURE
/**
 * @addtogroup lavc_picture
 * @{
 */

/**
 * @deprecated unused
 */
attribute_deprecated
int avpicture_alloc(AVPicture *picture, enum AVPixelFormat pix_fmt, int width, int height);

/**
 * @deprecated unused
 */
attribute_deprecated
void avpicture_free(AVPicture *picture);

/**
 * @deprecated use av_image_fill_arrays() instead.
 */
attribute_deprecated
int avpicture_fill(AVPicture *picture, const uint8_t *ptr,
                   enum AVPixelFormat pix_fmt, int width, int height);

/**
 * @deprecated use av_image_copy_to_buffer() instead.
 */
attribute_deprecated
int avpicture_layout(const AVPicture *src, enum AVPixelFormat pix_fmt,
                     int width, int height,
                     unsigned char *dest, int dest_size);

/**
 * @deprecated use av_image_get_buffer_size() instead.
 */
attribute_deprecated
int avpicture_get_size(enum AVPixelFormat pix_fmt, int width, int height);

/**
 * @deprecated av_image_copy() instead.
 */
attribute_deprecated
void av_picture_copy(AVPicture *dst, const AVPicture *src,
                     enum AVPixelFormat pix_fmt, int width, int height);

/**
 * @deprecated unused
 */
attribute_deprecated
int av_picture_crop(AVPicture *dst, const AVPicture *src,
                    enum AVPixelFormat pix_fmt, int top_band, int left_band);

/**
 * @deprecated unused
 */
attribute_deprecated
int av_picture_pad(AVPicture *dst, const AVPicture *src, int height, int width, enum AVPixelFormat pix_fmt,
            int padtop, int padbottom, int padleft, int padright, int *color);

/**
 * @}
 */
#endif

/**
 * @defgroup lavc_misc Utility functions
 * @ingroup libavc
 *
 * Miscellaneous utility functions related to both encoding and decoding
 * (or neither).
 * @{
 */

/**
 * @defgroup lavc_misc_pixfmt Pixel formats
 *
 * Functions for working with pixel formats.
 * @{
 */

/**
 * Utility function to access log2_chroma_w log2_chroma_h from
 * the pixel format AVPixFmtDescriptor.
 *
 * This function asserts that pix_fmt is valid. See av_pix_fmt_get_chroma_sub_sample
 * for one that returns a failure code and continues in case of invalid
 * pix_fmts.
 *
 * @param[in]  pix_fmt the pixel format
 * @param[out] h_shift store log2_chroma_w
 * @param[out] v_shift store log2_chroma_h
 *
 * @see av_pix_fmt_get_chroma_sub_sample
 */

void avcodec_get_chroma_sub_sample(enum AVPixelFormat pix_fmt, int *h_shift, int *v_shift);

/**
 * Return a value representing the fourCC code associated to the
 * pixel format pix_fmt, or 0 if no associated fourCC code can be
 * found.
 */
unsigned int avcodec_pix_fmt_to_codec_tag(enum AVPixelFormat pix_fmt);

/**
 * @deprecated see av_get_pix_fmt_loss()
 */
int avcodec_get_pix_fmt_loss(enum AVPixelFormat dst_pix_fmt, enum AVPixelFormat src_pix_fmt,
                             int has_alpha);

/**
 * Find the best pixel format to convert to given a certain source pixel
 * format.  When converting from one pixel format to another, information loss
 * may occur.  For example, when converting from RGB24 to GRAY, the color
 * information will be lost. Similarly, other losses occur when converting from
 * some formats to other formats. avcodec_find_best_pix_fmt_of_2() searches which of
 * the given pixel formats should be used to suffer the least amount of loss.
 * The pixel formats from which it chooses one, are determined by the
 * pix_fmt_list parameter.
 *
 *
 * @param[in] pix_fmt_list AV_PIX_FMT_NONE terminated array of pixel formats to choose from
 * @param[in] src_pix_fmt source pixel format
 * @param[in] has_alpha Whether the source pixel format alpha channel is used.
 * @param[out] loss_ptr Combination of flags informing you what kind of losses will occur.
 * @return The best pixel format to convert to or -1 if none was found.
 */
enum AVPixelFormat avcodec_find_best_pix_fmt_of_list(const enum AVPixelFormat *pix_fmt_list,
                                            enum AVPixelFormat src_pix_fmt,
                                            int has_alpha, int *loss_ptr);

/**
 * @deprecated see av_find_best_pix_fmt_of_2()
 */
enum AVPixelFormat avcodec_find_best_pix_fmt_of_2(enum AVPixelFormat dst_pix_fmt1, enum AVPixelFormat dst_pix_fmt2,
                                            enum AVPixelFormat src_pix_fmt, int has_alpha, int *loss_ptr);

attribute_deprecated
#if AV_HAVE_INCOMPATIBLE_LIBAV_ABI
enum AVPixelFormat avcodec_find_best_pix_fmt2(const enum AVPixelFormat *pix_fmt_list,
                                              enum AVPixelFormat src_pix_fmt,
                                              int has_alpha, int *loss_ptr);
#else
enum AVPixelFormat avcodec_find_best_pix_fmt2(enum AVPixelFormat dst_pix_fmt1, enum AVPixelFormat dst_pix_fmt2,
                                            enum AVPixelFormat src_pix_fmt, int has_alpha, int *loss_ptr);
#endif


enum AVPixelFormat avcodec_default_get_format(struct AVCodecContext *s, const enum AVPixelFormat * fmt);

/**
 * @}
 */

#if FF_API_SET_DIMENSIONS
/**
 * @deprecated this function is not supposed to be used from outside of lavc
 */
attribute_deprecated
void avcodec_set_dimensions(AVCodecContext *s, int width, int height);
#endif

/**
 * Put a string representing the codec tag codec_tag in buf.
 *
 * @param buf       buffer to place codec tag in
 * @param buf_size size in bytes of buf
 * @param codec_tag codec tag to assign
 * @return the length of the string that would have been generated if
 * enough space had been available, excluding the trailing null
 */
size_t av_get_codec_tag_string(char *buf, size_t buf_size, unsigned int codec_tag);

void avcodec_string(char *buf, int buf_size, AVCodecContext *enc, int encode);

/**
 * Return a name for the specified profile, if available.
 *
 * @param codec the codec that is searched for the given profile
 * @param profile the profile value for which a name is requested
 * @return A name for the profile if found, NULL otherwise.
 */
const char *av_get_profile_name(const AVCodec *codec, int profile);

int avcodec_default_execute(AVCodecContext *c, int (*func)(AVCodecContext *c2, void *arg2),void *arg, int *ret, int count, int size);
int avcodec_default_execute2(AVCodecContext *c, int (*func)(AVCodecContext *c2, void *arg2, int, int),void *arg, int *ret, int count);
//FIXME func typedef

/**
 * Fill AVFrame audio data and linesize pointers.
 *
 * The buffer buf must be a preallocated buffer with a size big enough
 * to contain the specified samples amount. The filled AVFrame data
 * pointers will point to this buffer.
 *
 * AVFrame extended_data channel pointers are allocated if necessary for
 * planar audio.
 *
 * @param frame       the AVFrame
 *                    frame->nb_samples must be set prior to calling the
 *                    function. This function fills in frame->data,
 *                    frame->extended_data, frame->linesize[0].
 * @param nb_channels channel count
 * @param sample_fmt  sample format
 * @param buf         buffer to use for frame data
 * @param buf_size    size of buffer
 * @param align       plane size sample alignment (0 = default)
 * @return            >=0 on success, negative error code on failure
 * @todo return the size in bytes required to store the samples in
 * case of success, at the next libavutil bump
 */
int avcodec_fill_audio_frame(AVFrame *frame, int nb_channels,
                             enum AVSampleFormat sample_fmt, const uint8_t *buf,
                             int buf_size, int align);

/**
 * Reset the internal decoder state / flush internal buffers. Should be called
 * e.g. when seeking or when switching to a different stream.
 *
 * @note when refcounted frames are not used (i.e. avctx->refcounted_frames is 0),
 * this invalidates the frames previously returned from the decoder. When
 * refcounted frames are used, the decoder just releases any references it might
 * keep internally, but the caller's reference remains valid.
 */
void avcodec_flush_buffers(AVCodecContext *avctx);

/**
 * Return codec bits per sample.
 *
 * @param[in] codec_id the codec
 * @return Number of bits per sample or zero if unknown for the given codec.
 */
int av_get_bits_per_sample(enum AVCodecID codec_id);

/**
 * Return the PCM codec associated with a sample format.
 * @param be  endianness, 0 for little, 1 for big,
 *            -1 (or anything else) for native
 * @return  AV_CODEC_ID_PCM_* or AV_CODEC_ID_NONE
 */
enum AVCodecID av_get_pcm_codec(enum AVSampleFormat fmt, int be);

/**
 * Return codec bits per sample.
 * Only return non-zero if the bits per sample is exactly correct, not an
 * approximation.
 *
 * @param[in] codec_id the codec
 * @return Number of bits per sample or zero if unknown for the given codec.
 */
int av_get_exact_bits_per_sample(enum AVCodecID codec_id);

/**
 * Return audio frame duration.
 *
 * @param avctx        codec context
 * @param frame_bytes  size of the frame, or 0 if unknown
 * @return             frame duration, in samples, if known. 0 if not able to
 *                     determine.
 */
int av_get_audio_frame_duration(AVCodecContext *avctx, int frame_bytes);


typedef struct AVBitStreamFilterContext {
    void *priv_data;
    struct AVBitStreamFilter *filter;
    AVCodecParserContext *parser;
    struct AVBitStreamFilterContext *next;
    /**
     * Internal default arguments, used if NULL is passed to av_bitstream_filter_filter().
     * Not for access by library users.
     */
    char *args;
} AVBitStreamFilterContext;


typedef struct AVBitStreamFilter {
    const char *name;
    int priv_data_size;
    int (*filter)(AVBitStreamFilterContext *bsfc,
                  AVCodecContext *avctx, const char *args,
                  uint8_t **poutbuf, int *poutbuf_size,
                  const uint8_t *buf, int buf_size, int keyframe);
    void (*close)(AVBitStreamFilterContext *bsfc);
    struct AVBitStreamFilter *next;
} AVBitStreamFilter;

/**
 * Register a bitstream filter.
 *
 * The filter will be accessible to the application code through
 * av_bitstream_filter_next() or can be directly initialized with
 * av_bitstream_filter_init().
 *
 * @see avcodec_register_all()
 */
void av_register_bitstream_filter(AVBitStreamFilter *bsf);

/**
 * Create and initialize a bitstream filter context given a bitstream
 * filter name.
 *
 * The returned context must be freed with av_bitstream_filter_close().
 *
 * @param name    the name of the bitstream filter
 * @return a bitstream filter context if a matching filter was found
 * and successfully initialized, NULL otherwise
 */
AVBitStreamFilterContext *av_bitstream_filter_init(const char *name);

/**
 * Filter bitstream.
 *
 * This function filters the buffer buf with size buf_size, and places the
 * filtered buffer in the buffer pointed to by poutbuf.
 *
 * The output buffer must be freed by the caller.
 *
 * @param bsfc            bitstream filter context created by av_bitstream_filter_init()
 * @param avctx           AVCodecContext accessed by the filter, may be NULL.
 *                        If specified, this must point to the encoder context of the
 *                        output stream the packet is sent to.
 * @param args            arguments which specify the filter configuration, may be NULL
 * @param poutbuf         pointer which is updated to point to the filtered buffer
 * @param poutbuf_size    pointer which is updated to the filtered buffer size in bytes
 * @param buf             buffer containing the data to filter
 * @param buf_size        size in bytes of buf
 * @param keyframe        set to non-zero if the buffer to filter corresponds to a key-frame packet data
 * @return >= 0 in case of success, or a negative error code in case of failure
 *
 * If the return value is positive, an output buffer is allocated and
 * is available in *poutbuf, and is distinct from the input buffer.
 *
 * If the return value is 0, the output buffer is not allocated and
 * should be considered identical to the input buffer, or in case
 * *poutbuf was set it points to the input buffer (not necessarily to
 * its starting address).
 */
int av_bitstream_filter_filter(AVBitStreamFilterContext *bsfc,
                               AVCodecContext *avctx, const char *args,
                               uint8_t **poutbuf, int *poutbuf_size,
                               const uint8_t *buf, int buf_size, int keyframe);

/**
 * Release bitstream filter context.
 *
 * @param bsf the bitstream filter context created with
 * av_bitstream_filter_init(), can be NULL
 */
void av_bitstream_filter_close(AVBitStreamFilterContext *bsf);

/**
 * If f is NULL, return the first registered bitstream filter,
 * if f is non-NULL, return the next registered bitstream filter
 * after f, or NULL if f is the last one.
 *
 * This function can be used to iterate over all registered bitstream
 * filters.
 */
AVBitStreamFilter *av_bitstream_filter_next(const AVBitStreamFilter *f);

/* memory */

/**
 * Same behaviour av_fast_malloc but the buffer has additional
 * AV_INPUT_BUFFER_PADDING_SIZE at the end which will always be 0.
 *
 * In addition the whole buffer will initially and after resizes
 * be 0-initialized so that no uninitialized data will ever appear.
 */
void av_fast_padded_malloc(void *ptr, unsigned int *size, size_t min_size);

/**
 * Same behaviour av_fast_padded_malloc except that buffer will always
 * be 0-initialized after call.
 */
void av_fast_padded_mallocz(void *ptr, unsigned int *size, size_t min_size);

/**
 * Encode extradata length to a buffer. Used by xiph codecs.
 *
 * @param s buffer to write to; must be at least (v/255+1) bytes long
 * @param v size of extradata in bytes
 * @return number of bytes written to the buffer.
 */
unsigned int av_xiphlacing(unsigned char *s, unsigned int v);

#if FF_API_MISSING_SAMPLE
/**
 * Log a generic warning message about a missing feature. This function is
 * intended to be used internally by FFmpeg (libavcodec, libavformat, etc.)
 * only, and would normally not be used by applications.
 * @param[in] avc a pointer to an arbitrary struct of which the first field is
 * a pointer to an AVClass struct
 * @param[in] feature string containing the name of the missing feature
 * @param[in] want_sample indicates if samples are wanted which exhibit this feature.
 * If want_sample is non-zero, additional verbage will be added to the log
 * message which tells the user how to report samples to the development
 * mailing list.
 * @deprecated Use avpriv_report_missing_feature() instead.
 */
attribute_deprecated
void av_log_missing_feature(void *avc, const char *feature, int want_sample);

/**
 * Log a generic warning message asking for a sample. This function is
 * intended to be used internally by FFmpeg (libavcodec, libavformat, etc.)
 * only, and would normally not be used by applications.
 * @param[in] avc a pointer to an arbitrary struct of which the first field is
 * a pointer to an AVClass struct
 * @param[in] msg string containing an optional message, or NULL if no message
 * @deprecated Use avpriv_request_sample() instead.
 */
attribute_deprecated
void av_log_ask_for_sample(void *avc, const char *msg, ...) av_printf_format(2, 3);
#endif /* FF_API_MISSING_SAMPLE */

/**
 * Register the hardware accelerator hwaccel.
 */
void av_register_hwaccel(AVHWAccel *hwaccel);

/**
 * If hwaccel is NULL, returns the first registered hardware accelerator,
 * if hwaccel is non-NULL, returns the next registered hardware accelerator
 * after hwaccel, or NULL if hwaccel is the last one.
 */
AVHWAccel *av_hwaccel_next(const AVHWAccel *hwaccel);


/**
 * Lock operation used by lockmgr
 */
enum AVLockOp {
  AV_LOCK_CREATE,  ///< Create a mutex
  AV_LOCK_OBTAIN,  ///< Lock the mutex
  AV_LOCK_RELEASE, ///< Unlock the mutex
  AV_LOCK_DESTROY, ///< Free mutex resources
};

/**
 * Register a user provided lock manager supporting the operations
 * specified by AVLockOp. The "mutex" argument to the function points
 * to a (void *) where the lockmgr should store/get a pointer to a user
 * allocated mutex. It is NULL upon AV_LOCK_CREATE and equal to the
 * value left by the last call for all other ops. If the lock manager is
 * unable to perform the op then it should leave the mutex in the same
 * state as when it was called and return a non-zero value. However,
 * when called with AV_LOCK_DESTROY the mutex will always be assumed to
 * have been successfully destroyed. If av_lockmgr_register succeeds
 * it will return a non-negative value, if it fails it will return a
 * negative value and destroy all mutex and unregister all callbacks.
 * av_lockmgr_register is not thread-safe, it must be called from a
 * single thread before any calls which make use of locking are used.
 *
 * @param cb User defined callback. av_lockmgr_register invokes calls
 *           to this callback and the previously registered callback.
 *           The callback will be used to create more than one mutex
 *           each of which must be backed by its own underlying locking
 *           mechanism (i.e. do not use a single static object to
 *           implement your lock manager). If cb is set to NULL the
 *           lockmgr will be unregistered.
 */
int av_lockmgr_register(int (*cb)(void **mutex, enum AVLockOp op));

/**
 * Get the type of the given codec.
 */
enum AVMediaType avcodec_get_type(enum AVCodecID codec_id);

/**
 * Get the name of a codec.
 * @return  a static string identifying the codec; never NULL
 */
const char *avcodec_get_name(enum AVCodecID id);

/**
 * @return a positive value if s is open (i.e. avcodec_open2() was called on it
 * with no corresponding avcodec_close()), 0 otherwise.
 */
int avcodec_is_open(AVCodecContext *s);

/**
 * @return a non-zero number if codec is an encoder, zero otherwise
 */
int av_codec_is_encoder(const AVCodec *codec);

/**
 * @return a non-zero number if codec is a decoder, zero otherwise
 */
int av_codec_is_decoder(const AVCodec *codec);

/**
 * @return descriptor for given codec ID or NULL if no descriptor exists.
 */
const AVCodecDescriptor *avcodec_descriptor_get(enum AVCodecID id);

/**
 * Iterate over all codec descriptors known to libavcodec.
 *
 * @param prev previous descriptor. NULL to get the first descriptor.
 *
 * @return next descriptor or NULL after the last descriptor
 */
const AVCodecDescriptor *avcodec_descriptor_next(const AVCodecDescriptor *prev);

/**
 * @return codec descriptor with the given name or NULL if no such descriptor
 *         exists.
 */
const AVCodecDescriptor *avcodec_descriptor_get_by_name(const char *name);

/**
 * @}
 */

#endif /* AVCODEC_AVCODEC_H */<|MERGE_RESOLUTION|>--- conflicted
+++ resolved
@@ -3585,7 +3585,6 @@
  */
 
 /**
-<<<<<<< HEAD
  * Picture data structure.
  *
  * Up to four components can be stored into it, the last component is
@@ -3593,17 +3592,9 @@
  * @deprecated use AVFrame or imgutils functions instead
  */
 typedef struct AVPicture {
+    attribute_deprecated
     uint8_t *data[AV_NUM_DATA_POINTERS];    ///< pointers to the image data planes
-=======
- * four components are given, that's all.
- * the last component is alpha
- * @deprecated Use the imgutils functions
- */
-typedef struct AVPicture {
     attribute_deprecated
-    uint8_t *data[AV_NUM_DATA_POINTERS];
-    attribute_deprecated
->>>>>>> f3aff31e
     int linesize[AV_NUM_DATA_POINTERS];     ///< number of bytes per line
 } AVPicture;
 
