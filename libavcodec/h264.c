/*
 * H.26L/H.264/AVC/JVT/14496-10/... decoder
 * Copyright (c) 2003 Michael Niedermayer <michaelni@gmx.at>
 *
 * This file is part of FFmpeg.
 *
 * FFmpeg is free software; you can redistribute it and/or
 * modify it under the terms of the GNU Lesser General Public
 * License as published by the Free Software Foundation; either
 * version 2.1 of the License, or (at your option) any later version.
 *
 * FFmpeg is distributed in the hope that it will be useful,
 * but WITHOUT ANY WARRANTY; without even the implied warranty of
 * MERCHANTABILITY or FITNESS FOR A PARTICULAR PURPOSE.  See the GNU
 * Lesser General Public License for more details.
 *
 * You should have received a copy of the GNU Lesser General Public
 * License along with FFmpeg; if not, write to the Free Software
 * Foundation, Inc., 51 Franklin Street, Fifth Floor, Boston, MA 02110-1301 USA
 */

/**
 * @file
 * H.264 / AVC / MPEG4 part10 codec.
 * @author Michael Niedermayer <michaelni@gmx.at>
 */

#define UNCHECKED_BITSTREAM_READER 1

#include "libavutil/imgutils.h"
#include "libavutil/opt.h"
#include "internal.h"
#include "cabac.h"
#include "cabac_functions.h"
#include "dsputil.h"
#include "avcodec.h"
#include "mpegvideo.h"
#include "h264.h"
#include "h264data.h"
#include "h264_mvpred.h"
#include "golomb.h"
#include "mathops.h"
#include "rectangle.h"
#include "thread.h"
#include "vdpau_internal.h"
#include "libavutil/avassert.h"

// #undef NDEBUG
#include <assert.h>

const uint16_t ff_h264_mb_sizes[4] = { 256, 384, 512, 768 };

static const uint8_t rem6[QP_MAX_NUM + 1] = {
    0, 1, 2, 3, 4, 5, 0, 1, 2, 3, 4, 5, 0, 1, 2, 3, 4, 5, 0, 1, 2,
    3, 4, 5, 0, 1, 2, 3, 4, 5, 0, 1, 2, 3, 4, 5, 0, 1, 2, 3, 4, 5,
    0, 1, 2, 3, 4, 5, 0, 1, 2, 3, 4, 5, 0, 1, 2, 3, 4, 5, 0, 1, 2,
    3, 4, 5, 0, 1, 2, 3, 4, 5, 0, 1, 2, 3, 4, 5, 0, 1, 2, 3, 4, 5,
    0, 1, 2, 3,
};

static const uint8_t div6[QP_MAX_NUM + 1] = {
    0, 0, 0, 0, 0, 0, 1, 1, 1, 1, 1, 1, 2, 2, 2, 2, 2, 2, 3,  3,  3,
    3, 3, 3, 4, 4, 4, 4, 4, 4, 5, 5, 5, 5, 5, 5, 6, 6, 6, 6,  6,  6,
    7, 7, 7, 7, 7, 7, 8, 8, 8, 8, 8, 8, 9, 9, 9, 9, 9, 9, 10, 10, 10,
   10,10,10,11,11,11,11,11,11,12,12,12,12,12,12,13,13,13, 13, 13, 13,
   14,14,14,14,
};

static const enum AVPixelFormat hwaccel_pixfmt_list_h264_jpeg_420[] = {
    AV_PIX_FMT_DXVA2_VLD,
    AV_PIX_FMT_VAAPI_VLD,
    AV_PIX_FMT_VDA_VLD,
    AV_PIX_FMT_YUVJ420P,
    AV_PIX_FMT_NONE
};

int avpriv_h264_has_num_reorder_frames(AVCodecContext *avctx)
{
    H264Context *h = avctx->priv_data;
    return h ? h->sps.num_reorder_frames : 0;
}

/**
 * Check if the top & left blocks are available if needed and
 * change the dc mode so it only uses the available blocks.
 */
int ff_h264_check_intra4x4_pred_mode(H264Context *h)
{
    MpegEncContext *const s     = &h->s;
    static const int8_t top[12] = {
        -1, 0, LEFT_DC_PRED, -1, -1, -1, -1, -1, 0
    };
    static const int8_t left[12] = {
        0, -1, TOP_DC_PRED, 0, -1, -1, -1, 0, -1, DC_128_PRED
    };
    int i;

    if (!(h->top_samples_available & 0x8000)) {
        for (i = 0; i < 4; i++) {
            int status = top[h->intra4x4_pred_mode_cache[scan8[0] + i]];
            if (status < 0) {
                av_log(h->s.avctx, AV_LOG_ERROR,
                       "top block unavailable for requested intra4x4 mode %d at %d %d\n",
                       status, s->mb_x, s->mb_y);
                return -1;
            } else if (status) {
                h->intra4x4_pred_mode_cache[scan8[0] + i] = status;
            }
        }
    }

    if ((h->left_samples_available & 0x8888) != 0x8888) {
        static const int mask[4] = { 0x8000, 0x2000, 0x80, 0x20 };
        for (i = 0; i < 4; i++)
            if (!(h->left_samples_available & mask[i])) {
                int status = left[h->intra4x4_pred_mode_cache[scan8[0] + 8 * i]];
                if (status < 0) {
                    av_log(h->s.avctx, AV_LOG_ERROR,
                           "left block unavailable for requested intra4x4 mode %d at %d %d\n",
                           status, s->mb_x, s->mb_y);
                    return -1;
                } else if (status) {
                    h->intra4x4_pred_mode_cache[scan8[0] + 8 * i] = status;
                }
            }
    }

    return 0;
} // FIXME cleanup like ff_h264_check_intra_pred_mode

/**
 * Check if the top & left blocks are available if needed and
 * change the dc mode so it only uses the available blocks.
 */
int ff_h264_check_intra_pred_mode(H264Context *h, int mode, int is_chroma)
{
    MpegEncContext *const s     = &h->s;
    static const int8_t top[7]  = { LEFT_DC_PRED8x8, 1, -1, -1 };
    static const int8_t left[7] = { TOP_DC_PRED8x8, -1, 2, -1, DC_128_PRED8x8 };

    if (mode > 6U) {
        av_log(h->s.avctx, AV_LOG_ERROR,
               "out of range intra chroma pred mode at %d %d\n",
               s->mb_x, s->mb_y);
        return -1;
    }

    if (!(h->top_samples_available & 0x8000)) {
        mode = top[mode];
        if (mode < 0) {
            av_log(h->s.avctx, AV_LOG_ERROR,
                   "top block unavailable for requested intra mode at %d %d\n",
                   s->mb_x, s->mb_y);
            return -1;
        }
    }

    if ((h->left_samples_available & 0x8080) != 0x8080) {
        mode = left[mode];
        if (is_chroma && (h->left_samples_available & 0x8080)) {
            // mad cow disease mode, aka MBAFF + constrained_intra_pred
            mode = ALZHEIMER_DC_L0T_PRED8x8 +
                   (!(h->left_samples_available & 0x8000)) +
                   2 * (mode == DC_128_PRED8x8);
        }
        if (mode < 0) {
            av_log(h->s.avctx, AV_LOG_ERROR,
                   "left block unavailable for requested intra mode at %d %d\n",
                   s->mb_x, s->mb_y);
            return -1;
        }
    }

    return mode;
}

const uint8_t *ff_h264_decode_nal(H264Context *h, const uint8_t *src,
                                  int *dst_length, int *consumed, int length)
{
    int i, si, di;
    uint8_t *dst;
    int bufidx;

    // src[0]&0x80; // forbidden bit
    h->nal_ref_idc   = src[0] >> 5;
    h->nal_unit_type = src[0] & 0x1F;

    src++;
    length--;

#define STARTCODE_TEST                                                  \
        if (i + 2 < length && src[i + 1] == 0 && src[i + 2] <= 3) {     \
            if (src[i + 2] != 3) {                                      \
                /* startcode, so we must be past the end */             \
                length = i;                                             \
            }                                                           \
            break;                                                      \
        }
#if HAVE_FAST_UNALIGNED
#define FIND_FIRST_ZERO                                                 \
        if (i > 0 && !src[i])                                           \
            i--;                                                        \
        while (src[i])                                                  \
            i++
#if HAVE_FAST_64BIT
    for (i = 0; i + 1 < length; i += 9) {
        if (!((~AV_RN64A(src + i) &
               (AV_RN64A(src + i) - 0x0100010001000101ULL)) &
              0x8000800080008080ULL))
            continue;
        FIND_FIRST_ZERO;
        STARTCODE_TEST;
        i -= 7;
    }
#else
    for (i = 0; i + 1 < length; i += 5) {
        if (!((~AV_RN32A(src + i) &
               (AV_RN32A(src + i) - 0x01000101U)) &
              0x80008080U))
            continue;
        FIND_FIRST_ZERO;
        STARTCODE_TEST;
        i -= 3;
    }
#endif
#else
    for (i = 0; i + 1 < length; i += 2) {
        if (src[i])
            continue;
        if (i > 0 && src[i - 1] == 0)
            i--;
        STARTCODE_TEST;
    }
#endif

    // use second escape buffer for inter data
    bufidx = h->nal_unit_type == NAL_DPC ? 1 : 0;

    si = h->rbsp_buffer_size[bufidx];
    av_fast_padded_malloc(&h->rbsp_buffer[bufidx], &h->rbsp_buffer_size[bufidx], length+MAX_MBPAIR_SIZE);
    dst = h->rbsp_buffer[bufidx];

    if (dst == NULL)
        return NULL;

    if(i>=length-1){ //no escaped 0
        *dst_length= length;
        *consumed= length+1; //+1 for the header
        if(h->s.avctx->flags2 & CODEC_FLAG2_FAST){
            return src;
        }else{
            memcpy(dst, src, length);
            return dst;
        }
    }

    memcpy(dst, src, i);
    si = di = i;
    while (si + 2 < length) {
        // remove escapes (very rare 1:2^22)
        if (src[si + 2] > 3) {
            dst[di++] = src[si++];
            dst[di++] = src[si++];
        } else if (src[si] == 0 && src[si + 1] == 0) {
            if (src[si + 2] == 3) { // escape
                dst[di++]  = 0;
                dst[di++]  = 0;
                si        += 3;
                continue;
            } else // next start code
                goto nsc;
        }

        dst[di++] = src[si++];
    }
    while (si < length)
        dst[di++] = src[si++];
nsc:

    memset(dst + di, 0, FF_INPUT_BUFFER_PADDING_SIZE);

    *dst_length = di;
    *consumed   = si + 1; // +1 for the header
    /* FIXME store exact number of bits in the getbitcontext
     * (it is needed for decoding) */
    return dst;
}

/**
 * Identify the exact end of the bitstream
 * @return the length of the trailing, or 0 if damaged
 */
static int decode_rbsp_trailing(H264Context *h, const uint8_t *src)
{
    int v = *src;
    int r;

    tprintf(h->s.avctx, "rbsp trailing %X\n", v);

    for (r = 1; r < 9; r++) {
        if (v & 1)
            return r;
        v >>= 1;
    }
    return 0;
}

static inline int get_lowest_part_list_y(H264Context *h, Picture *pic, int n,
                                         int height, int y_offset, int list)
{
    int raw_my        = h->mv_cache[list][scan8[n]][1];
    int filter_height = (raw_my & 3) ? 2 : 0;
    int full_my       = (raw_my >> 2) + y_offset;
    int top           = full_my - filter_height;
    int bottom        = full_my + filter_height + height;

    return FFMAX(abs(top), bottom);
}

static inline void get_lowest_part_y(H264Context *h, int refs[2][48], int n,
                                     int height, int y_offset, int list0,
                                     int list1, int *nrefs)
{
    MpegEncContext *const s = &h->s;
    int my;

    y_offset += 16 * (s->mb_y >> MB_FIELD);

    if (list0) {
        int ref_n    = h->ref_cache[0][scan8[n]];
        Picture *ref = &h->ref_list[0][ref_n];

        // Error resilience puts the current picture in the ref list.
        // Don't try to wait on these as it will cause a deadlock.
        // Fields can wait on each other, though.
        if (ref->f.thread_opaque   != s->current_picture.f.thread_opaque ||
            (ref->f.reference & 3) != s->picture_structure) {
            my = get_lowest_part_list_y(h, ref, n, height, y_offset, 0);
            if (refs[0][ref_n] < 0)
                nrefs[0] += 1;
            refs[0][ref_n] = FFMAX(refs[0][ref_n], my);
        }
    }

    if (list1) {
        int ref_n    = h->ref_cache[1][scan8[n]];
        Picture *ref = &h->ref_list[1][ref_n];

        if (ref->f.thread_opaque   != s->current_picture.f.thread_opaque ||
            (ref->f.reference & 3) != s->picture_structure) {
            my = get_lowest_part_list_y(h, ref, n, height, y_offset, 1);
            if (refs[1][ref_n] < 0)
                nrefs[1] += 1;
            refs[1][ref_n] = FFMAX(refs[1][ref_n], my);
        }
    }
}

/**
 * Wait until all reference frames are available for MC operations.
 *
 * @param h the H264 context
 */
static void await_references(H264Context *h)
{
    MpegEncContext *const s = &h->s;
    const int mb_xy   = h->mb_xy;
    const int mb_type = s->current_picture.f.mb_type[mb_xy];
    int refs[2][48];
    int nrefs[2] = { 0 };
    int ref, list;

    memset(refs, -1, sizeof(refs));

    if (IS_16X16(mb_type)) {
        get_lowest_part_y(h, refs, 0, 16, 0,
                          IS_DIR(mb_type, 0, 0), IS_DIR(mb_type, 0, 1), nrefs);
    } else if (IS_16X8(mb_type)) {
        get_lowest_part_y(h, refs, 0, 8, 0,
                          IS_DIR(mb_type, 0, 0), IS_DIR(mb_type, 0, 1), nrefs);
        get_lowest_part_y(h, refs, 8, 8, 8,
                          IS_DIR(mb_type, 1, 0), IS_DIR(mb_type, 1, 1), nrefs);
    } else if (IS_8X16(mb_type)) {
        get_lowest_part_y(h, refs, 0, 16, 0,
                          IS_DIR(mb_type, 0, 0), IS_DIR(mb_type, 0, 1), nrefs);
        get_lowest_part_y(h, refs, 4, 16, 0,
                          IS_DIR(mb_type, 1, 0), IS_DIR(mb_type, 1, 1), nrefs);
    } else {
        int i;

        av_assert2(IS_8X8(mb_type));

        for (i = 0; i < 4; i++) {
            const int sub_mb_type = h->sub_mb_type[i];
            const int n           = 4 * i;
            int y_offset          = (i & 2) << 2;

            if (IS_SUB_8X8(sub_mb_type)) {
                get_lowest_part_y(h, refs, n, 8, y_offset,
                                  IS_DIR(sub_mb_type, 0, 0),
                                  IS_DIR(sub_mb_type, 0, 1),
                                  nrefs);
            } else if (IS_SUB_8X4(sub_mb_type)) {
                get_lowest_part_y(h, refs, n, 4, y_offset,
                                  IS_DIR(sub_mb_type, 0, 0),
                                  IS_DIR(sub_mb_type, 0, 1),
                                  nrefs);
                get_lowest_part_y(h, refs, n + 2, 4, y_offset + 4,
                                  IS_DIR(sub_mb_type, 0, 0),
                                  IS_DIR(sub_mb_type, 0, 1),
                                  nrefs);
            } else if (IS_SUB_4X8(sub_mb_type)) {
                get_lowest_part_y(h, refs, n, 8, y_offset,
                                  IS_DIR(sub_mb_type, 0, 0),
                                  IS_DIR(sub_mb_type, 0, 1),
                                  nrefs);
                get_lowest_part_y(h, refs, n + 1, 8, y_offset,
                                  IS_DIR(sub_mb_type, 0, 0),
                                  IS_DIR(sub_mb_type, 0, 1),
                                  nrefs);
            } else {
                int j;
                av_assert2(IS_SUB_4X4(sub_mb_type));
                for (j = 0; j < 4; j++) {
                    int sub_y_offset = y_offset + 2 * (j & 2);
                    get_lowest_part_y(h, refs, n + j, 4, sub_y_offset,
                                      IS_DIR(sub_mb_type, 0, 0),
                                      IS_DIR(sub_mb_type, 0, 1),
                                      nrefs);
                }
            }
        }
    }

    for (list = h->list_count - 1; list >= 0; list--)
        for (ref = 0; ref < 48 && nrefs[list]; ref++) {
            int row = refs[list][ref];
            if (row >= 0) {
                Picture *ref_pic      = &h->ref_list[list][ref];
                int ref_field         = ref_pic->f.reference - 1;
                int ref_field_picture = ref_pic->field_picture;
                int pic_height        = 16 * s->mb_height >> ref_field_picture;

                row <<= MB_MBAFF;
                nrefs[list]--;

                if (!FIELD_PICTURE && ref_field_picture) { // frame referencing two fields
                    ff_thread_await_progress(&ref_pic->f,
                                             FFMIN((row >> 1) - !(row & 1),
                                                   pic_height - 1),
                                             1);
                    ff_thread_await_progress(&ref_pic->f,
                                             FFMIN((row >> 1), pic_height - 1),
                                             0);
                } else if (FIELD_PICTURE && !ref_field_picture) { // field referencing one field of a frame
                    ff_thread_await_progress(&ref_pic->f,
                                             FFMIN(row * 2 + ref_field,
                                                   pic_height - 1),
                                             0);
                } else if (FIELD_PICTURE) {
                    ff_thread_await_progress(&ref_pic->f,
                                             FFMIN(row, pic_height - 1),
                                             ref_field);
                } else {
                    ff_thread_await_progress(&ref_pic->f,
                                             FFMIN(row, pic_height - 1),
                                             0);
                }
            }
        }
}

static av_always_inline void mc_dir_part(H264Context *h, Picture *pic,
                                         int n, int square, int height,
                                         int delta, int list,
                                         uint8_t *dest_y, uint8_t *dest_cb,
                                         uint8_t *dest_cr,
                                         int src_x_offset, int src_y_offset,
                                         qpel_mc_func *qpix_op,
                                         h264_chroma_mc_func chroma_op,
                                         int pixel_shift, int chroma_idc)
{
    MpegEncContext *const s = &h->s;
    const int mx      = h->mv_cache[list][scan8[n]][0] + src_x_offset * 8;
    int my            = h->mv_cache[list][scan8[n]][1] + src_y_offset * 8;
    const int luma_xy = (mx & 3) + ((my & 3) << 2);
    int offset        = ((mx >> 2) << pixel_shift) + (my >> 2) * h->mb_linesize;
    uint8_t *src_y    = pic->f.data[0] + offset;
    uint8_t *src_cb, *src_cr;
    int extra_width  = h->emu_edge_width;
    int extra_height = h->emu_edge_height;
    int emu = 0;
    const int full_mx    = mx >> 2;
    const int full_my    = my >> 2;
    const int pic_width  = 16 * s->mb_width;
    const int pic_height = 16 * s->mb_height >> MB_FIELD;
    int ysh;

    if (mx & 7)
        extra_width -= 3;
    if (my & 7)
        extra_height -= 3;

    if (full_mx                <          0 - extra_width  ||
        full_my                <          0 - extra_height ||
        full_mx + 16 /*FIXME*/ > pic_width  + extra_width  ||
        full_my + 16 /*FIXME*/ > pic_height + extra_height) {
        s->dsp.emulated_edge_mc(s->edge_emu_buffer,
                                src_y - (2 << pixel_shift) - 2 * h->mb_linesize,
                                h->mb_linesize,
                                16 + 5, 16 + 5 /*FIXME*/, full_mx - 2,
                                full_my - 2, pic_width, pic_height);
        src_y = s->edge_emu_buffer + (2 << pixel_shift) + 2 * h->mb_linesize;
        emu   = 1;
    }

    qpix_op[luma_xy](dest_y, src_y, h->mb_linesize); // FIXME try variable height perhaps?
    if (!square)
        qpix_op[luma_xy](dest_y + delta, src_y + delta, h->mb_linesize);

    if (CONFIG_GRAY && s->flags & CODEC_FLAG_GRAY)
        return;

    if (chroma_idc == 3 /* yuv444 */) {
        src_cb = pic->f.data[1] + offset;
        if (emu) {
            s->dsp.emulated_edge_mc(s->edge_emu_buffer,
                                    src_cb - (2 << pixel_shift) - 2 * h->mb_linesize,
                                    h->mb_linesize,
                                    16 + 5, 16 + 5 /*FIXME*/,
                                    full_mx - 2, full_my - 2,
                                    pic_width, pic_height);
            src_cb = s->edge_emu_buffer + (2 << pixel_shift) + 2 * h->mb_linesize;
        }
        qpix_op[luma_xy](dest_cb, src_cb, h->mb_linesize); // FIXME try variable height perhaps?
        if (!square)
            qpix_op[luma_xy](dest_cb + delta, src_cb + delta, h->mb_linesize);

        src_cr = pic->f.data[2] + offset;
        if (emu) {
            s->dsp.emulated_edge_mc(s->edge_emu_buffer,
                                    src_cr - (2 << pixel_shift) - 2 * h->mb_linesize,
                                    h->mb_linesize,
                                    16 + 5, 16 + 5 /*FIXME*/,
                                    full_mx - 2, full_my - 2,
                                    pic_width, pic_height);
            src_cr = s->edge_emu_buffer + (2 << pixel_shift) + 2 * h->mb_linesize;
        }
        qpix_op[luma_xy](dest_cr, src_cr, h->mb_linesize); // FIXME try variable height perhaps?
        if (!square)
            qpix_op[luma_xy](dest_cr + delta, src_cr + delta, h->mb_linesize);
        return;
    }

    ysh = 3 - (chroma_idc == 2 /* yuv422 */);
    if (chroma_idc == 1 /* yuv420 */ && MB_FIELD) {
        // chroma offset when predicting from a field of opposite parity
        my  += 2 * ((s->mb_y & 1) - (pic->f.reference - 1));
        emu |= (my >> 3) < 0 || (my >> 3) + 8 >= (pic_height >> 1);
    }

    src_cb = pic->f.data[1] + ((mx >> 3) << pixel_shift) +
             (my >> ysh) * h->mb_uvlinesize;
    src_cr = pic->f.data[2] + ((mx >> 3) << pixel_shift) +
             (my >> ysh) * h->mb_uvlinesize;

    if (emu) {
        s->dsp.emulated_edge_mc(s->edge_emu_buffer, src_cb, h->mb_uvlinesize,
                                9, 8 * chroma_idc + 1, (mx >> 3), (my >> ysh),
                                pic_width >> 1, pic_height >> (chroma_idc == 1 /* yuv420 */));
        src_cb = s->edge_emu_buffer;
    }
    chroma_op(dest_cb, src_cb, h->mb_uvlinesize,
              height >> (chroma_idc == 1 /* yuv420 */),
              mx & 7, (my << (chroma_idc == 2 /* yuv422 */)) & 7);

    if (emu) {
        s->dsp.emulated_edge_mc(s->edge_emu_buffer, src_cr, h->mb_uvlinesize,
                                9, 8 * chroma_idc + 1, (mx >> 3), (my >> ysh),
                                pic_width >> 1, pic_height >> (chroma_idc == 1 /* yuv420 */));
        src_cr = s->edge_emu_buffer;
    }
    chroma_op(dest_cr, src_cr, h->mb_uvlinesize, height >> (chroma_idc == 1 /* yuv420 */),
              mx & 7, (my << (chroma_idc == 2 /* yuv422 */)) & 7);
}

static av_always_inline void mc_part_std(H264Context *h, int n, int square,
                                         int height, int delta,
                                         uint8_t *dest_y, uint8_t *dest_cb,
                                         uint8_t *dest_cr,
                                         int x_offset, int y_offset,
                                         qpel_mc_func *qpix_put,
                                         h264_chroma_mc_func chroma_put,
                                         qpel_mc_func *qpix_avg,
                                         h264_chroma_mc_func chroma_avg,
                                         int list0, int list1,
                                         int pixel_shift, int chroma_idc)
{
    MpegEncContext *const s       = &h->s;
    qpel_mc_func *qpix_op         = qpix_put;
    h264_chroma_mc_func chroma_op = chroma_put;

    dest_y += (2 * x_offset << pixel_shift) + 2 * y_offset * h->mb_linesize;
    if (chroma_idc == 3 /* yuv444 */) {
        dest_cb += (2 * x_offset << pixel_shift) + 2 * y_offset * h->mb_linesize;
        dest_cr += (2 * x_offset << pixel_shift) + 2 * y_offset * h->mb_linesize;
    } else if (chroma_idc == 2 /* yuv422 */) {
        dest_cb += (x_offset << pixel_shift) + 2 * y_offset * h->mb_uvlinesize;
        dest_cr += (x_offset << pixel_shift) + 2 * y_offset * h->mb_uvlinesize;
    } else { /* yuv420 */
        dest_cb += (x_offset << pixel_shift) + y_offset * h->mb_uvlinesize;
        dest_cr += (x_offset << pixel_shift) + y_offset * h->mb_uvlinesize;
    }
    x_offset += 8 * s->mb_x;
    y_offset += 8 * (s->mb_y >> MB_FIELD);

    if (list0) {
        Picture *ref = &h->ref_list[0][h->ref_cache[0][scan8[n]]];
        mc_dir_part(h, ref, n, square, height, delta, 0,
                    dest_y, dest_cb, dest_cr, x_offset, y_offset,
                    qpix_op, chroma_op, pixel_shift, chroma_idc);

        qpix_op   = qpix_avg;
        chroma_op = chroma_avg;
    }

    if (list1) {
        Picture *ref = &h->ref_list[1][h->ref_cache[1][scan8[n]]];
        mc_dir_part(h, ref, n, square, height, delta, 1,
                    dest_y, dest_cb, dest_cr, x_offset, y_offset,
                    qpix_op, chroma_op, pixel_shift, chroma_idc);
    }
}

static av_always_inline void mc_part_weighted(H264Context *h, int n, int square,
                                              int height, int delta,
                                              uint8_t *dest_y, uint8_t *dest_cb,
                                              uint8_t *dest_cr,
                                              int x_offset, int y_offset,
                                              qpel_mc_func *qpix_put,
                                              h264_chroma_mc_func chroma_put,
                                              h264_weight_func luma_weight_op,
                                              h264_weight_func chroma_weight_op,
                                              h264_biweight_func luma_weight_avg,
                                              h264_biweight_func chroma_weight_avg,
                                              int list0, int list1,
                                              int pixel_shift, int chroma_idc)
{
    MpegEncContext *const s = &h->s;
    int chroma_height;

    dest_y += (2 * x_offset << pixel_shift) + 2 * y_offset * h->mb_linesize;
    if (chroma_idc == 3 /* yuv444 */) {
        chroma_height     = height;
        chroma_weight_avg = luma_weight_avg;
        chroma_weight_op  = luma_weight_op;
        dest_cb += (2 * x_offset << pixel_shift) + 2 * y_offset * h->mb_linesize;
        dest_cr += (2 * x_offset << pixel_shift) + 2 * y_offset * h->mb_linesize;
    } else if (chroma_idc == 2 /* yuv422 */) {
        chroma_height = height;
        dest_cb      += (x_offset << pixel_shift) + 2 * y_offset * h->mb_uvlinesize;
        dest_cr      += (x_offset << pixel_shift) + 2 * y_offset * h->mb_uvlinesize;
    } else { /* yuv420 */
        chroma_height = height >> 1;
        dest_cb      += (x_offset << pixel_shift) + y_offset * h->mb_uvlinesize;
        dest_cr      += (x_offset << pixel_shift) + y_offset * h->mb_uvlinesize;
    }
    x_offset += 8 * s->mb_x;
    y_offset += 8 * (s->mb_y >> MB_FIELD);

    if (list0 && list1) {
        /* don't optimize for luma-only case, since B-frames usually
         * use implicit weights => chroma too. */
        uint8_t *tmp_cb = s->obmc_scratchpad;
        uint8_t *tmp_cr = s->obmc_scratchpad + (16 << pixel_shift);
        uint8_t *tmp_y  = s->obmc_scratchpad + 16 * h->mb_uvlinesize;
        int refn0       = h->ref_cache[0][scan8[n]];
        int refn1       = h->ref_cache[1][scan8[n]];

        mc_dir_part(h, &h->ref_list[0][refn0], n, square, height, delta, 0,
                    dest_y, dest_cb, dest_cr,
                    x_offset, y_offset, qpix_put, chroma_put,
                    pixel_shift, chroma_idc);
        mc_dir_part(h, &h->ref_list[1][refn1], n, square, height, delta, 1,
                    tmp_y, tmp_cb, tmp_cr,
                    x_offset, y_offset, qpix_put, chroma_put,
                    pixel_shift, chroma_idc);

        if (h->use_weight == 2) {
            int weight0 = h->implicit_weight[refn0][refn1][s->mb_y & 1];
            int weight1 = 64 - weight0;
            luma_weight_avg(dest_y, tmp_y, h->mb_linesize,
                            height, 5, weight0, weight1, 0);
            chroma_weight_avg(dest_cb, tmp_cb, h->mb_uvlinesize,
                              chroma_height, 5, weight0, weight1, 0);
            chroma_weight_avg(dest_cr, tmp_cr, h->mb_uvlinesize,
                              chroma_height, 5, weight0, weight1, 0);
        } else {
            luma_weight_avg(dest_y, tmp_y, h->mb_linesize, height,
                            h->luma_log2_weight_denom,
                            h->luma_weight[refn0][0][0],
                            h->luma_weight[refn1][1][0],
                            h->luma_weight[refn0][0][1] +
                            h->luma_weight[refn1][1][1]);
            chroma_weight_avg(dest_cb, tmp_cb, h->mb_uvlinesize, chroma_height,
                              h->chroma_log2_weight_denom,
                              h->chroma_weight[refn0][0][0][0],
                              h->chroma_weight[refn1][1][0][0],
                              h->chroma_weight[refn0][0][0][1] +
                              h->chroma_weight[refn1][1][0][1]);
            chroma_weight_avg(dest_cr, tmp_cr, h->mb_uvlinesize, chroma_height,
                              h->chroma_log2_weight_denom,
                              h->chroma_weight[refn0][0][1][0],
                              h->chroma_weight[refn1][1][1][0],
                              h->chroma_weight[refn0][0][1][1] +
                              h->chroma_weight[refn1][1][1][1]);
        }
    } else {
        int list     = list1 ? 1 : 0;
        int refn     = h->ref_cache[list][scan8[n]];
        Picture *ref = &h->ref_list[list][refn];
        mc_dir_part(h, ref, n, square, height, delta, list,
                    dest_y, dest_cb, dest_cr, x_offset, y_offset,
                    qpix_put, chroma_put, pixel_shift, chroma_idc);

        luma_weight_op(dest_y, h->mb_linesize, height,
                       h->luma_log2_weight_denom,
                       h->luma_weight[refn][list][0],
                       h->luma_weight[refn][list][1]);
        if (h->use_weight_chroma) {
            chroma_weight_op(dest_cb, h->mb_uvlinesize, chroma_height,
                             h->chroma_log2_weight_denom,
                             h->chroma_weight[refn][list][0][0],
                             h->chroma_weight[refn][list][0][1]);
            chroma_weight_op(dest_cr, h->mb_uvlinesize, chroma_height,
                             h->chroma_log2_weight_denom,
                             h->chroma_weight[refn][list][1][0],
                             h->chroma_weight[refn][list][1][1]);
        }
    }
}

static av_always_inline void prefetch_motion(H264Context *h, int list,
                                             int pixel_shift, int chroma_idc)
{
    /* fetch pixels for estimated mv 4 macroblocks ahead
     * optimized for 64byte cache lines */
    MpegEncContext *const s = &h->s;
    const int refn = h->ref_cache[list][scan8[0]];
    if (refn >= 0) {
        const int mx  = (h->mv_cache[list][scan8[0]][0] >> 2) + 16 * s->mb_x + 8;
        const int my  = (h->mv_cache[list][scan8[0]][1] >> 2) + 16 * s->mb_y;
        uint8_t **src = h->ref_list[list][refn].f.data;
        int off       = (mx << pixel_shift) +
                        (my + (s->mb_x & 3) * 4) * h->mb_linesize +
                        (64 << pixel_shift);
        s->dsp.prefetch(src[0] + off, s->linesize, 4);
        if (chroma_idc == 3 /* yuv444 */) {
            s->dsp.prefetch(src[1] + off, s->linesize, 4);
            s->dsp.prefetch(src[2] + off, s->linesize, 4);
        } else {
            off= (((mx>>1)+64)<<pixel_shift) + ((my>>1) + (s->mb_x&7))*s->uvlinesize;
            s->dsp.prefetch(src[1] + off, src[2] - src[1], 2);
        }
    }
}

static void free_tables(H264Context *h, int free_rbsp)
{
    int i;
    H264Context *hx;

    av_freep(&h->intra4x4_pred_mode);
    av_freep(&h->chroma_pred_mode_table);
    av_freep(&h->cbp_table);
    av_freep(&h->mvd_table[0]);
    av_freep(&h->mvd_table[1]);
    av_freep(&h->direct_table);
    av_freep(&h->non_zero_count);
    av_freep(&h->slice_table_base);
    h->slice_table = NULL;
    av_freep(&h->list_counts);

    av_freep(&h->mb2b_xy);
    av_freep(&h->mb2br_xy);

    for (i = 0; i < MAX_THREADS; i++) {
        hx = h->thread_context[i];
        if (!hx)
            continue;
        av_freep(&hx->top_borders[1]);
        av_freep(&hx->top_borders[0]);
        av_freep(&hx->s.obmc_scratchpad);
        if (free_rbsp) {
            av_freep(&hx->rbsp_buffer[1]);
            av_freep(&hx->rbsp_buffer[0]);
            hx->rbsp_buffer_size[0] = 0;
            hx->rbsp_buffer_size[1] = 0;
        }
        if (i)
            av_freep(&h->thread_context[i]);
    }
}

static void init_dequant8_coeff_table(H264Context *h)
{
    int i, j, q, x;
    const int max_qp = 51 + 6 * (h->sps.bit_depth_luma - 8);

    for (i = 0; i < 6; i++) {
        h->dequant8_coeff[i] = h->dequant8_buffer[i];
        for (j = 0; j < i; j++)
            if (!memcmp(h->pps.scaling_matrix8[j], h->pps.scaling_matrix8[i],
                        64 * sizeof(uint8_t))) {
                h->dequant8_coeff[i] = h->dequant8_buffer[j];
                break;
            }
        if (j < i)
            continue;

        for (q = 0; q < max_qp + 1; q++) {
            int shift = div6[q];
            int idx   = rem6[q];
            for (x = 0; x < 64; x++)
                h->dequant8_coeff[i][q][(x >> 3) | ((x & 7) << 3)] =
                    ((uint32_t)dequant8_coeff_init[idx][dequant8_coeff_init_scan[((x >> 1) & 12) | (x & 3)]] *
                     h->pps.scaling_matrix8[i][x]) << shift;
        }
    }
}

static void init_dequant4_coeff_table(H264Context *h)
{
    int i, j, q, x;
    const int max_qp = 51 + 6 * (h->sps.bit_depth_luma - 8);
    for (i = 0; i < 6; i++) {
        h->dequant4_coeff[i] = h->dequant4_buffer[i];
        for (j = 0; j < i; j++)
            if (!memcmp(h->pps.scaling_matrix4[j], h->pps.scaling_matrix4[i],
                        16 * sizeof(uint8_t))) {
                h->dequant4_coeff[i] = h->dequant4_buffer[j];
                break;
            }
        if (j < i)
            continue;

        for (q = 0; q < max_qp + 1; q++) {
            int shift = div6[q] + 2;
            int idx   = rem6[q];
            for (x = 0; x < 16; x++)
                h->dequant4_coeff[i][q][(x >> 2) | ((x << 2) & 0xF)] =
                    ((uint32_t)dequant4_coeff_init[idx][(x & 1) + ((x >> 2) & 1)] *
                     h->pps.scaling_matrix4[i][x]) << shift;
        }
    }
}

static void init_dequant_tables(H264Context *h)
{
    int i, x;
    init_dequant4_coeff_table(h);
    if (h->pps.transform_8x8_mode)
        init_dequant8_coeff_table(h);
    if (h->sps.transform_bypass) {
        for (i = 0; i < 6; i++)
            for (x = 0; x < 16; x++)
                h->dequant4_coeff[i][0][x] = 1 << 6;
        if (h->pps.transform_8x8_mode)
            for (i = 0; i < 6; i++)
                for (x = 0; x < 64; x++)
                    h->dequant8_coeff[i][0][x] = 1 << 6;
    }
}

int ff_h264_alloc_tables(H264Context *h)
{
    MpegEncContext *const s = &h->s;
    const int big_mb_num    = s->mb_stride * (s->mb_height + 1);
    const int row_mb_num    = 2*s->mb_stride*FFMAX(s->avctx->thread_count, 1);
    int x, y;

    FF_ALLOCZ_OR_GOTO(h->s.avctx, h->intra4x4_pred_mode,
                      row_mb_num * 8 * sizeof(uint8_t), fail)
    FF_ALLOCZ_OR_GOTO(h->s.avctx, h->non_zero_count,
                      big_mb_num * 48 * sizeof(uint8_t), fail)
    FF_ALLOCZ_OR_GOTO(h->s.avctx, h->slice_table_base,
                      (big_mb_num + s->mb_stride) * sizeof(*h->slice_table_base), fail)
    FF_ALLOCZ_OR_GOTO(h->s.avctx, h->cbp_table,
                      big_mb_num * sizeof(uint16_t), fail)
    FF_ALLOCZ_OR_GOTO(h->s.avctx, h->chroma_pred_mode_table,
                      big_mb_num * sizeof(uint8_t), fail)
    FF_ALLOCZ_OR_GOTO(h->s.avctx, h->mvd_table[0],
                      16 * row_mb_num * sizeof(uint8_t), fail);
    FF_ALLOCZ_OR_GOTO(h->s.avctx, h->mvd_table[1],
                      16 * row_mb_num * sizeof(uint8_t), fail);
    FF_ALLOCZ_OR_GOTO(h->s.avctx, h->direct_table,
                      4 * big_mb_num * sizeof(uint8_t), fail);
    FF_ALLOCZ_OR_GOTO(h->s.avctx, h->list_counts,
                      big_mb_num * sizeof(uint8_t), fail)

    memset(h->slice_table_base, -1,
           (big_mb_num + s->mb_stride) * sizeof(*h->slice_table_base));
    h->slice_table = h->slice_table_base + s->mb_stride * 2 + 1;

    FF_ALLOCZ_OR_GOTO(h->s.avctx, h->mb2b_xy,
                      big_mb_num * sizeof(uint32_t), fail);
    FF_ALLOCZ_OR_GOTO(h->s.avctx, h->mb2br_xy,
                      big_mb_num * sizeof(uint32_t), fail);
    for (y = 0; y < s->mb_height; y++)
        for (x = 0; x < s->mb_width; x++) {
            const int mb_xy = x + y * s->mb_stride;
            const int b_xy  = 4 * x + 4 * y * h->b_stride;

            h->mb2b_xy[mb_xy]  = b_xy;
            h->mb2br_xy[mb_xy] = 8 * (FMO ? mb_xy : (mb_xy % (2 * s->mb_stride)));
        }

    s->obmc_scratchpad = NULL;

    if (!h->dequant4_coeff[0])
        init_dequant_tables(h);

    return 0;

fail:
    free_tables(h, 1);
    return -1;
}

/**
 * Mimic alloc_tables(), but for every context thread.
 */
static void clone_tables(H264Context *dst, H264Context *src, int i)
{
    MpegEncContext *const s     = &src->s;
    dst->intra4x4_pred_mode     = src->intra4x4_pred_mode + i * 8 * 2 * s->mb_stride;
    dst->non_zero_count         = src->non_zero_count;
    dst->slice_table            = src->slice_table;
    dst->cbp_table              = src->cbp_table;
    dst->mb2b_xy                = src->mb2b_xy;
    dst->mb2br_xy               = src->mb2br_xy;
    dst->chroma_pred_mode_table = src->chroma_pred_mode_table;
    dst->mvd_table[0]           = src->mvd_table[0] + i * 8 * 2 * s->mb_stride;
    dst->mvd_table[1]           = src->mvd_table[1] + i * 8 * 2 * s->mb_stride;
    dst->direct_table           = src->direct_table;
    dst->list_counts            = src->list_counts;
    dst->s.obmc_scratchpad      = NULL;
    ff_h264_pred_init(&dst->hpc, src->s.codec_id, src->sps.bit_depth_luma,
                      src->sps.chroma_format_idc);
}

/**
 * Init context
 * Allocate buffers which are not shared amongst multiple threads.
 */
static int context_init(H264Context *h)
{
    FF_ALLOCZ_OR_GOTO(h->s.avctx, h->top_borders[0],
                      h->s.mb_width * 16 * 3 * sizeof(uint8_t) * 2, fail)
    FF_ALLOCZ_OR_GOTO(h->s.avctx, h->top_borders[1],
                      h->s.mb_width * 16 * 3 * sizeof(uint8_t) * 2, fail)

    h->ref_cache[0][scan8[5]  + 1] =
    h->ref_cache[0][scan8[7]  + 1] =
    h->ref_cache[0][scan8[13] + 1] =
    h->ref_cache[1][scan8[5]  + 1] =
    h->ref_cache[1][scan8[7]  + 1] =
    h->ref_cache[1][scan8[13] + 1] = PART_NOT_AVAILABLE;

    return 0;

fail:
    return -1; // free_tables will clean up for us
}

static int decode_nal_units(H264Context *h, const uint8_t *buf, int buf_size);

static av_cold void common_init(H264Context *h)
{
    MpegEncContext *const s = &h->s;

    s->width    = s->avctx->width;
    s->height   = s->avctx->height;
    s->codec_id = s->avctx->codec->id;

    s->avctx->bits_per_raw_sample = 8;
    h->cur_chroma_format_idc = 1;

    ff_h264dsp_init(&h->h264dsp,
                    s->avctx->bits_per_raw_sample, h->cur_chroma_format_idc);
    ff_h264_pred_init(&h->hpc, s->codec_id,
                      s->avctx->bits_per_raw_sample, h->cur_chroma_format_idc);

    h->dequant_coeff_pps = -1;
    s->unrestricted_mv   = 1;

    s->dsp.dct_bits = 16;
    /* needed so that IDCT permutation is known early */
    ff_dsputil_init(&s->dsp, s->avctx);

    memset(h->pps.scaling_matrix4, 16, 6 * 16 * sizeof(uint8_t));
    memset(h->pps.scaling_matrix8, 16, 2 * 64 * sizeof(uint8_t));
}

int ff_h264_decode_extradata(H264Context *h, const uint8_t *buf, int size)
{
    AVCodecContext *avctx = h->s.avctx;

    if (!buf || size <= 0)
        return -1;

    if (buf[0] == 1) {
        int i, cnt, nalsize;
        const unsigned char *p = buf;

        h->is_avc = 1;

        if (size < 7) {
            av_log(avctx, AV_LOG_ERROR, "avcC too short\n");
            return -1;
        }
        /* sps and pps in the avcC always have length coded with 2 bytes,
         * so put a fake nal_length_size = 2 while parsing them */
        h->nal_length_size = 2;
        // Decode sps from avcC
        cnt = *(p + 5) & 0x1f; // Number of sps
        p  += 6;
        for (i = 0; i < cnt; i++) {
            nalsize = AV_RB16(p) + 2;
            if(nalsize > size - (p-buf))
                return -1;
            if (decode_nal_units(h, p, nalsize) < 0) {
                av_log(avctx, AV_LOG_ERROR,
                       "Decoding sps %d from avcC failed\n", i);
                return -1;
            }
            p += nalsize;
        }
        // Decode pps from avcC
        cnt = *(p++); // Number of pps
        for (i = 0; i < cnt; i++) {
            nalsize = AV_RB16(p) + 2;
            if(nalsize > size - (p-buf))
                return -1;
            if (decode_nal_units(h, p, nalsize) < 0) {
                av_log(avctx, AV_LOG_ERROR,
                       "Decoding pps %d from avcC failed\n", i);
                return -1;
            }
            p += nalsize;
        }
        // Now store right nal length size, that will be used to parse all other nals
        h->nal_length_size = (buf[4] & 0x03) + 1;
    } else {
        h->is_avc = 0;
        if (decode_nal_units(h, buf, size) < 0)
            return -1;
    }
    return size;
}

av_cold int ff_h264_decode_init(AVCodecContext *avctx)
{
    H264Context *h = avctx->priv_data;
    MpegEncContext *const s = &h->s;
    int i;

    ff_MPV_decode_defaults(s);

    s->avctx = avctx;
    common_init(h);

    s->out_format      = FMT_H264;
    s->workaround_bugs = avctx->workaround_bugs;

    /* set defaults */
    // s->decode_mb = ff_h263_decode_mb;
    s->quarter_sample = 1;
    if (!avctx->has_b_frames)
        s->low_delay = 1;

    avctx->chroma_sample_location = AVCHROMA_LOC_LEFT;

    ff_h264_decode_init_vlc();

    h->pixel_shift = 0;
    h->sps.bit_depth_luma = avctx->bits_per_raw_sample = 8;

    h->thread_context[0] = h;
    h->outputed_poc      = h->next_outputed_poc = INT_MIN;
    for (i = 0; i < MAX_DELAYED_PIC_COUNT; i++)
        h->last_pocs[i] = INT_MIN;
    h->prev_poc_msb = 1 << 16;
    h->prev_frame_num = -1;
    h->x264_build   = -1;
    ff_h264_reset_sei(h);
    if (avctx->codec_id == AV_CODEC_ID_H264) {
        if (avctx->ticks_per_frame == 1)
            s->avctx->time_base.den *= 2;
        avctx->ticks_per_frame = 2;
    }

    if (avctx->extradata_size > 0 && avctx->extradata &&
        ff_h264_decode_extradata(h, avctx->extradata, avctx->extradata_size) < 0) {
        ff_h264_free_context(h);
        return -1;
    }

    if (h->sps.bitstream_restriction_flag &&
        s->avctx->has_b_frames < h->sps.num_reorder_frames) {
        s->avctx->has_b_frames = h->sps.num_reorder_frames;
        s->low_delay           = 0;
    }

    ff_init_cabac_states();

    return 0;
}

#define IN_RANGE(a, b, size) (((a) >= (b)) && ((a) < ((b) + (size))))

static void copy_picture_range(Picture **to, Picture **from, int count,
                               MpegEncContext *new_base,
                               MpegEncContext *old_base)
{
    int i;

    for (i = 0; i < count; i++) {
        assert((IN_RANGE(from[i], old_base, sizeof(*old_base)) ||
                IN_RANGE(from[i], old_base->picture,
                         sizeof(Picture) * old_base->picture_count) ||
                !from[i]));
        to[i] = REBASE_PICTURE(from[i], new_base, old_base);
    }
}

static void copy_parameter_set(void **to, void **from, int count, int size)
{
    int i;

    for (i = 0; i < count; i++) {
        if (to[i] && !from[i])
            av_freep(&to[i]);
        else if (from[i] && !to[i])
            to[i] = av_malloc(size);

        if (from[i])
            memcpy(to[i], from[i], size);
    }
}

static int decode_init_thread_copy(AVCodecContext *avctx)
{
    H264Context *h = avctx->priv_data;

    if (!avctx->internal->is_copy)
        return 0;
    memset(h->sps_buffers, 0, sizeof(h->sps_buffers));
    memset(h->pps_buffers, 0, sizeof(h->pps_buffers));

    return 0;
}

#define copy_fields(to, from, start_field, end_field)                   \
    memcpy(&to->start_field, &from->start_field,                        \
           (char *)&to->end_field - (char *)&to->start_field)

static int decode_update_thread_context(AVCodecContext *dst,
                                        const AVCodecContext *src)
{
    H264Context *h = dst->priv_data, *h1 = src->priv_data;
    MpegEncContext *const s = &h->s, *const s1 = &h1->s;
    int inited = s->context_initialized, err;
    int i;

    if (dst == src)
        return 0;

    err = ff_mpeg_update_thread_context(dst, src);
    if (err)
        return err;

    // FIXME handle width/height changing
    if (!inited) {
        for (i = 0; i < MAX_SPS_COUNT; i++)
            av_freep(h->sps_buffers + i);

        for (i = 0; i < MAX_PPS_COUNT; i++)
            av_freep(h->pps_buffers + i);

        // copy all fields after MpegEnc
        memcpy(&h->s + 1, &h1->s + 1,
               sizeof(H264Context) - sizeof(MpegEncContext));
        memset(h->sps_buffers, 0, sizeof(h->sps_buffers));
        memset(h->pps_buffers, 0, sizeof(h->pps_buffers));

        if (s1->context_initialized) {
        if (ff_h264_alloc_tables(h) < 0) {
            av_log(dst, AV_LOG_ERROR, "Could not allocate memory for h264\n");
            return AVERROR(ENOMEM);
        }
        context_init(h);

        /* frame_start may not be called for the next thread (if it's decoding
         * a bottom field) so this has to be allocated here */
        h->s.obmc_scratchpad = av_malloc(16 * 6 * s->linesize);
        }

        for (i = 0; i < 2; i++) {
            h->rbsp_buffer[i]      = NULL;
            h->rbsp_buffer_size[i] = 0;
        }

        h->thread_context[0] = h;

        s->dsp.clear_blocks(h->mb);
        s->dsp.clear_blocks(h->mb + (24 * 16 << h->pixel_shift));
    }

    // extradata/NAL handling
    h->is_avc = h1->is_avc;

    // SPS/PPS
    copy_parameter_set((void **)h->sps_buffers, (void **)h1->sps_buffers,
                       MAX_SPS_COUNT, sizeof(SPS));
    h->sps = h1->sps;
    copy_parameter_set((void **)h->pps_buffers, (void **)h1->pps_buffers,
                       MAX_PPS_COUNT, sizeof(PPS));
    h->pps = h1->pps;

    // Dequantization matrices
    // FIXME these are big - can they be only copied when PPS changes?
    copy_fields(h, h1, dequant4_buffer, dequant4_coeff);

    for (i = 0; i < 6; i++)
        h->dequant4_coeff[i] = h->dequant4_buffer[0] +
                               (h1->dequant4_coeff[i] - h1->dequant4_buffer[0]);

    for (i = 0; i < 6; i++)
        h->dequant8_coeff[i] = h->dequant8_buffer[0] +
                               (h1->dequant8_coeff[i] - h1->dequant8_buffer[0]);

    h->dequant_coeff_pps = h1->dequant_coeff_pps;

    // POC timing
    copy_fields(h, h1, poc_lsb, redundant_pic_count);

    // reference lists
    copy_fields(h, h1, ref_count, list_count);
    copy_fields(h, h1, ref_list, intra_gb);
    copy_fields(h, h1, short_ref, cabac_init_idc);

    copy_picture_range(h->short_ref, h1->short_ref, 32, s, s1);
    copy_picture_range(h->long_ref, h1->long_ref, 32, s, s1);
    copy_picture_range(h->delayed_pic, h1->delayed_pic,
                       MAX_DELAYED_PIC_COUNT + 2, s, s1);

    h->last_slice_type = h1->last_slice_type;
    h->sync            = h1->sync;

    if (!s->current_picture_ptr)
        return 0;

    if (!s->dropable) {
        err = ff_h264_execute_ref_pic_marking(h, h->mmco, h->mmco_index);
        h->prev_poc_msb = h->poc_msb;
        h->prev_poc_lsb = h->poc_lsb;
    }
    h->prev_frame_num_offset = h->frame_num_offset;
    h->prev_frame_num        = h->frame_num;
    h->outputed_poc          = h->next_outputed_poc;

    return err;
}

int ff_h264_frame_start(H264Context *h)
{
    MpegEncContext *const s = &h->s;
    int i;
    const int pixel_shift = h->pixel_shift;

    if (ff_MPV_frame_start(s, s->avctx) < 0)
        return -1;
    ff_er_frame_start(s);
    /*
     * ff_MPV_frame_start uses pict_type to derive key_frame.
     * This is incorrect for H.264; IDR markings must be used.
     * Zero here; IDR markings per slice in frame or fields are ORed in later.
     * See decode_nal_units().
     */
    s->current_picture_ptr->f.key_frame = 0;
    s->current_picture_ptr->sync        = 0;
    s->current_picture_ptr->mmco_reset  = 0;

    assert(s->linesize && s->uvlinesize);

    for (i = 0; i < 16; i++) {
        h->block_offset[i]           = (4 * ((scan8[i] - scan8[0]) & 7) << pixel_shift) + 4 * s->linesize * ((scan8[i] - scan8[0]) >> 3);
        h->block_offset[48 + i]      = (4 * ((scan8[i] - scan8[0]) & 7) << pixel_shift) + 8 * s->linesize * ((scan8[i] - scan8[0]) >> 3);
    }
    for (i = 0; i < 16; i++) {
        h->block_offset[16 + i]      =
        h->block_offset[32 + i]      = (4 * ((scan8[i] - scan8[0]) & 7) << pixel_shift) + 4 * s->uvlinesize * ((scan8[i] - scan8[0]) >> 3);
        h->block_offset[48 + 16 + i] =
        h->block_offset[48 + 32 + i] = (4 * ((scan8[i] - scan8[0]) & 7) << pixel_shift) + 8 * s->uvlinesize * ((scan8[i] - scan8[0]) >> 3);
    }

    /* can't be in alloc_tables because linesize isn't known there.
     * FIXME: redo bipred weight to not require extra buffer? */
    for (i = 0; i < s->slice_context_count; i++)
        if (h->thread_context[i] && !h->thread_context[i]->s.obmc_scratchpad)
            h->thread_context[i]->s.obmc_scratchpad = av_malloc(16 * 6 * s->linesize);

    /* Some macroblocks can be accessed before they're available in case
     * of lost slices, MBAFF or threading. */
    memset(h->slice_table, -1,
           (s->mb_height * s->mb_stride - 1) * sizeof(*h->slice_table));

    // s->decode = (s->flags & CODEC_FLAG_PSNR) || !s->encoding ||
    //             s->current_picture.f.reference /* || h->contains_intra */ || 1;

    /* We mark the current picture as non-reference after allocating it, so
     * that if we break out due to an error it can be released automatically
     * in the next ff_MPV_frame_start().
     * SVQ3 as well as most other codecs have only last/next/current and thus
     * get released even with set reference, besides SVQ3 and others do not
     * mark frames as reference later "naturally". */
    if (s->codec_id != AV_CODEC_ID_SVQ3)
        s->current_picture_ptr->f.reference = 0;

    s->current_picture_ptr->field_poc[0]     =
        s->current_picture_ptr->field_poc[1] = INT_MAX;

    h->next_output_pic = NULL;

    assert(s->current_picture_ptr->long_ref == 0);

    return 0;
}

/**
 * Run setup operations that must be run after slice header decoding.
 * This includes finding the next displayed frame.
 *
 * @param h h264 master context
 * @param setup_finished enough NALs have been read that we can call
 * ff_thread_finish_setup()
 */
static void decode_postinit(H264Context *h, int setup_finished)
{
    MpegEncContext *const s = &h->s;
    Picture *out = s->current_picture_ptr;
    Picture *cur = s->current_picture_ptr;
    int i, pics, out_of_order, out_idx;

    s->current_picture_ptr->f.qscale_type = FF_QSCALE_TYPE_H264;
    s->current_picture_ptr->f.pict_type   = s->pict_type;

    if (h->next_output_pic)
        return;

    if (cur->field_poc[0] == INT_MAX || cur->field_poc[1] == INT_MAX) {
        /* FIXME: if we have two PAFF fields in one packet, we can't start
         * the next thread here. If we have one field per packet, we can.
         * The check in decode_nal_units() is not good enough to find this
         * yet, so we assume the worst for now. */
        // if (setup_finished)
        //    ff_thread_finish_setup(s->avctx);
        return;
    }

    cur->f.interlaced_frame = 0;
    cur->f.repeat_pict      = 0;

    /* Signal interlacing information externally. */
    /* Prioritize picture timing SEI information over used
     * decoding process if it exists. */

    if (h->sps.pic_struct_present_flag) {
        switch (h->sei_pic_struct) {
        case SEI_PIC_STRUCT_FRAME:
            break;
        case SEI_PIC_STRUCT_TOP_FIELD:
        case SEI_PIC_STRUCT_BOTTOM_FIELD:
            cur->f.interlaced_frame = 1;
            break;
        case SEI_PIC_STRUCT_TOP_BOTTOM:
        case SEI_PIC_STRUCT_BOTTOM_TOP:
            if (FIELD_OR_MBAFF_PICTURE)
                cur->f.interlaced_frame = 1;
            else
                // try to flag soft telecine progressive
                cur->f.interlaced_frame = h->prev_interlaced_frame;
            break;
        case SEI_PIC_STRUCT_TOP_BOTTOM_TOP:
        case SEI_PIC_STRUCT_BOTTOM_TOP_BOTTOM:
            /* Signal the possibility of telecined film externally
             * (pic_struct 5,6). From these hints, let the applications
             * decide if they apply deinterlacing. */
            cur->f.repeat_pict = 1;
            break;
        case SEI_PIC_STRUCT_FRAME_DOUBLING:
            // Force progressive here, doubling interlaced frame is a bad idea.
            cur->f.repeat_pict = 2;
            break;
        case SEI_PIC_STRUCT_FRAME_TRIPLING:
            cur->f.repeat_pict = 4;
            break;
        }

        if ((h->sei_ct_type & 3) &&
            h->sei_pic_struct <= SEI_PIC_STRUCT_BOTTOM_TOP)
            cur->f.interlaced_frame = (h->sei_ct_type & (1 << 1)) != 0;
    } else {
        /* Derive interlacing flag from used decoding process. */
        cur->f.interlaced_frame = FIELD_OR_MBAFF_PICTURE;
    }
    h->prev_interlaced_frame = cur->f.interlaced_frame;

    if (cur->field_poc[0] != cur->field_poc[1]) {
        /* Derive top_field_first from field pocs. */
        cur->f.top_field_first = cur->field_poc[0] < cur->field_poc[1];
    } else {
        if (cur->f.interlaced_frame || h->sps.pic_struct_present_flag) {
            /* Use picture timing SEI information. Even if it is a
             * information of a past frame, better than nothing. */
            if (h->sei_pic_struct == SEI_PIC_STRUCT_TOP_BOTTOM ||
                h->sei_pic_struct == SEI_PIC_STRUCT_TOP_BOTTOM_TOP)
                cur->f.top_field_first = 1;
            else
                cur->f.top_field_first = 0;
        } else {
            /* Most likely progressive */
            cur->f.top_field_first = 0;
        }
    }

    cur->mmco_reset = h->mmco_reset;
    h->mmco_reset = 0;
    // FIXME do something with unavailable reference frames

    /* Sort B-frames into display order */

    if (h->sps.bitstream_restriction_flag &&
        s->avctx->has_b_frames < h->sps.num_reorder_frames) {
        s->avctx->has_b_frames = h->sps.num_reorder_frames;
        s->low_delay           = 0;
    }

    if (s->avctx->strict_std_compliance >= FF_COMPLIANCE_STRICT &&
        !h->sps.bitstream_restriction_flag) {
        s->avctx->has_b_frames = MAX_DELAYED_PIC_COUNT - 1;
        s->low_delay           = 0;
    }

    for (i = 0; 1; i++) {
        if(i == MAX_DELAYED_PIC_COUNT || cur->poc < h->last_pocs[i]){
            if(i)
                h->last_pocs[i-1] = cur->poc;
            break;
        } else if(i) {
            h->last_pocs[i-1]= h->last_pocs[i];
        }
    }
    out_of_order = MAX_DELAYED_PIC_COUNT - i;
    if(   cur->f.pict_type == AV_PICTURE_TYPE_B
       || (h->last_pocs[MAX_DELAYED_PIC_COUNT-2] > INT_MIN && h->last_pocs[MAX_DELAYED_PIC_COUNT-1] - h->last_pocs[MAX_DELAYED_PIC_COUNT-2] > 2))
        out_of_order = FFMAX(out_of_order, 1);
    if(s->avctx->has_b_frames < out_of_order && !h->sps.bitstream_restriction_flag){
        av_log(s->avctx, AV_LOG_VERBOSE, "Increasing reorder buffer to %d\n", out_of_order);
        s->avctx->has_b_frames = out_of_order;
        s->low_delay = 0;
    }

    pics = 0;
    while (h->delayed_pic[pics])
        pics++;

    av_assert0(pics <= MAX_DELAYED_PIC_COUNT);

    h->delayed_pic[pics++] = cur;
    if (cur->f.reference == 0)
        cur->f.reference = DELAYED_PIC_REF;

    out = h->delayed_pic[0];
    out_idx = 0;
    for (i = 1; h->delayed_pic[i] &&
                !h->delayed_pic[i]->f.key_frame &&
                !h->delayed_pic[i]->mmco_reset;
         i++)
        if (h->delayed_pic[i]->poc < out->poc) {
            out     = h->delayed_pic[i];
            out_idx = i;
        }
    if (s->avctx->has_b_frames == 0 &&
        (h->delayed_pic[0]->f.key_frame || h->delayed_pic[0]->mmco_reset))
        h->next_outputed_poc = INT_MIN;
    out_of_order = out->poc < h->next_outputed_poc;

    if (out_of_order || pics > s->avctx->has_b_frames) {
        out->f.reference &= ~DELAYED_PIC_REF;
        // for frame threading, the owner must be the second field's thread or
        // else the first thread can release the picture and reuse it unsafely
        out->owner2       = s;
        for (i = out_idx; h->delayed_pic[i]; i++)
            h->delayed_pic[i] = h->delayed_pic[i + 1];
    }
    if (!out_of_order && pics > s->avctx->has_b_frames) {
        h->next_output_pic = out;
        if (out_idx == 0 && h->delayed_pic[0] && (h->delayed_pic[0]->f.key_frame || h->delayed_pic[0]->mmco_reset)) {
            h->next_outputed_poc = INT_MIN;
        } else
            h->next_outputed_poc = out->poc;
    } else {
        av_log(s->avctx, AV_LOG_DEBUG, "no picture %s\n", out_of_order ? "ooo" : "");
    }

    if (h->next_output_pic && h->next_output_pic->sync) {
        h->sync |= 2;
    }

    if (setup_finished)
        ff_thread_finish_setup(s->avctx);
}

static av_always_inline void backup_mb_border(H264Context *h, uint8_t *src_y,
                                              uint8_t *src_cb, uint8_t *src_cr,
                                              int linesize, int uvlinesize,
                                              int simple)
{
    MpegEncContext *const s = &h->s;
    uint8_t *top_border;
    int top_idx = 1;
    const int pixel_shift = h->pixel_shift;
    int chroma444 = CHROMA444;
    int chroma422 = CHROMA422;

    src_y  -= linesize;
    src_cb -= uvlinesize;
    src_cr -= uvlinesize;

    if (!simple && FRAME_MBAFF) {
        if (s->mb_y & 1) {
            if (!MB_MBAFF) {
                top_border = h->top_borders[0][s->mb_x];
                AV_COPY128(top_border, src_y + 15 * linesize);
                if (pixel_shift)
                    AV_COPY128(top_border + 16, src_y + 15 * linesize + 16);
                if (simple || !CONFIG_GRAY || !(s->flags & CODEC_FLAG_GRAY)) {
                    if (chroma444) {
                        if (pixel_shift) {
                            AV_COPY128(top_border + 32, src_cb + 15 * uvlinesize);
                            AV_COPY128(top_border + 48, src_cb + 15 * uvlinesize + 16);
                            AV_COPY128(top_border + 64, src_cr + 15 * uvlinesize);
                            AV_COPY128(top_border + 80, src_cr + 15 * uvlinesize + 16);
                        } else {
                            AV_COPY128(top_border + 16, src_cb + 15 * uvlinesize);
                            AV_COPY128(top_border + 32, src_cr + 15 * uvlinesize);
                        }
                    } else if (chroma422) {
                        if (pixel_shift) {
                            AV_COPY128(top_border + 32, src_cb + 15 * uvlinesize);
                            AV_COPY128(top_border + 48, src_cr + 15 * uvlinesize);
                        } else {
                            AV_COPY64(top_border + 16, src_cb + 15 * uvlinesize);
                            AV_COPY64(top_border + 24, src_cr + 15 * uvlinesize);
                        }
                    } else {
                        if (pixel_shift) {
                            AV_COPY128(top_border + 32, src_cb + 7 * uvlinesize);
                            AV_COPY128(top_border + 48, src_cr + 7 * uvlinesize);
                        } else {
                            AV_COPY64(top_border + 16, src_cb + 7 * uvlinesize);
                            AV_COPY64(top_border + 24, src_cr + 7 * uvlinesize);
                        }
                    }
                }
            }
        } else if (MB_MBAFF) {
            top_idx = 0;
        } else
            return;
    }

    top_border = h->top_borders[top_idx][s->mb_x];
    /* There are two lines saved, the line above the top macroblock
     * of a pair, and the line above the bottom macroblock. */
    AV_COPY128(top_border, src_y + 16 * linesize);
    if (pixel_shift)
        AV_COPY128(top_border + 16, src_y + 16 * linesize + 16);

    if (simple || !CONFIG_GRAY || !(s->flags & CODEC_FLAG_GRAY)) {
        if (chroma444) {
            if (pixel_shift) {
                AV_COPY128(top_border + 32, src_cb + 16 * linesize);
                AV_COPY128(top_border + 48, src_cb + 16 * linesize + 16);
                AV_COPY128(top_border + 64, src_cr + 16 * linesize);
                AV_COPY128(top_border + 80, src_cr + 16 * linesize + 16);
            } else {
                AV_COPY128(top_border + 16, src_cb + 16 * linesize);
                AV_COPY128(top_border + 32, src_cr + 16 * linesize);
            }
        } else if (chroma422) {
            if (pixel_shift) {
                AV_COPY128(top_border + 32, src_cb + 16 * uvlinesize);
                AV_COPY128(top_border + 48, src_cr + 16 * uvlinesize);
            } else {
                AV_COPY64(top_border + 16, src_cb + 16 * uvlinesize);
                AV_COPY64(top_border + 24, src_cr + 16 * uvlinesize);
            }
        } else {
            if (pixel_shift) {
                AV_COPY128(top_border + 32, src_cb + 8 * uvlinesize);
                AV_COPY128(top_border + 48, src_cr + 8 * uvlinesize);
            } else {
                AV_COPY64(top_border + 16, src_cb + 8 * uvlinesize);
                AV_COPY64(top_border + 24, src_cr + 8 * uvlinesize);
            }
        }
    }
}

static av_always_inline void xchg_mb_border(H264Context *h, uint8_t *src_y,
                                            uint8_t *src_cb, uint8_t *src_cr,
                                            int linesize, int uvlinesize,
                                            int xchg, int chroma444,
                                            int simple, int pixel_shift)
{
    MpegEncContext *const s = &h->s;
    int deblock_topleft;
    int deblock_top;
    int top_idx = 1;
    uint8_t *top_border_m1;
    uint8_t *top_border;

    if (!simple && FRAME_MBAFF) {
        if (s->mb_y & 1) {
            if (!MB_MBAFF)
                return;
        } else {
            top_idx = MB_MBAFF ? 0 : 1;
        }
    }

    if (h->deblocking_filter == 2) {
        deblock_topleft = h->slice_table[h->mb_xy - 1 - s->mb_stride] == h->slice_num;
        deblock_top     = h->top_type;
    } else {
        deblock_topleft = (s->mb_x > 0);
        deblock_top     = (s->mb_y > !!MB_FIELD);
    }

    src_y  -= linesize   + 1 + pixel_shift;
    src_cb -= uvlinesize + 1 + pixel_shift;
    src_cr -= uvlinesize + 1 + pixel_shift;

    top_border_m1 = h->top_borders[top_idx][s->mb_x - 1];
    top_border    = h->top_borders[top_idx][s->mb_x];

#define XCHG(a, b, xchg)                        \
    if (pixel_shift) {                          \
        if (xchg) {                             \
            AV_SWAP64(b + 0, a + 0);            \
            AV_SWAP64(b + 8, a + 8);            \
        } else {                                \
            AV_COPY128(b, a);                   \
        }                                       \
    } else if (xchg)                            \
        AV_SWAP64(b, a);                        \
    else                                        \
        AV_COPY64(b, a);

    if (deblock_top) {
        if (deblock_topleft) {
            XCHG(top_border_m1 + (8 << pixel_shift),
                 src_y - (7 << pixel_shift), 1);
        }
        XCHG(top_border + (0 << pixel_shift), src_y + (1 << pixel_shift), xchg);
        XCHG(top_border + (8 << pixel_shift), src_y + (9 << pixel_shift), 1);
        if (s->mb_x + 1 < s->mb_width) {
            XCHG(h->top_borders[top_idx][s->mb_x + 1],
                 src_y + (17 << pixel_shift), 1);
        }
    }
    if (simple || !CONFIG_GRAY || !(s->flags & CODEC_FLAG_GRAY)) {
        if (chroma444) {
            if (deblock_topleft) {
                XCHG(top_border_m1 + (24 << pixel_shift), src_cb - (7 << pixel_shift), 1);
                XCHG(top_border_m1 + (40 << pixel_shift), src_cr - (7 << pixel_shift), 1);
            }
            XCHG(top_border + (16 << pixel_shift), src_cb + (1 << pixel_shift), xchg);
            XCHG(top_border + (24 << pixel_shift), src_cb + (9 << pixel_shift), 1);
            XCHG(top_border + (32 << pixel_shift), src_cr + (1 << pixel_shift), xchg);
            XCHG(top_border + (40 << pixel_shift), src_cr + (9 << pixel_shift), 1);
            if (s->mb_x + 1 < s->mb_width) {
                XCHG(h->top_borders[top_idx][s->mb_x + 1] + (16 << pixel_shift), src_cb + (17 << pixel_shift), 1);
                XCHG(h->top_borders[top_idx][s->mb_x + 1] + (32 << pixel_shift), src_cr + (17 << pixel_shift), 1);
            }
        } else {
            if (deblock_top) {
                if (deblock_topleft) {
                    XCHG(top_border_m1 + (16 << pixel_shift), src_cb - (7 << pixel_shift), 1);
                    XCHG(top_border_m1 + (24 << pixel_shift), src_cr - (7 << pixel_shift), 1);
                }
                XCHG(top_border + (16 << pixel_shift), src_cb + 1 + pixel_shift, 1);
                XCHG(top_border + (24 << pixel_shift), src_cr + 1 + pixel_shift, 1);
            }
        }
    }
}

static av_always_inline int dctcoef_get(DCTELEM *mb, int high_bit_depth,
                                        int index)
{
    if (high_bit_depth) {
        return AV_RN32A(((int32_t *)mb) + index);
    } else
        return AV_RN16A(mb + index);
}

static av_always_inline void dctcoef_set(DCTELEM *mb, int high_bit_depth,
                                         int index, int value)
{
    if (high_bit_depth) {
        AV_WN32A(((int32_t *)mb) + index, value);
    } else
        AV_WN16A(mb + index, value);
}

static av_always_inline void hl_decode_mb_predict_luma(H264Context *h,
                                                       int mb_type, int is_h264,
                                                       int simple,
                                                       int transform_bypass,
                                                       int pixel_shift,
                                                       int *block_offset,
                                                       int linesize,
                                                       uint8_t *dest_y, int p)
{
    MpegEncContext *const s = &h->s;
    void (*idct_add)(uint8_t *dst, DCTELEM *block, int stride);
    void (*idct_dc_add)(uint8_t *dst, DCTELEM *block, int stride);
    int i;
    int qscale = p == 0 ? s->qscale : h->chroma_qp[p - 1];
    block_offset += 16 * p;
    if (IS_INTRA4x4(mb_type)) {
        if (simple || !s->encoding) {
            if (IS_8x8DCT(mb_type)) {
                if (transform_bypass) {
                    idct_dc_add  =
                    idct_add     = s->dsp.add_pixels8;
                } else {
                    idct_dc_add = h->h264dsp.h264_idct8_dc_add;
                    idct_add    = h->h264dsp.h264_idct8_add;
                }
                for (i = 0; i < 16; i += 4) {
                    uint8_t *const ptr = dest_y + block_offset[i];
                    const int dir      = h->intra4x4_pred_mode_cache[scan8[i]];
                    if (transform_bypass && h->sps.profile_idc == 244 && dir <= 1) {
                        h->hpc.pred8x8l_add[dir](ptr, h->mb + (i * 16 + p * 256 << pixel_shift), linesize);
                    } else {
                        const int nnz = h->non_zero_count_cache[scan8[i + p * 16]];
                        h->hpc.pred8x8l[dir](ptr, (h->topleft_samples_available << i) & 0x8000,
                                             (h->topright_samples_available << i) & 0x4000, linesize);
                        if (nnz) {
                            if (nnz == 1 && dctcoef_get(h->mb, pixel_shift, i * 16 + p * 256))
                                idct_dc_add(ptr, h->mb + (i * 16 + p * 256 << pixel_shift), linesize);
                            else
                                idct_add(ptr, h->mb + (i * 16 + p * 256 << pixel_shift), linesize);
                        }
                    }
                }
            } else {
                if (transform_bypass) {
                    idct_dc_add  =
                        idct_add = s->dsp.add_pixels4;
                } else {
                    idct_dc_add = h->h264dsp.h264_idct_dc_add;
                    idct_add    = h->h264dsp.h264_idct_add;
                }
                for (i = 0; i < 16; i++) {
                    uint8_t *const ptr = dest_y + block_offset[i];
                    const int dir      = h->intra4x4_pred_mode_cache[scan8[i]];

                    if (transform_bypass && h->sps.profile_idc == 244 && dir <= 1) {
                        h->hpc.pred4x4_add[dir](ptr, h->mb + (i * 16 + p * 256 << pixel_shift), linesize);
                    } else {
                        uint8_t *topright;
                        int nnz, tr;
                        uint64_t tr_high;
                        if (dir == DIAG_DOWN_LEFT_PRED || dir == VERT_LEFT_PRED) {
                            const int topright_avail = (h->topright_samples_available << i) & 0x8000;
                            av_assert2(s->mb_y || linesize <= block_offset[i]);
                            if (!topright_avail) {
                                if (pixel_shift) {
                                    tr_high  = ((uint16_t *)ptr)[3 - linesize / 2] * 0x0001000100010001ULL;
                                    topright = (uint8_t *)&tr_high;
                                } else {
                                    tr       = ptr[3 - linesize] * 0x01010101u;
                                    topright = (uint8_t *)&tr;
                                }
                            } else
                                topright = ptr + (4 << pixel_shift) - linesize;
                        } else
                            topright = NULL;

                        h->hpc.pred4x4[dir](ptr, topright, linesize);
                        nnz = h->non_zero_count_cache[scan8[i + p * 16]];
                        if (nnz) {
                            if (is_h264) {
                                if (nnz == 1 && dctcoef_get(h->mb, pixel_shift, i * 16 + p * 256))
                                    idct_dc_add(ptr, h->mb + (i * 16 + p * 256 << pixel_shift), linesize);
                                else
                                    idct_add(ptr, h->mb + (i * 16 + p * 256 << pixel_shift), linesize);
                            } else if (CONFIG_SVQ3_DECODER)
                                ff_svq3_add_idct_c(ptr, h->mb + i * 16 + p * 256, linesize, qscale, 0);
                        }
                    }
                }
            }
        }
    } else {
        h->hpc.pred16x16[h->intra16x16_pred_mode](dest_y, linesize);
        if (is_h264) {
            if (h->non_zero_count_cache[scan8[LUMA_DC_BLOCK_INDEX + p]]) {
                if (!transform_bypass)
                    h->h264dsp.h264_luma_dc_dequant_idct(h->mb + (p * 256 << pixel_shift),
                                                         h->mb_luma_dc[p],
                                                         h->dequant4_coeff[p][qscale][0]);
                else {
                    static const uint8_t dc_mapping[16] = {
                         0 * 16,  1 * 16,  4 * 16,  5 * 16,
                         2 * 16,  3 * 16,  6 * 16,  7 * 16,
                         8 * 16,  9 * 16, 12 * 16, 13 * 16,
                        10 * 16, 11 * 16, 14 * 16, 15 * 16 };
                    for (i = 0; i < 16; i++)
                        dctcoef_set(h->mb + (p * 256 << pixel_shift),
                                    pixel_shift, dc_mapping[i],
                                    dctcoef_get(h->mb_luma_dc[p],
                                                pixel_shift, i));
                }
            }
        } else if (CONFIG_SVQ3_DECODER)
            ff_svq3_luma_dc_dequant_idct_c(h->mb + p * 256,
                                           h->mb_luma_dc[p], qscale);
    }
}

static av_always_inline void hl_decode_mb_idct_luma(H264Context *h, int mb_type,
                                                    int is_h264, int simple,
                                                    int transform_bypass,
                                                    int pixel_shift,
                                                    int *block_offset,
                                                    int linesize,
                                                    uint8_t *dest_y, int p)
{
    MpegEncContext *const s = &h->s;
    void (*idct_add)(uint8_t *dst, DCTELEM *block, int stride);
    int i;
    block_offset += 16 * p;
    if (!IS_INTRA4x4(mb_type)) {
        if (is_h264) {
            if (IS_INTRA16x16(mb_type)) {
                if (transform_bypass) {
                    if (h->sps.profile_idc == 244 &&
                        (h->intra16x16_pred_mode == VERT_PRED8x8 ||
                         h->intra16x16_pred_mode == HOR_PRED8x8)) {
                        h->hpc.pred16x16_add[h->intra16x16_pred_mode](dest_y, block_offset,
                                                                      h->mb + (p * 256 << pixel_shift),
                                                                      linesize);
                    } else {
                        for (i = 0; i < 16; i++)
                            if (h->non_zero_count_cache[scan8[i + p * 16]] ||
                                dctcoef_get(h->mb, pixel_shift, i * 16 + p * 256))
                                s->dsp.add_pixels4(dest_y + block_offset[i],
                                                   h->mb + (i * 16 + p * 256 << pixel_shift),
                                                   linesize);
                    }
                } else {
                    h->h264dsp.h264_idct_add16intra(dest_y, block_offset,
                                                    h->mb + (p * 256 << pixel_shift),
                                                    linesize,
                                                    h->non_zero_count_cache + p * 5 * 8);
                }
            } else if (h->cbp & 15) {
                if (transform_bypass) {
                    const int di = IS_8x8DCT(mb_type) ? 4 : 1;
                    idct_add = IS_8x8DCT(mb_type) ? s->dsp.add_pixels8
                                                  : s->dsp.add_pixels4;
                    for (i = 0; i < 16; i += di)
                        if (h->non_zero_count_cache[scan8[i + p * 16]])
                            idct_add(dest_y + block_offset[i],
                                     h->mb + (i * 16 + p * 256 << pixel_shift),
                                     linesize);
                } else {
                    if (IS_8x8DCT(mb_type))
                        h->h264dsp.h264_idct8_add4(dest_y, block_offset,
                                                   h->mb + (p * 256 << pixel_shift),
                                                   linesize,
                                                   h->non_zero_count_cache + p * 5 * 8);
                    else
                        h->h264dsp.h264_idct_add16(dest_y, block_offset,
                                                   h->mb + (p * 256 << pixel_shift),
                                                   linesize,
                                                   h->non_zero_count_cache + p * 5 * 8);
                }
            }
        } else if (CONFIG_SVQ3_DECODER) {
            for (i = 0; i < 16; i++)
                if (h->non_zero_count_cache[scan8[i + p * 16]] || h->mb[i * 16 + p * 256]) {
                    // FIXME benchmark weird rule, & below
                    uint8_t *const ptr = dest_y + block_offset[i];
                    ff_svq3_add_idct_c(ptr, h->mb + i * 16 + p * 256, linesize,
                                       s->qscale, IS_INTRA(mb_type) ? 1 : 0);
                }
        }
    }
}

#define BITS   8
#define SIMPLE 1
#include "h264_mb_template.c"

#undef  BITS
#define BITS   16
#include "h264_mb_template.c"

#undef  SIMPLE
#define SIMPLE 0
#include "h264_mb_template.c"

void ff_h264_hl_decode_mb(H264Context *h)
{
    MpegEncContext *const s = &h->s;
    const int mb_xy   = h->mb_xy;
    const int mb_type = s->current_picture.f.mb_type[mb_xy];
    int is_complex    = CONFIG_SMALL || h->is_complex || IS_INTRA_PCM(mb_type) || s->qscale == 0;

    if (CHROMA444) {
        if (is_complex || h->pixel_shift)
            hl_decode_mb_444_complex(h);
        else
            hl_decode_mb_444_simple_8(h);
    } else if (is_complex) {
        hl_decode_mb_complex(h);
    } else if (h->pixel_shift) {
        hl_decode_mb_simple_16(h);
    } else
        hl_decode_mb_simple_8(h);
}

static int pred_weight_table(H264Context *h)
{
    MpegEncContext *const s = &h->s;
    int list, i;
    int luma_def, chroma_def;

    h->use_weight             = 0;
    h->use_weight_chroma      = 0;
    h->luma_log2_weight_denom = get_ue_golomb(&s->gb);
    if (h->sps.chroma_format_idc)
        h->chroma_log2_weight_denom = get_ue_golomb(&s->gb);
    luma_def   = 1 << h->luma_log2_weight_denom;
    chroma_def = 1 << h->chroma_log2_weight_denom;

    for (list = 0; list < 2; list++) {
        h->luma_weight_flag[list]   = 0;
        h->chroma_weight_flag[list] = 0;
        for (i = 0; i < h->ref_count[list]; i++) {
            int luma_weight_flag, chroma_weight_flag;

            luma_weight_flag = get_bits1(&s->gb);
            if (luma_weight_flag) {
                h->luma_weight[i][list][0] = get_se_golomb(&s->gb);
                h->luma_weight[i][list][1] = get_se_golomb(&s->gb);
                if (h->luma_weight[i][list][0] != luma_def ||
                    h->luma_weight[i][list][1] != 0) {
                    h->use_weight             = 1;
                    h->luma_weight_flag[list] = 1;
                }
            } else {
                h->luma_weight[i][list][0] = luma_def;
                h->luma_weight[i][list][1] = 0;
            }

            if (h->sps.chroma_format_idc) {
                chroma_weight_flag = get_bits1(&s->gb);
                if (chroma_weight_flag) {
                    int j;
                    for (j = 0; j < 2; j++) {
                        h->chroma_weight[i][list][j][0] = get_se_golomb(&s->gb);
                        h->chroma_weight[i][list][j][1] = get_se_golomb(&s->gb);
                        if (h->chroma_weight[i][list][j][0] != chroma_def ||
                            h->chroma_weight[i][list][j][1] != 0) {
                            h->use_weight_chroma = 1;
                            h->chroma_weight_flag[list] = 1;
                        }
                    }
                } else {
                    int j;
                    for (j = 0; j < 2; j++) {
                        h->chroma_weight[i][list][j][0] = chroma_def;
                        h->chroma_weight[i][list][j][1] = 0;
                    }
                }
            }
        }
        if (h->slice_type_nos != AV_PICTURE_TYPE_B)
            break;
    }
    h->use_weight = h->use_weight || h->use_weight_chroma;
    return 0;
}

/**
 * Initialize implicit_weight table.
 * @param field  0/1 initialize the weight for interlaced MBAFF
 *                -1 initializes the rest
 */
static void implicit_weight_table(H264Context *h, int field)
{
    MpegEncContext *const s = &h->s;
    int ref0, ref1, i, cur_poc, ref_start, ref_count0, ref_count1;

    for (i = 0; i < 2; i++) {
        h->luma_weight_flag[i]   = 0;
        h->chroma_weight_flag[i] = 0;
    }

    if (field < 0) {
        if (s->picture_structure == PICT_FRAME) {
            cur_poc = s->current_picture_ptr->poc;
        } else {
            cur_poc = s->current_picture_ptr->field_poc[s->picture_structure - 1];
        }
        if (h->ref_count[0] == 1 && h->ref_count[1] == 1 && !FRAME_MBAFF &&
            h->ref_list[0][0].poc + h->ref_list[1][0].poc == 2 * cur_poc) {
            h->use_weight = 0;
            h->use_weight_chroma = 0;
            return;
        }
        ref_start  = 0;
        ref_count0 = h->ref_count[0];
        ref_count1 = h->ref_count[1];
    } else {
        cur_poc    = s->current_picture_ptr->field_poc[field];
        ref_start  = 16;
        ref_count0 = 16 + 2 * h->ref_count[0];
        ref_count1 = 16 + 2 * h->ref_count[1];
    }

    h->use_weight               = 2;
    h->use_weight_chroma        = 2;
    h->luma_log2_weight_denom   = 5;
    h->chroma_log2_weight_denom = 5;

    for (ref0 = ref_start; ref0 < ref_count0; ref0++) {
        int poc0 = h->ref_list[0][ref0].poc;
        for (ref1 = ref_start; ref1 < ref_count1; ref1++) {
            int w = 32;
            if (!h->ref_list[0][ref0].long_ref && !h->ref_list[1][ref1].long_ref) {
                int poc1 = h->ref_list[1][ref1].poc;
                int td   = av_clip(poc1 - poc0, -128, 127);
                if (td) {
                    int tb = av_clip(cur_poc - poc0, -128, 127);
                    int tx = (16384 + (FFABS(td) >> 1)) / td;
                    int dist_scale_factor = (tb * tx + 32) >> 8;
                    if (dist_scale_factor >= -64 && dist_scale_factor <= 128)
                        w = 64 - dist_scale_factor;
                }
            }
            if (field < 0) {
                h->implicit_weight[ref0][ref1][0] =
                h->implicit_weight[ref0][ref1][1] = w;
            } else {
                h->implicit_weight[ref0][ref1][field] = w;
            }
        }
    }
}

/**
 * instantaneous decoder refresh.
 */
static void idr(H264Context *h)
{
    int i;
    ff_h264_remove_all_refs(h);
    h->prev_frame_num        = 0;
    h->prev_frame_num_offset = 0;
    h->prev_poc_msb          = 1<<16;
    h->prev_poc_lsb          = 0;
    for (i = 0; i < MAX_DELAYED_PIC_COUNT; i++)
        h->last_pocs[i] = INT_MIN;
}

/* forget old pics after a seek */
static void flush_dpb(AVCodecContext *avctx)
{
    H264Context *h = avctx->priv_data;
    int i;
    for (i=0; i<=MAX_DELAYED_PIC_COUNT; i++) {
        if (h->delayed_pic[i])
            h->delayed_pic[i]->f.reference = 0;
        h->delayed_pic[i] = NULL;
    }
    h->outputed_poc = h->next_outputed_poc = INT_MIN;
    h->prev_interlaced_frame = 1;
    idr(h);
    h->prev_frame_num = -1;
    if (h->s.current_picture_ptr)
        h->s.current_picture_ptr->f.reference = 0;
    h->s.first_field = 0;
    ff_h264_reset_sei(h);
    ff_mpeg_flush(avctx);
    h->recovery_frame= -1;
    h->sync= 0;
}

static int init_poc(H264Context *h)
{
    MpegEncContext *const s = &h->s;
    const int max_frame_num = 1 << h->sps.log2_max_frame_num;
    int field_poc[2];
    Picture *cur = s->current_picture_ptr;

    h->frame_num_offset = h->prev_frame_num_offset;
    if (h->frame_num < h->prev_frame_num)
        h->frame_num_offset += max_frame_num;

    if (h->sps.poc_type == 0) {
        const int max_poc_lsb = 1 << h->sps.log2_max_poc_lsb;

        if (h->poc_lsb < h->prev_poc_lsb && h->prev_poc_lsb - h->poc_lsb >= max_poc_lsb / 2)
            h->poc_msb = h->prev_poc_msb + max_poc_lsb;
        else if (h->poc_lsb > h->prev_poc_lsb && h->prev_poc_lsb - h->poc_lsb < -max_poc_lsb / 2)
            h->poc_msb = h->prev_poc_msb - max_poc_lsb;
        else
            h->poc_msb = h->prev_poc_msb;
        field_poc[0] =
        field_poc[1] = h->poc_msb + h->poc_lsb;
        if (s->picture_structure == PICT_FRAME)
            field_poc[1] += h->delta_poc_bottom;
    } else if (h->sps.poc_type == 1) {
        int abs_frame_num, expected_delta_per_poc_cycle, expectedpoc;
        int i;

        if (h->sps.poc_cycle_length != 0)
            abs_frame_num = h->frame_num_offset + h->frame_num;
        else
            abs_frame_num = 0;

        if (h->nal_ref_idc == 0 && abs_frame_num > 0)
            abs_frame_num--;

        expected_delta_per_poc_cycle = 0;
        for (i = 0; i < h->sps.poc_cycle_length; i++)
            // FIXME integrate during sps parse
            expected_delta_per_poc_cycle += h->sps.offset_for_ref_frame[i];

        if (abs_frame_num > 0) {
            int poc_cycle_cnt          = (abs_frame_num - 1) / h->sps.poc_cycle_length;
            int frame_num_in_poc_cycle = (abs_frame_num - 1) % h->sps.poc_cycle_length;

            expectedpoc = poc_cycle_cnt * expected_delta_per_poc_cycle;
            for (i = 0; i <= frame_num_in_poc_cycle; i++)
                expectedpoc = expectedpoc + h->sps.offset_for_ref_frame[i];
        } else
            expectedpoc = 0;

        if (h->nal_ref_idc == 0)
            expectedpoc = expectedpoc + h->sps.offset_for_non_ref_pic;

        field_poc[0] = expectedpoc + h->delta_poc[0];
        field_poc[1] = field_poc[0] + h->sps.offset_for_top_to_bottom_field;

        if (s->picture_structure == PICT_FRAME)
            field_poc[1] += h->delta_poc[1];
    } else {
        int poc = 2 * (h->frame_num_offset + h->frame_num);

        if (!h->nal_ref_idc)
            poc--;

        field_poc[0] = poc;
        field_poc[1] = poc;
    }

    if (s->picture_structure != PICT_BOTTOM_FIELD)
        s->current_picture_ptr->field_poc[0] = field_poc[0];
    if (s->picture_structure != PICT_TOP_FIELD)
        s->current_picture_ptr->field_poc[1] = field_poc[1];
    cur->poc = FFMIN(cur->field_poc[0], cur->field_poc[1]);

    return 0;
}

/**
 * initialize scan tables
 */
static void init_scan_tables(H264Context *h)
{
    int i;
    for (i = 0; i < 16; i++) {
#define T(x) (x >> 2) | ((x << 2) & 0xF)
        h->zigzag_scan[i] = T(zigzag_scan[i]);
        h->field_scan[i]  = T(field_scan[i]);
#undef T
    }
    for (i = 0; i < 64; i++) {
#define T(x) (x >> 3) | ((x & 7) << 3)
        h->zigzag_scan8x8[i]       = T(ff_zigzag_direct[i]);
        h->zigzag_scan8x8_cavlc[i] = T(zigzag_scan8x8_cavlc[i]);
        h->field_scan8x8[i]        = T(field_scan8x8[i]);
        h->field_scan8x8_cavlc[i]  = T(field_scan8x8_cavlc[i]);
#undef T
    }
    if (h->sps.transform_bypass) { // FIXME same ugly
        memcpy(h->zigzag_scan_q0          , zigzag_scan             , sizeof(h->zigzag_scan_q0         ));
        memcpy(h->zigzag_scan8x8_q0       , ff_zigzag_direct        , sizeof(h->zigzag_scan8x8_q0      ));
        memcpy(h->zigzag_scan8x8_cavlc_q0 , zigzag_scan8x8_cavlc    , sizeof(h->zigzag_scan8x8_cavlc_q0));
        memcpy(h->field_scan_q0           , field_scan              , sizeof(h->field_scan_q0          ));
        memcpy(h->field_scan8x8_q0        , field_scan8x8           , sizeof(h->field_scan8x8_q0       ));
        memcpy(h->field_scan8x8_cavlc_q0  , field_scan8x8_cavlc     , sizeof(h->field_scan8x8_cavlc_q0 ));
    } else {
        memcpy(h->zigzag_scan_q0          , h->zigzag_scan          , sizeof(h->zigzag_scan_q0         ));
        memcpy(h->zigzag_scan8x8_q0       , h->zigzag_scan8x8       , sizeof(h->zigzag_scan8x8_q0      ));
        memcpy(h->zigzag_scan8x8_cavlc_q0 , h->zigzag_scan8x8_cavlc , sizeof(h->zigzag_scan8x8_cavlc_q0));
        memcpy(h->field_scan_q0           , h->field_scan           , sizeof(h->field_scan_q0          ));
        memcpy(h->field_scan8x8_q0        , h->field_scan8x8        , sizeof(h->field_scan8x8_q0       ));
        memcpy(h->field_scan8x8_cavlc_q0  , h->field_scan8x8_cavlc  , sizeof(h->field_scan8x8_cavlc_q0 ));
    }
}

static int field_end(H264Context *h, int in_setup)
{
    MpegEncContext *const s     = &h->s;
    AVCodecContext *const avctx = s->avctx;
    int err = 0;
    s->mb_y = 0;

    if (!in_setup && !s->dropable)
        ff_thread_report_progress(&s->current_picture_ptr->f, INT_MAX,
                                  s->picture_structure == PICT_BOTTOM_FIELD);

    if (CONFIG_H264_VDPAU_DECODER &&
        s->avctx->codec->capabilities & CODEC_CAP_HWACCEL_VDPAU)
        ff_vdpau_h264_set_reference_frames(s);

    if (in_setup || !(avctx->active_thread_type & FF_THREAD_FRAME)) {
        if (!s->dropable) {
            err = ff_h264_execute_ref_pic_marking(h, h->mmco, h->mmco_index);
            h->prev_poc_msb = h->poc_msb;
            h->prev_poc_lsb = h->poc_lsb;
        }
        h->prev_frame_num_offset = h->frame_num_offset;
        h->prev_frame_num        = h->frame_num;
        h->outputed_poc          = h->next_outputed_poc;
    }

    if (avctx->hwaccel) {
        if (avctx->hwaccel->end_frame(avctx) < 0)
            av_log(avctx, AV_LOG_ERROR,
                   "hardware accelerator failed to decode picture\n");
    }

    if (CONFIG_H264_VDPAU_DECODER &&
        s->avctx->codec->capabilities & CODEC_CAP_HWACCEL_VDPAU)
        ff_vdpau_h264_picture_complete(s);

    /*
     * FIXME: Error handling code does not seem to support interlaced
     * when slices span multiple rows
     * The ff_er_add_slice calls don't work right for bottom
     * fields; they cause massive erroneous error concealing
     * Error marking covers both fields (top and bottom).
     * This causes a mismatched s->error_count
     * and a bad error table. Further, the error count goes to
     * INT_MAX when called for bottom field, because mb_y is
     * past end by one (callers fault) and resync_mb_y != 0
     * causes problems for the first MB line, too.
     */
    if (!FIELD_PICTURE)
        ff_er_frame_end(s);

    ff_MPV_frame_end(s);

    h->current_slice = 0;

    return err;
}

/**
 * Replicate H264 "master" context to thread contexts.
 */
static void clone_slice(H264Context *dst, H264Context *src)
{
    memcpy(dst->block_offset, src->block_offset, sizeof(dst->block_offset));
    dst->s.current_picture_ptr = src->s.current_picture_ptr;
    dst->s.current_picture     = src->s.current_picture;
    dst->s.linesize            = src->s.linesize;
    dst->s.uvlinesize          = src->s.uvlinesize;
    dst->s.first_field         = src->s.first_field;

    dst->prev_poc_msb          = src->prev_poc_msb;
    dst->prev_poc_lsb          = src->prev_poc_lsb;
    dst->prev_frame_num_offset = src->prev_frame_num_offset;
    dst->prev_frame_num        = src->prev_frame_num;
    dst->short_ref_count       = src->short_ref_count;

    memcpy(dst->short_ref,        src->short_ref,        sizeof(dst->short_ref));
    memcpy(dst->long_ref,         src->long_ref,         sizeof(dst->long_ref));
    memcpy(dst->default_ref_list, src->default_ref_list, sizeof(dst->default_ref_list));
    memcpy(dst->ref_list,         src->ref_list,         sizeof(dst->ref_list));

    memcpy(dst->dequant4_coeff,   src->dequant4_coeff,   sizeof(src->dequant4_coeff));
    memcpy(dst->dequant8_coeff,   src->dequant8_coeff,   sizeof(src->dequant8_coeff));
}

/**
 * Compute profile from profile_idc and constraint_set?_flags.
 *
 * @param sps SPS
 *
 * @return profile as defined by FF_PROFILE_H264_*
 */
int ff_h264_get_profile(SPS *sps)
{
    int profile = sps->profile_idc;

    switch (sps->profile_idc) {
    case FF_PROFILE_H264_BASELINE:
        // constraint_set1_flag set to 1
        profile |= (sps->constraint_set_flags & 1 << 1) ? FF_PROFILE_H264_CONSTRAINED : 0;
        break;
    case FF_PROFILE_H264_HIGH_10:
    case FF_PROFILE_H264_HIGH_422:
    case FF_PROFILE_H264_HIGH_444_PREDICTIVE:
        // constraint_set3_flag set to 1
        profile |= (sps->constraint_set_flags & 1 << 3) ? FF_PROFILE_H264_INTRA : 0;
        break;
    }

    return profile;
}

/**
 * Decode a slice header.
 * This will also call ff_MPV_common_init() and frame_start() as needed.
 *
 * @param h h264context
 * @param h0 h264 master context (differs from 'h' when doing sliced based
 *           parallel decoding)
 *
 * @return 0 if okay, <0 if an error occurred, 1 if decoding must not be multithreaded
 */
static int decode_slice_header(H264Context *h, H264Context *h0)
{
    MpegEncContext *const s  = &h->s;
    MpegEncContext *const s0 = &h0->s;
    unsigned int first_mb_in_slice;
    unsigned int pps_id;
    int num_ref_idx_active_override_flag;
    unsigned int slice_type, tmp, i, j;
    int default_ref_list_done = 0;
    int last_pic_structure, last_pic_dropable;
    int must_reinit;

    /* FIXME: 2tap qpel isn't implemented for high bit depth. */
    if ((s->avctx->flags2 & CODEC_FLAG2_FAST) &&
        !h->nal_ref_idc && !h->pixel_shift) {
        s->me.qpel_put = s->dsp.put_2tap_qpel_pixels_tab;
        s->me.qpel_avg = s->dsp.avg_2tap_qpel_pixels_tab;
    } else {
        s->me.qpel_put = s->dsp.put_h264_qpel_pixels_tab;
        s->me.qpel_avg = s->dsp.avg_h264_qpel_pixels_tab;
    }

    first_mb_in_slice = get_ue_golomb_long(&s->gb);

    if (first_mb_in_slice == 0) { // FIXME better field boundary detection
        if (h0->current_slice && FIELD_PICTURE) {
            field_end(h, 1);
        }

        h0->current_slice = 0;
        if (!s0->first_field) {
            if (s->current_picture_ptr && !s->dropable &&
                s->current_picture_ptr->owner2 == s) {
                ff_thread_report_progress(&s->current_picture_ptr->f, INT_MAX,
                                          s->picture_structure == PICT_BOTTOM_FIELD);
            }
            s->current_picture_ptr = NULL;
        }
    }

    slice_type = get_ue_golomb_31(&s->gb);
    if (slice_type > 9) {
        av_log(h->s.avctx, AV_LOG_ERROR,
               "slice type too large (%d) at %d %d\n",
               h->slice_type, s->mb_x, s->mb_y);
        return -1;
    }
    if (slice_type > 4) {
        slice_type -= 5;
        h->slice_type_fixed = 1;
    } else
        h->slice_type_fixed = 0;

    slice_type = golomb_to_pict_type[slice_type];
    if (slice_type == AV_PICTURE_TYPE_I ||
        (h0->current_slice != 0 && slice_type == h0->last_slice_type)) {
        default_ref_list_done = 1;
    }
    h->slice_type     = slice_type;
    h->slice_type_nos = slice_type & 3;

    // to make a few old functions happy, it's wrong though
    s->pict_type = h->slice_type;

    pps_id = get_ue_golomb(&s->gb);
    if (pps_id >= MAX_PPS_COUNT) {
        av_log(h->s.avctx, AV_LOG_ERROR, "pps_id %d out of range\n", pps_id);
        return -1;
    }
    if (!h0->pps_buffers[pps_id]) {
        av_log(h->s.avctx, AV_LOG_ERROR,
               "non-existing PPS %u referenced\n",
               pps_id);
        return -1;
    }
    h->pps = *h0->pps_buffers[pps_id];

    if (!h0->sps_buffers[h->pps.sps_id]) {
        av_log(h->s.avctx, AV_LOG_ERROR,
               "non-existing SPS %u referenced\n",
               h->pps.sps_id);
        return -1;
    }
    h->sps = *h0->sps_buffers[h->pps.sps_id];

    s->avctx->profile = ff_h264_get_profile(&h->sps);
    s->avctx->level   = h->sps.level_idc;
    s->avctx->refs    = h->sps.ref_frame_count;

    must_reinit = (s->context_initialized &&
                    (   16*h->sps.mb_width != s->avctx->coded_width
                     || 16*h->sps.mb_height * (2 - h->sps.frame_mbs_only_flag) != s->avctx->coded_height
                     || s->avctx->bits_per_raw_sample != h->sps.bit_depth_luma
                     || h->cur_chroma_format_idc != h->sps.chroma_format_idc
                     || av_cmp_q(h->sps.sar, s->avctx->sample_aspect_ratio)));

    if(must_reinit && (h != h0 || (s->avctx->active_thread_type & FF_THREAD_FRAME))) {
        av_log_missing_feature(s->avctx,
                                "Width/height/bit depth/chroma idc changing with threads is", 0);
        return AVERROR_PATCHWELCOME;   // width / height changed during parallelized decoding
    }

    s->mb_width  = h->sps.mb_width;
    s->mb_height = h->sps.mb_height * (2 - h->sps.frame_mbs_only_flag);

    h->b_stride = s->mb_width * 4;

    s->chroma_y_shift = h->sps.chroma_format_idc <= 1; // 400 uses yuv420p

    s->width  = 16 * s->mb_width;
    s->height = 16 * s->mb_height;

    if(must_reinit) {
        free_tables(h, 0);
        flush_dpb(s->avctx);
        ff_MPV_common_end(s);
        h->list_count = 0;
        h->current_slice = 0;
    }
    if (!s->context_initialized) {
        if (h != h0) {
            av_log(h->s.avctx, AV_LOG_ERROR,
                   "Cannot (re-)initialize context during parallel decoding.\n");
            return -1;
        }
        if(   FFALIGN(s->avctx->width , 16                                 ) == s->width
           && FFALIGN(s->avctx->height, 16*(2 - h->sps.frame_mbs_only_flag)) == s->height
           && !h->sps.crop_right && !h->sps.crop_bottom
           && (s->avctx->width != s->width || s->avctx->height && s->height)
        ) {
            av_log(h->s.avctx, AV_LOG_DEBUG, "Using externally provided dimensions\n");
            s->avctx->coded_width  = s->width;
            s->avctx->coded_height = s->height;
        } else{
            avcodec_set_dimensions(s->avctx, s->width, s->height);
            s->avctx->width  -= (2>>CHROMA444)*FFMIN(h->sps.crop_right, (8<<CHROMA444)-1);
            s->avctx->height -= (1<<s->chroma_y_shift)*FFMIN(h->sps.crop_bottom, (16>>s->chroma_y_shift)-1) * (2 - h->sps.frame_mbs_only_flag);
        }
        s->avctx->sample_aspect_ratio = h->sps.sar;
        av_assert0(s->avctx->sample_aspect_ratio.den);

        if (s->avctx->codec->capabilities & CODEC_CAP_HWACCEL_VDPAU
            && (h->sps.bit_depth_luma != 8 ||
                h->sps.chroma_format_idc > 1)) {
            av_log(s->avctx, AV_LOG_ERROR,
                   "VDPAU decoding does not support video "
                   "colorspace\n");
            return -1;
        }

        if (s->avctx->bits_per_raw_sample != h->sps.bit_depth_luma ||
            h->cur_chroma_format_idc != h->sps.chroma_format_idc) {
            if (h->sps.bit_depth_luma >= 8 && h->sps.bit_depth_luma <= 14 && h->sps.bit_depth_luma != 11 && h->sps.bit_depth_luma != 13 &&
                (h->sps.bit_depth_luma != 9 || !CHROMA422)) {
                s->avctx->bits_per_raw_sample = h->sps.bit_depth_luma;
                h->cur_chroma_format_idc = h->sps.chroma_format_idc;
                h->pixel_shift = h->sps.bit_depth_luma > 8;

                ff_h264dsp_init(&h->h264dsp, h->sps.bit_depth_luma, h->sps.chroma_format_idc);
                ff_h264_pred_init(&h->hpc, s->codec_id, h->sps.bit_depth_luma, h->sps.chroma_format_idc);
                s->dsp.dct_bits = h->sps.bit_depth_luma > 8 ? 32 : 16;
                ff_dsputil_init(&s->dsp, s->avctx);
            } else {
                av_log(s->avctx, AV_LOG_ERROR, "Unsupported bit depth: %d chroma_idc: %d\n",
                       h->sps.bit_depth_luma, h->sps.chroma_format_idc);
                return -1;
            }
        }

        if (h->sps.video_signal_type_present_flag) {
            s->avctx->color_range = h->sps.full_range>0 ? AVCOL_RANGE_JPEG
                                                      : AVCOL_RANGE_MPEG;
            if (h->sps.colour_description_present_flag) {
                s->avctx->color_primaries = h->sps.color_primaries;
                s->avctx->color_trc       = h->sps.color_trc;
                s->avctx->colorspace      = h->sps.colorspace;
            }
        }

        if (h->sps.timing_info_present_flag) {
            int64_t den = h->sps.time_scale;
            if (h->x264_build < 44U)
                den *= 2;
            av_reduce(&s->avctx->time_base.num, &s->avctx->time_base.den,
                      h->sps.num_units_in_tick, den, 1 << 30);
        }

        switch (h->sps.bit_depth_luma) {
        case 9:
            if (CHROMA444) {
                if (s->avctx->colorspace == AVCOL_SPC_RGB) {
                    s->avctx->pix_fmt = AV_PIX_FMT_GBRP9;
                } else
                    s->avctx->pix_fmt = AV_PIX_FMT_YUV444P9;
            } else if (CHROMA422)
                s->avctx->pix_fmt = AV_PIX_FMT_YUV422P9;
            else
                s->avctx->pix_fmt = AV_PIX_FMT_YUV420P9;
            break;
        case 10:
            if (CHROMA444) {
                if (s->avctx->colorspace == AVCOL_SPC_RGB) {
                    s->avctx->pix_fmt = AV_PIX_FMT_GBRP10;
                } else
                    s->avctx->pix_fmt = AV_PIX_FMT_YUV444P10;
            } else if (CHROMA422)
                s->avctx->pix_fmt = AV_PIX_FMT_YUV422P10;
            else
                s->avctx->pix_fmt = AV_PIX_FMT_YUV420P10;
            break;
        case 12:
            if (CHROMA444) {
                if (s->avctx->colorspace == AVCOL_SPC_RGB) {
<<<<<<< HEAD
                    s->avctx->pix_fmt = PIX_FMT_GBRP12;
                } else
                    s->avctx->pix_fmt = PIX_FMT_YUV444P12;
            } else if (CHROMA422)
                s->avctx->pix_fmt = PIX_FMT_YUV422P12;
            else
                s->avctx->pix_fmt = PIX_FMT_YUV420P12;
            break;
        case 14:
            if (CHROMA444) {
                if (s->avctx->colorspace == AVCOL_SPC_RGB) {
                    s->avctx->pix_fmt = PIX_FMT_GBRP14;
                } else
                    s->avctx->pix_fmt = PIX_FMT_YUV444P14;
            } else if (CHROMA422)
                s->avctx->pix_fmt = PIX_FMT_YUV422P14;
            else
                s->avctx->pix_fmt = PIX_FMT_YUV420P14;
            break;
        case 8:
            if (CHROMA444) {
                    s->avctx->pix_fmt = s->avctx->color_range == AVCOL_RANGE_JPEG ? PIX_FMT_YUVJ444P
                                                                                  : PIX_FMT_YUV444P;
                    if (s->avctx->colorspace == AVCOL_SPC_RGB) {
                        s->avctx->pix_fmt = PIX_FMT_GBR24P;
                        av_log(h->s.avctx, AV_LOG_DEBUG, "Detected GBR colorspace.\n");
                    } else if (s->avctx->colorspace == AVCOL_SPC_YCGCO) {
                        av_log(h->s.avctx, AV_LOG_WARNING, "Detected unsupported YCgCo colorspace.\n");
                    }
=======
                    s->avctx->pix_fmt = AV_PIX_FMT_GBRP;
                } else
                    s->avctx->pix_fmt = s->avctx->color_range == AVCOL_RANGE_JPEG ? AV_PIX_FMT_YUVJ444P
                                                                                  : AV_PIX_FMT_YUV444P;
>>>>>>> 716d413c
            } else if (CHROMA422) {
                s->avctx->pix_fmt = s->avctx->color_range == AVCOL_RANGE_JPEG ? AV_PIX_FMT_YUVJ422P
                                                                              : AV_PIX_FMT_YUV422P;
            } else {
                s->avctx->pix_fmt = s->avctx->get_format(s->avctx,
                                                         s->avctx->codec->pix_fmts ?
                                                         s->avctx->codec->pix_fmts :
                                                         s->avctx->color_range == AVCOL_RANGE_JPEG ?
                                                         hwaccel_pixfmt_list_h264_jpeg_420 :
                                                         ff_hwaccel_pixfmt_list_420);
            }
            break;
        default:
            av_log(s->avctx, AV_LOG_ERROR,
                   "Unsupported bit depth: %d\n", h->sps.bit_depth_luma);
            return AVERROR_INVALIDDATA;
        }

        s->avctx->hwaccel = ff_find_hwaccel(s->avctx->codec->id,
                                            s->avctx->pix_fmt);

        if (ff_MPV_common_init(s) < 0) {
            av_log(h->s.avctx, AV_LOG_ERROR, "ff_MPV_common_init() failed.\n");
            return -1;
        }
        s->first_field = 0;
        h->prev_interlaced_frame = 1;

        init_scan_tables(h);
        if (ff_h264_alloc_tables(h) < 0) {
            av_log(h->s.avctx, AV_LOG_ERROR,
                   "Could not allocate memory for h264\n");
            return AVERROR(ENOMEM);
        }

        if (!HAVE_THREADS || !(s->avctx->active_thread_type & FF_THREAD_SLICE)) {
            if (context_init(h) < 0) {
                av_log(h->s.avctx, AV_LOG_ERROR, "context_init() failed.\n");
                return -1;
            }
        } else {
            for (i = 1; i < s->slice_context_count; i++) {
                H264Context *c;
                c = h->thread_context[i] = av_malloc(sizeof(H264Context));
                memcpy(c, h->s.thread_context[i], sizeof(MpegEncContext));
                memset(&c->s + 1, 0, sizeof(H264Context) - sizeof(MpegEncContext));
                c->h264dsp     = h->h264dsp;
                c->sps         = h->sps;
                c->pps         = h->pps;
                c->pixel_shift = h->pixel_shift;
                c->cur_chroma_format_idc = h->cur_chroma_format_idc;
                init_scan_tables(c);
                clone_tables(c, h, i);
            }

            for (i = 0; i < s->slice_context_count; i++)
                if (context_init(h->thread_context[i]) < 0) {
                    av_log(h->s.avctx, AV_LOG_ERROR,
                           "context_init() failed.\n");
                    return -1;
                }
        }
    }

    if (h == h0 && h->dequant_coeff_pps != pps_id) {
        h->dequant_coeff_pps = pps_id;
        init_dequant_tables(h);
    }

    h->frame_num = get_bits(&s->gb, h->sps.log2_max_frame_num);

    h->mb_mbaff        = 0;
    h->mb_aff_frame    = 0;
    last_pic_structure = s0->picture_structure;
    last_pic_dropable  = s->dropable;
    s->dropable        = h->nal_ref_idc == 0;
    if (h->sps.frame_mbs_only_flag) {
        s->picture_structure = PICT_FRAME;
    } else {
        if (!h->sps.direct_8x8_inference_flag && slice_type == AV_PICTURE_TYPE_B) {
            av_log(h->s.avctx, AV_LOG_ERROR, "This stream was generated by a broken encoder, invalid 8x8 inference\n");
            return -1;
        }
        if (get_bits1(&s->gb)) { // field_pic_flag
            s->picture_structure = PICT_TOP_FIELD + get_bits1(&s->gb); // bottom_field_flag
        } else {
            s->picture_structure = PICT_FRAME;
            h->mb_aff_frame      = h->sps.mb_aff;
        }
    }
    h->mb_field_decoding_flag = s->picture_structure != PICT_FRAME;

    if (h0->current_slice != 0) {
        if (last_pic_structure != s->picture_structure ||
            last_pic_dropable  != s->dropable) {
            av_log(h->s.avctx, AV_LOG_ERROR,
                   "Changing field mode (%d -> %d) between slices is not allowed\n",
                   last_pic_structure, s->picture_structure);
            s->picture_structure = last_pic_structure;
            s->dropable          = last_pic_dropable;
            return AVERROR_INVALIDDATA;
        }
    } else {
        /* Shorten frame num gaps so we don't have to allocate reference
         * frames just to throw them away */
        if (h->frame_num != h->prev_frame_num && h->prev_frame_num >= 0) {
            int unwrap_prev_frame_num = h->prev_frame_num;
            int max_frame_num         = 1 << h->sps.log2_max_frame_num;

            if (unwrap_prev_frame_num > h->frame_num)
                unwrap_prev_frame_num -= max_frame_num;

            if ((h->frame_num - unwrap_prev_frame_num) > h->sps.ref_frame_count) {
                unwrap_prev_frame_num = (h->frame_num - h->sps.ref_frame_count) - 1;
                if (unwrap_prev_frame_num < 0)
                    unwrap_prev_frame_num += max_frame_num;

                h->prev_frame_num = unwrap_prev_frame_num;
            }
        }

        /* See if we have a decoded first field looking for a pair...
         * Here, we're using that to see if we should mark previously
         * decode frames as "finished".
         * We have to do that before the "dummy" in-between frame allocation,
         * since that can modify s->current_picture_ptr. */
        if (s0->first_field) {
            assert(s0->current_picture_ptr);
            assert(s0->current_picture_ptr->f.data[0]);
            assert(s0->current_picture_ptr->f.reference != DELAYED_PIC_REF);

            /* Mark old field/frame as completed */
            if (!last_pic_dropable && s0->current_picture_ptr->owner2 == s0) {
                ff_thread_report_progress(&s0->current_picture_ptr->f, INT_MAX,
                                          last_pic_structure == PICT_BOTTOM_FIELD);
            }

            /* figure out if we have a complementary field pair */
            if (!FIELD_PICTURE || s->picture_structure == last_pic_structure) {
                /* Previous field is unmatched. Don't display it, but let it
                 * remain for reference if marked as such. */
                if (!last_pic_dropable && last_pic_structure != PICT_FRAME) {
                    ff_thread_report_progress(&s0->current_picture_ptr->f, INT_MAX,
                                              last_pic_structure == PICT_TOP_FIELD);
                }
            } else {
                if (s0->current_picture_ptr->frame_num != h->frame_num) {
                    /* This and previous field were reference, but had
                     * different frame_nums. Consider this field first in
                     * pair. Throw away previous field except for reference
                     * purposes. */
                    if (!last_pic_dropable && last_pic_structure != PICT_FRAME) {
                        ff_thread_report_progress(&s0->current_picture_ptr->f, INT_MAX,
                                                  last_pic_structure == PICT_TOP_FIELD);
                    }
                } else {
                    /* Second field in complementary pair */
                    if (!((last_pic_structure   == PICT_TOP_FIELD &&
                           s->picture_structure == PICT_BOTTOM_FIELD) ||
                          (last_pic_structure   == PICT_BOTTOM_FIELD &&
                           s->picture_structure == PICT_TOP_FIELD))) {
                        av_log(s->avctx, AV_LOG_ERROR,
                               "Invalid field mode combination %d/%d\n",
                               last_pic_structure, s->picture_structure);
                        s->picture_structure = last_pic_structure;
                        s->dropable          = last_pic_dropable;
                        return AVERROR_INVALIDDATA;
                    } else if (last_pic_dropable != s->dropable) {
                        av_log(s->avctx, AV_LOG_ERROR,
                               "Cannot combine reference and non-reference fields in the same frame\n");
                        av_log_ask_for_sample(s->avctx, NULL);
                        s->picture_structure = last_pic_structure;
                        s->dropable          = last_pic_dropable;
                        return AVERROR_INVALIDDATA;
                    }

                    /* Take ownership of this buffer. Note that if another thread owned
                     * the first field of this buffer, we're not operating on that pointer,
                     * so the original thread is still responsible for reporting progress
                     * on that first field (or if that was us, we just did that above).
                     * By taking ownership, we assign responsibility to ourselves to
                     * report progress on the second field. */
                    s0->current_picture_ptr->owner2 = s0;
                }
            }
        }

        while (h->frame_num != h->prev_frame_num && h->prev_frame_num >= 0 &&
               h->frame_num != (h->prev_frame_num + 1) % (1 << h->sps.log2_max_frame_num)) {
            Picture *prev = h->short_ref_count ? h->short_ref[0] : NULL;
            av_log(h->s.avctx, AV_LOG_DEBUG, "Frame num gap %d %d\n",
                   h->frame_num, h->prev_frame_num);
            if (ff_h264_frame_start(h) < 0)
                return -1;
            h->prev_frame_num++;
            h->prev_frame_num %= 1 << h->sps.log2_max_frame_num;
            s->current_picture_ptr->frame_num = h->prev_frame_num;
            ff_thread_report_progress(&s->current_picture_ptr->f, INT_MAX, 0);
            ff_thread_report_progress(&s->current_picture_ptr->f, INT_MAX, 1);
            ff_generate_sliding_window_mmcos(h);
            if (ff_h264_execute_ref_pic_marking(h, h->mmco, h->mmco_index) < 0 &&
                (s->avctx->err_recognition & AV_EF_EXPLODE))
                return AVERROR_INVALIDDATA;
            /* Error concealment: if a ref is missing, copy the previous ref in its place.
             * FIXME: avoiding a memcpy would be nice, but ref handling makes many assumptions
             * about there being no actual duplicates.
             * FIXME: this doesn't copy padding for out-of-frame motion vectors.  Given we're
             * concealing a lost frame, this probably isn't noticeable by comparison, but it should
             * be fixed. */
            if (h->short_ref_count) {
                if (prev) {
                    av_image_copy(h->short_ref[0]->f.data, h->short_ref[0]->f.linesize,
                                  (const uint8_t **)prev->f.data, prev->f.linesize,
                                  s->avctx->pix_fmt, s->mb_width * 16, s->mb_height * 16);
                    h->short_ref[0]->poc = prev->poc + 2;
                }
                h->short_ref[0]->frame_num = h->prev_frame_num;
            }
        }

        /* See if we have a decoded first field looking for a pair...
         * We're using that to see whether to continue decoding in that
         * frame, or to allocate a new one. */
        if (s0->first_field) {
            assert(s0->current_picture_ptr);
            assert(s0->current_picture_ptr->f.data[0]);
            assert(s0->current_picture_ptr->f.reference != DELAYED_PIC_REF);

            /* figure out if we have a complementary field pair */
            if (!FIELD_PICTURE || s->picture_structure == last_pic_structure) {
                /* Previous field is unmatched. Don't display it, but let it
                 * remain for reference if marked as such. */
                s0->current_picture_ptr = NULL;
                s0->first_field         = FIELD_PICTURE;
            } else {
                if (s0->current_picture_ptr->frame_num != h->frame_num) {
                    ff_thread_report_progress((AVFrame*)s0->current_picture_ptr, INT_MAX,
                                              s0->picture_structure==PICT_BOTTOM_FIELD);
                    /* This and the previous field had different frame_nums.
                     * Consider this field first in pair. Throw away previous
                     * one except for reference purposes. */
                    s0->first_field         = 1;
                    s0->current_picture_ptr = NULL;
                } else {
                    /* Second field in complementary pair */
                    s0->first_field = 0;
                }
            }
        } else {
            /* Frame or first field in a potentially complementary pair */
            s0->first_field = FIELD_PICTURE;
        }

        if (!FIELD_PICTURE || s0->first_field) {
            if (ff_h264_frame_start(h) < 0) {
                s0->first_field = 0;
                return -1;
            }
        } else {
            ff_release_unused_pictures(s, 0);
        }
    }
    if (h != h0)
        clone_slice(h, h0);

    s->current_picture_ptr->frame_num = h->frame_num; // FIXME frame_num cleanup

    av_assert1(s->mb_num == s->mb_width * s->mb_height);
    if (first_mb_in_slice << FIELD_OR_MBAFF_PICTURE >= s->mb_num ||
        first_mb_in_slice >= s->mb_num) {
        av_log(h->s.avctx, AV_LOG_ERROR, "first_mb_in_slice overflow\n");
        return -1;
    }
    s->resync_mb_x = s->mb_x =  first_mb_in_slice % s->mb_width;
    s->resync_mb_y = s->mb_y = (first_mb_in_slice / s->mb_width) << FIELD_OR_MBAFF_PICTURE;
    if (s->picture_structure == PICT_BOTTOM_FIELD)
        s->resync_mb_y = s->mb_y = s->mb_y + 1;
    av_assert1(s->mb_y < s->mb_height);

    if (s->picture_structure == PICT_FRAME) {
        h->curr_pic_num = h->frame_num;
        h->max_pic_num  = 1 << h->sps.log2_max_frame_num;
    } else {
        h->curr_pic_num = 2 * h->frame_num + 1;
        h->max_pic_num  = 1 << (h->sps.log2_max_frame_num + 1);
    }

    if (h->nal_unit_type == NAL_IDR_SLICE)
        get_ue_golomb(&s->gb); /* idr_pic_id */

    if (h->sps.poc_type == 0) {
        h->poc_lsb = get_bits(&s->gb, h->sps.log2_max_poc_lsb);

        if (h->pps.pic_order_present == 1 && s->picture_structure == PICT_FRAME)
            h->delta_poc_bottom = get_se_golomb(&s->gb);
    }

    if (h->sps.poc_type == 1 && !h->sps.delta_pic_order_always_zero_flag) {
        h->delta_poc[0] = get_se_golomb(&s->gb);

        if (h->pps.pic_order_present == 1 && s->picture_structure == PICT_FRAME)
            h->delta_poc[1] = get_se_golomb(&s->gb);
    }

    init_poc(h);

    if (h->pps.redundant_pic_cnt_present)
        h->redundant_pic_count = get_ue_golomb(&s->gb);

    // set defaults, might be overridden a few lines later
    h->ref_count[0] = h->pps.ref_count[0];
    h->ref_count[1] = h->pps.ref_count[1];

    if (h->slice_type_nos != AV_PICTURE_TYPE_I) {
        unsigned max[2];
        max[0] = max[1] = s->picture_structure == PICT_FRAME ? 15 : 31;

        if (h->slice_type_nos == AV_PICTURE_TYPE_B)
            h->direct_spatial_mv_pred = get_bits1(&s->gb);
        num_ref_idx_active_override_flag = get_bits1(&s->gb);

        if (num_ref_idx_active_override_flag) {
            h->ref_count[0] = get_ue_golomb(&s->gb) + 1;
            if (h->slice_type_nos == AV_PICTURE_TYPE_B)
                h->ref_count[1] = get_ue_golomb(&s->gb) + 1;
            else
                // full range is spec-ok in this case, even for frames
                max[1] = 31;
        }

        if (h->ref_count[0]-1 > max[0] || h->ref_count[1]-1 > max[1]){
            av_log(h->s.avctx, AV_LOG_ERROR, "reference overflow %u > %u or %u > %u\n", h->ref_count[0]-1, max[0], h->ref_count[1]-1, max[1]);
            h->ref_count[0] = h->ref_count[1] = 1;
            return AVERROR_INVALIDDATA;
        }

        if (h->slice_type_nos == AV_PICTURE_TYPE_B)
            h->list_count = 2;
        else
            h->list_count = 1;
    } else
        h->ref_count[1]= h->ref_count[0]= h->list_count= 0;

    if (!default_ref_list_done)
        ff_h264_fill_default_ref_list(h);

    if (h->slice_type_nos != AV_PICTURE_TYPE_I &&
        ff_h264_decode_ref_pic_list_reordering(h) < 0) {
        h->ref_count[1] = h->ref_count[0] = 0;
        return -1;
    }

    if (h->slice_type_nos != AV_PICTURE_TYPE_I) {
        s->last_picture_ptr = &h->ref_list[0][0];
        ff_copy_picture(&s->last_picture, s->last_picture_ptr);
    }
    if (h->slice_type_nos == AV_PICTURE_TYPE_B) {
        s->next_picture_ptr = &h->ref_list[1][0];
        ff_copy_picture(&s->next_picture, s->next_picture_ptr);
    }

    if ((h->pps.weighted_pred && h->slice_type_nos == AV_PICTURE_TYPE_P) ||
        (h->pps.weighted_bipred_idc == 1 &&
         h->slice_type_nos == AV_PICTURE_TYPE_B))
        pred_weight_table(h);
    else if (h->pps.weighted_bipred_idc == 2 &&
             h->slice_type_nos == AV_PICTURE_TYPE_B) {
        implicit_weight_table(h, -1);
    } else {
        h->use_weight = 0;
        for (i = 0; i < 2; i++) {
            h->luma_weight_flag[i]   = 0;
            h->chroma_weight_flag[i] = 0;
        }
    }

    if (h->nal_ref_idc && ff_h264_decode_ref_pic_marking(h0, &s->gb) < 0 &&
        (s->avctx->err_recognition & AV_EF_EXPLODE))
        return AVERROR_INVALIDDATA;

    if (FRAME_MBAFF) {
        ff_h264_fill_mbaff_ref_list(h);

        if (h->pps.weighted_bipred_idc == 2 && h->slice_type_nos == AV_PICTURE_TYPE_B) {
            implicit_weight_table(h, 0);
            implicit_weight_table(h, 1);
        }
    }

    if (h->slice_type_nos == AV_PICTURE_TYPE_B && !h->direct_spatial_mv_pred)
        ff_h264_direct_dist_scale_factor(h);
    ff_h264_direct_ref_list_init(h);

    if (h->slice_type_nos != AV_PICTURE_TYPE_I && h->pps.cabac) {
        tmp = get_ue_golomb_31(&s->gb);
        if (tmp > 2) {
            av_log(s->avctx, AV_LOG_ERROR, "cabac_init_idc overflow\n");
            return -1;
        }
        h->cabac_init_idc = tmp;
    }

    h->last_qscale_diff = 0;
    tmp = h->pps.init_qp + get_se_golomb(&s->gb);
    if (tmp > 51 + 6 * (h->sps.bit_depth_luma - 8)) {
        av_log(s->avctx, AV_LOG_ERROR, "QP %u out of range\n", tmp);
        return -1;
    }
    s->qscale       = tmp;
    h->chroma_qp[0] = get_chroma_qp(h, 0, s->qscale);
    h->chroma_qp[1] = get_chroma_qp(h, 1, s->qscale);
    // FIXME qscale / qp ... stuff
    if (h->slice_type == AV_PICTURE_TYPE_SP)
        get_bits1(&s->gb); /* sp_for_switch_flag */
    if (h->slice_type == AV_PICTURE_TYPE_SP ||
        h->slice_type == AV_PICTURE_TYPE_SI)
        get_se_golomb(&s->gb); /* slice_qs_delta */

    h->deblocking_filter     = 1;
    h->slice_alpha_c0_offset = 52;
    h->slice_beta_offset     = 52;
    if (h->pps.deblocking_filter_parameters_present) {
        tmp = get_ue_golomb_31(&s->gb);
        if (tmp > 2) {
            av_log(s->avctx, AV_LOG_ERROR,
                   "deblocking_filter_idc %u out of range\n", tmp);
            return -1;
        }
        h->deblocking_filter = tmp;
        if (h->deblocking_filter < 2)
            h->deblocking_filter ^= 1;  // 1<->0

        if (h->deblocking_filter) {
            h->slice_alpha_c0_offset += get_se_golomb(&s->gb) << 1;
            h->slice_beta_offset     += get_se_golomb(&s->gb) << 1;
            if (h->slice_alpha_c0_offset > 104U ||
                h->slice_beta_offset     > 104U) {
                av_log(s->avctx, AV_LOG_ERROR,
                       "deblocking filter parameters %d %d out of range\n",
                       h->slice_alpha_c0_offset, h->slice_beta_offset);
                return -1;
            }
        }
    }

    if (s->avctx->skip_loop_filter >= AVDISCARD_ALL ||
        (s->avctx->skip_loop_filter >= AVDISCARD_NONKEY &&
         h->slice_type_nos != AV_PICTURE_TYPE_I) ||
        (s->avctx->skip_loop_filter >= AVDISCARD_BIDIR  &&
         h->slice_type_nos == AV_PICTURE_TYPE_B) ||
        (s->avctx->skip_loop_filter >= AVDISCARD_NONREF &&
         h->nal_ref_idc == 0))
        h->deblocking_filter = 0;

    if (h->deblocking_filter == 1 && h0->max_contexts > 1) {
        if (s->avctx->flags2 & CODEC_FLAG2_FAST) {
            /* Cheat slightly for speed:
             * Do not bother to deblock across slices. */
            h->deblocking_filter = 2;
        } else {
            h0->max_contexts = 1;
            if (!h0->single_decode_warning) {
                av_log(s->avctx, AV_LOG_INFO,
                       "Cannot parallelize deblocking type 1, decoding such frames in sequential order\n");
                h0->single_decode_warning = 1;
            }
            if (h != h0) {
                av_log(h->s.avctx, AV_LOG_ERROR,
                       "Deblocking switched inside frame.\n");
                return 1;
            }
        }
    }
    h->qp_thresh = 15 + 52 -
                   FFMIN(h->slice_alpha_c0_offset, h->slice_beta_offset) -
                   FFMAX3(0,
                          h->pps.chroma_qp_index_offset[0],
                          h->pps.chroma_qp_index_offset[1]) +
                   6 * (h->sps.bit_depth_luma - 8);

    h0->last_slice_type = slice_type;
    h->slice_num = ++h0->current_slice;

    if (h->slice_num)
        h0->slice_row[(h->slice_num-1)&(MAX_SLICES-1)]= s->resync_mb_y;
    if (   h0->slice_row[h->slice_num&(MAX_SLICES-1)] + 3 >= s->resync_mb_y
        && h0->slice_row[h->slice_num&(MAX_SLICES-1)] <= s->resync_mb_y
        && h->slice_num >= MAX_SLICES) {
        //in case of ASO this check needs to be updated depending on how we decide to assign slice numbers in this case
        av_log(s->avctx, AV_LOG_WARNING, "Possibly too many slices (%d >= %d), increase MAX_SLICES and recompile if there are artifacts\n", h->slice_num, MAX_SLICES);
    }

    for (j = 0; j < 2; j++) {
        int id_list[16];
        int *ref2frm = h->ref2frm[h->slice_num & (MAX_SLICES - 1)][j];
        for (i = 0; i < 16; i++) {
            id_list[i] = 60;
            if (h->ref_list[j][i].f.data[0]) {
                int k;
                uint8_t *base = h->ref_list[j][i].f.base[0];
                for (k = 0; k < h->short_ref_count; k++)
                    if (h->short_ref[k]->f.base[0] == base) {
                        id_list[i] = k;
                        break;
                    }
                for (k = 0; k < h->long_ref_count; k++)
                    if (h->long_ref[k] && h->long_ref[k]->f.base[0] == base) {
                        id_list[i] = h->short_ref_count + k;
                        break;
                    }
            }
        }

        ref2frm[0]     =
            ref2frm[1] = -1;
        for (i = 0; i < 16; i++)
            ref2frm[i + 2] = 4 * id_list[i] +
                             (h->ref_list[j][i].f.reference & 3);
        ref2frm[18 + 0]     =
            ref2frm[18 + 1] = -1;
        for (i = 16; i < 48; i++)
            ref2frm[i + 4] = 4 * id_list[(i - 16) >> 1] +
                             (h->ref_list[j][i].f.reference & 3);
    }

    // FIXME: fix draw_edges + PAFF + frame threads
    h->emu_edge_width  = (s->flags & CODEC_FLAG_EMU_EDGE ||
                          (!h->sps.frame_mbs_only_flag &&
                           s->avctx->active_thread_type))
                         ? 0 : 16;
    h->emu_edge_height = (FRAME_MBAFF || FIELD_PICTURE) ? 0 : h->emu_edge_width;

    if (s->avctx->debug & FF_DEBUG_PICT_INFO) {
        av_log(h->s.avctx, AV_LOG_DEBUG,
               "slice:%d %s mb:%d %c%s%s pps:%u frame:%d poc:%d/%d ref:%d/%d qp:%d loop:%d:%d:%d weight:%d%s %s\n",
               h->slice_num,
               (s->picture_structure == PICT_FRAME ? "F" : s->picture_structure == PICT_TOP_FIELD ? "T" : "B"),
               first_mb_in_slice,
               av_get_picture_type_char(h->slice_type),
               h->slice_type_fixed ? " fix" : "",
               h->nal_unit_type == NAL_IDR_SLICE ? " IDR" : "",
               pps_id, h->frame_num,
               s->current_picture_ptr->field_poc[0],
               s->current_picture_ptr->field_poc[1],
               h->ref_count[0], h->ref_count[1],
               s->qscale,
               h->deblocking_filter,
               h->slice_alpha_c0_offset / 2 - 26, h->slice_beta_offset / 2 - 26,
               h->use_weight,
               h->use_weight == 1 && h->use_weight_chroma ? "c" : "",
               h->slice_type == AV_PICTURE_TYPE_B ? (h->direct_spatial_mv_pred ? "SPAT" : "TEMP") : "");
    }

    return 0;
}

int ff_h264_get_slice_type(const H264Context *h)
{
    switch (h->slice_type) {
    case AV_PICTURE_TYPE_P:
        return 0;
    case AV_PICTURE_TYPE_B:
        return 1;
    case AV_PICTURE_TYPE_I:
        return 2;
    case AV_PICTURE_TYPE_SP:
        return 3;
    case AV_PICTURE_TYPE_SI:
        return 4;
    default:
        return -1;
    }
}

static av_always_inline void fill_filter_caches_inter(H264Context *h,
                                                      MpegEncContext *const s,
                                                      int mb_type, int top_xy,
                                                      int left_xy[LEFT_MBS],
                                                      int top_type,
                                                      int left_type[LEFT_MBS],
                                                      int mb_xy, int list)
{
    int b_stride = h->b_stride;
    int16_t(*mv_dst)[2] = &h->mv_cache[list][scan8[0]];
    int8_t *ref_cache = &h->ref_cache[list][scan8[0]];
    if (IS_INTER(mb_type) || IS_DIRECT(mb_type)) {
        if (USES_LIST(top_type, list)) {
            const int b_xy  = h->mb2b_xy[top_xy] + 3 * b_stride;
            const int b8_xy = 4 * top_xy + 2;
            int (*ref2frm)[64] = (void*)(h->ref2frm[h->slice_table[top_xy] & (MAX_SLICES - 1)][0] + (MB_MBAFF ? 20 : 2));
            AV_COPY128(mv_dst - 1 * 8, s->current_picture.f.motion_val[list][b_xy + 0]);
            ref_cache[0 - 1 * 8] =
            ref_cache[1 - 1 * 8] = ref2frm[list][s->current_picture.f.ref_index[list][b8_xy + 0]];
            ref_cache[2 - 1 * 8] =
            ref_cache[3 - 1 * 8] = ref2frm[list][s->current_picture.f.ref_index[list][b8_xy + 1]];
        } else {
            AV_ZERO128(mv_dst - 1 * 8);
            AV_WN32A(&ref_cache[0 - 1 * 8], ((LIST_NOT_USED) & 0xFF) * 0x01010101u);
        }

        if (!IS_INTERLACED(mb_type ^ left_type[LTOP])) {
            if (USES_LIST(left_type[LTOP], list)) {
                const int b_xy  = h->mb2b_xy[left_xy[LTOP]] + 3;
                const int b8_xy = 4 * left_xy[LTOP] + 1;
                int (*ref2frm)[64] =(void*)( h->ref2frm[h->slice_table[left_xy[LTOP]] & (MAX_SLICES - 1)][0] + (MB_MBAFF ? 20 : 2));
                AV_COPY32(mv_dst - 1 +  0, s->current_picture.f.motion_val[list][b_xy + b_stride * 0]);
                AV_COPY32(mv_dst - 1 +  8, s->current_picture.f.motion_val[list][b_xy + b_stride * 1]);
                AV_COPY32(mv_dst - 1 + 16, s->current_picture.f.motion_val[list][b_xy + b_stride * 2]);
                AV_COPY32(mv_dst - 1 + 24, s->current_picture.f.motion_val[list][b_xy + b_stride * 3]);
                ref_cache[-1 +  0] =
                ref_cache[-1 +  8] = ref2frm[list][s->current_picture.f.ref_index[list][b8_xy + 2 * 0]];
                ref_cache[-1 + 16] =
                ref_cache[-1 + 24] = ref2frm[list][s->current_picture.f.ref_index[list][b8_xy + 2 * 1]];
            } else {
                AV_ZERO32(mv_dst - 1 +  0);
                AV_ZERO32(mv_dst - 1 +  8);
                AV_ZERO32(mv_dst - 1 + 16);
                AV_ZERO32(mv_dst - 1 + 24);
                ref_cache[-1 +  0] =
                ref_cache[-1 +  8] =
                ref_cache[-1 + 16] =
                ref_cache[-1 + 24] = LIST_NOT_USED;
            }
        }
    }

    if (!USES_LIST(mb_type, list)) {
        fill_rectangle(mv_dst, 4, 4, 8, pack16to32(0, 0), 4);
        AV_WN32A(&ref_cache[0 * 8], ((LIST_NOT_USED) & 0xFF) * 0x01010101u);
        AV_WN32A(&ref_cache[1 * 8], ((LIST_NOT_USED) & 0xFF) * 0x01010101u);
        AV_WN32A(&ref_cache[2 * 8], ((LIST_NOT_USED) & 0xFF) * 0x01010101u);
        AV_WN32A(&ref_cache[3 * 8], ((LIST_NOT_USED) & 0xFF) * 0x01010101u);
        return;
    }

    {
        int8_t *ref = &s->current_picture.f.ref_index[list][4 * mb_xy];
        int (*ref2frm)[64] = (void*)(h->ref2frm[h->slice_num & (MAX_SLICES - 1)][0] + (MB_MBAFF ? 20 : 2));
        uint32_t ref01 = (pack16to32(ref2frm[list][ref[0]], ref2frm[list][ref[1]]) & 0x00FF00FF) * 0x0101;
        uint32_t ref23 = (pack16to32(ref2frm[list][ref[2]], ref2frm[list][ref[3]]) & 0x00FF00FF) * 0x0101;
        AV_WN32A(&ref_cache[0 * 8], ref01);
        AV_WN32A(&ref_cache[1 * 8], ref01);
        AV_WN32A(&ref_cache[2 * 8], ref23);
        AV_WN32A(&ref_cache[3 * 8], ref23);
    }

    {
        int16_t(*mv_src)[2] = &s->current_picture.f.motion_val[list][4 * s->mb_x + 4 * s->mb_y * b_stride];
        AV_COPY128(mv_dst + 8 * 0, mv_src + 0 * b_stride);
        AV_COPY128(mv_dst + 8 * 1, mv_src + 1 * b_stride);
        AV_COPY128(mv_dst + 8 * 2, mv_src + 2 * b_stride);
        AV_COPY128(mv_dst + 8 * 3, mv_src + 3 * b_stride);
    }
}

/**
 *
 * @return non zero if the loop filter can be skipped
 */
static int fill_filter_caches(H264Context *h, int mb_type)
{
    MpegEncContext *const s = &h->s;
    const int mb_xy = h->mb_xy;
    int top_xy, left_xy[LEFT_MBS];
    int top_type, left_type[LEFT_MBS];
    uint8_t *nnz;
    uint8_t *nnz_cache;

    top_xy = mb_xy - (s->mb_stride << MB_FIELD);

    /* Wow, what a mess, why didn't they simplify the interlacing & intra
     * stuff, I can't imagine that these complex rules are worth it. */

    left_xy[LBOT] = left_xy[LTOP] = mb_xy - 1;
    if (FRAME_MBAFF) {
        const int left_mb_field_flag = IS_INTERLACED(s->current_picture.f.mb_type[mb_xy - 1]);
        const int curr_mb_field_flag = IS_INTERLACED(mb_type);
        if (s->mb_y & 1) {
            if (left_mb_field_flag != curr_mb_field_flag)
                left_xy[LTOP] -= s->mb_stride;
        } else {
            if (curr_mb_field_flag)
                top_xy += s->mb_stride &
                    (((s->current_picture.f.mb_type[top_xy] >> 7) & 1) - 1);
            if (left_mb_field_flag != curr_mb_field_flag)
                left_xy[LBOT] += s->mb_stride;
        }
    }

    h->top_mb_xy        = top_xy;
    h->left_mb_xy[LTOP] = left_xy[LTOP];
    h->left_mb_xy[LBOT] = left_xy[LBOT];
    {
        /* For sufficiently low qp, filtering wouldn't do anything.
         * This is a conservative estimate: could also check beta_offset
         * and more accurate chroma_qp. */
        int qp_thresh = h->qp_thresh; // FIXME strictly we should store qp_thresh for each mb of a slice
        int qp        = s->current_picture.f.qscale_table[mb_xy];
        if (qp <= qp_thresh &&
            (left_xy[LTOP] < 0 ||
             ((qp + s->current_picture.f.qscale_table[left_xy[LTOP]] + 1) >> 1) <= qp_thresh) &&
            (top_xy < 0 ||
             ((qp + s->current_picture.f.qscale_table[top_xy] + 1) >> 1) <= qp_thresh)) {
            if (!FRAME_MBAFF)
                return 1;
            if ((left_xy[LTOP] < 0 ||
                 ((qp + s->current_picture.f.qscale_table[left_xy[LBOT]] + 1) >> 1) <= qp_thresh) &&
                (top_xy < s->mb_stride ||
                 ((qp + s->current_picture.f.qscale_table[top_xy - s->mb_stride] + 1) >> 1) <= qp_thresh))
                return 1;
        }
    }

    top_type        = s->current_picture.f.mb_type[top_xy];
    left_type[LTOP] = s->current_picture.f.mb_type[left_xy[LTOP]];
    left_type[LBOT] = s->current_picture.f.mb_type[left_xy[LBOT]];
    if (h->deblocking_filter == 2) {
        if (h->slice_table[top_xy] != h->slice_num)
            top_type = 0;
        if (h->slice_table[left_xy[LBOT]] != h->slice_num)
            left_type[LTOP] = left_type[LBOT] = 0;
    } else {
        if (h->slice_table[top_xy] == 0xFFFF)
            top_type = 0;
        if (h->slice_table[left_xy[LBOT]] == 0xFFFF)
            left_type[LTOP] = left_type[LBOT] = 0;
    }
    h->top_type        = top_type;
    h->left_type[LTOP] = left_type[LTOP];
    h->left_type[LBOT] = left_type[LBOT];

    if (IS_INTRA(mb_type))
        return 0;

    fill_filter_caches_inter(h, s, mb_type, top_xy, left_xy,
                             top_type, left_type, mb_xy, 0);
    if (h->list_count == 2)
        fill_filter_caches_inter(h, s, mb_type, top_xy, left_xy,
                                 top_type, left_type, mb_xy, 1);

    nnz       = h->non_zero_count[mb_xy];
    nnz_cache = h->non_zero_count_cache;
    AV_COPY32(&nnz_cache[4 + 8 * 1], &nnz[0]);
    AV_COPY32(&nnz_cache[4 + 8 * 2], &nnz[4]);
    AV_COPY32(&nnz_cache[4 + 8 * 3], &nnz[8]);
    AV_COPY32(&nnz_cache[4 + 8 * 4], &nnz[12]);
    h->cbp = h->cbp_table[mb_xy];

    if (top_type) {
        nnz = h->non_zero_count[top_xy];
        AV_COPY32(&nnz_cache[4 + 8 * 0], &nnz[3 * 4]);
    }

    if (left_type[LTOP]) {
        nnz = h->non_zero_count[left_xy[LTOP]];
        nnz_cache[3 + 8 * 1] = nnz[3 + 0 * 4];
        nnz_cache[3 + 8 * 2] = nnz[3 + 1 * 4];
        nnz_cache[3 + 8 * 3] = nnz[3 + 2 * 4];
        nnz_cache[3 + 8 * 4] = nnz[3 + 3 * 4];
    }

    /* CAVLC 8x8dct requires NNZ values for residual decoding that differ
     * from what the loop filter needs */
    if (!CABAC && h->pps.transform_8x8_mode) {
        if (IS_8x8DCT(top_type)) {
            nnz_cache[4 + 8 * 0]     =
                nnz_cache[5 + 8 * 0] = (h->cbp_table[top_xy] & 0x4000) >> 12;
            nnz_cache[6 + 8 * 0]     =
                nnz_cache[7 + 8 * 0] = (h->cbp_table[top_xy] & 0x8000) >> 12;
        }
        if (IS_8x8DCT(left_type[LTOP])) {
            nnz_cache[3 + 8 * 1]     =
                nnz_cache[3 + 8 * 2] = (h->cbp_table[left_xy[LTOP]] & 0x2000) >> 12; // FIXME check MBAFF
        }
        if (IS_8x8DCT(left_type[LBOT])) {
            nnz_cache[3 + 8 * 3]     =
                nnz_cache[3 + 8 * 4] = (h->cbp_table[left_xy[LBOT]] & 0x8000) >> 12; // FIXME check MBAFF
        }

        if (IS_8x8DCT(mb_type)) {
            nnz_cache[scan8[0]] =
            nnz_cache[scan8[1]] =
            nnz_cache[scan8[2]] =
            nnz_cache[scan8[3]] = (h->cbp & 0x1000) >> 12;

            nnz_cache[scan8[0 + 4]] =
            nnz_cache[scan8[1 + 4]] =
            nnz_cache[scan8[2 + 4]] =
            nnz_cache[scan8[3 + 4]] = (h->cbp & 0x2000) >> 12;

            nnz_cache[scan8[0 + 8]] =
            nnz_cache[scan8[1 + 8]] =
            nnz_cache[scan8[2 + 8]] =
            nnz_cache[scan8[3 + 8]] = (h->cbp & 0x4000) >> 12;

            nnz_cache[scan8[0 + 12]] =
            nnz_cache[scan8[1 + 12]] =
            nnz_cache[scan8[2 + 12]] =
            nnz_cache[scan8[3 + 12]] = (h->cbp & 0x8000) >> 12;
        }
    }

    return 0;
}

static void loop_filter(H264Context *h, int start_x, int end_x)
{
    MpegEncContext *const s = &h->s;
    uint8_t *dest_y, *dest_cb, *dest_cr;
    int linesize, uvlinesize, mb_x, mb_y;
    const int end_mb_y       = s->mb_y + FRAME_MBAFF;
    const int old_slice_type = h->slice_type;
    const int pixel_shift    = h->pixel_shift;
    const int block_h        = 16 >> s->chroma_y_shift;

    if (h->deblocking_filter) {
        for (mb_x = start_x; mb_x < end_x; mb_x++)
            for (mb_y = end_mb_y - FRAME_MBAFF; mb_y <= end_mb_y; mb_y++) {
                int mb_xy, mb_type;
                mb_xy         = h->mb_xy = mb_x + mb_y * s->mb_stride;
                h->slice_num  = h->slice_table[mb_xy];
                mb_type       = s->current_picture.f.mb_type[mb_xy];
                h->list_count = h->list_counts[mb_xy];

                if (FRAME_MBAFF)
                    h->mb_mbaff               =
                    h->mb_field_decoding_flag = !!IS_INTERLACED(mb_type);

                s->mb_x = mb_x;
                s->mb_y = mb_y;
                dest_y  = s->current_picture.f.data[0] +
                          ((mb_x << pixel_shift) + mb_y * s->linesize) * 16;
                dest_cb = s->current_picture.f.data[1] +
                          (mb_x << pixel_shift) * (8 << CHROMA444) +
                          mb_y * s->uvlinesize * block_h;
                dest_cr = s->current_picture.f.data[2] +
                          (mb_x << pixel_shift) * (8 << CHROMA444) +
                          mb_y * s->uvlinesize * block_h;
                // FIXME simplify above

                if (MB_FIELD) {
                    linesize   = h->mb_linesize   = s->linesize   * 2;
                    uvlinesize = h->mb_uvlinesize = s->uvlinesize * 2;
                    if (mb_y & 1) { // FIXME move out of this function?
                        dest_y  -= s->linesize   * 15;
                        dest_cb -= s->uvlinesize * (block_h - 1);
                        dest_cr -= s->uvlinesize * (block_h - 1);
                    }
                } else {
                    linesize   = h->mb_linesize   = s->linesize;
                    uvlinesize = h->mb_uvlinesize = s->uvlinesize;
                }
                backup_mb_border(h, dest_y, dest_cb, dest_cr, linesize,
                                 uvlinesize, 0);
                if (fill_filter_caches(h, mb_type))
                    continue;
                h->chroma_qp[0] = get_chroma_qp(h, 0, s->current_picture.f.qscale_table[mb_xy]);
                h->chroma_qp[1] = get_chroma_qp(h, 1, s->current_picture.f.qscale_table[mb_xy]);

                if (FRAME_MBAFF) {
                    ff_h264_filter_mb(h, mb_x, mb_y, dest_y, dest_cb, dest_cr,
                                      linesize, uvlinesize);
                } else {
                    ff_h264_filter_mb_fast(h, mb_x, mb_y, dest_y, dest_cb,
                                           dest_cr, linesize, uvlinesize);
                }
            }
    }
    h->slice_type   = old_slice_type;
    s->mb_x         = end_x;
    s->mb_y         = end_mb_y - FRAME_MBAFF;
    h->chroma_qp[0] = get_chroma_qp(h, 0, s->qscale);
    h->chroma_qp[1] = get_chroma_qp(h, 1, s->qscale);
}

static void predict_field_decoding_flag(H264Context *h)
{
    MpegEncContext *const s = &h->s;
    const int mb_xy = s->mb_x + s->mb_y * s->mb_stride;
    int mb_type     = (h->slice_table[mb_xy - 1] == h->slice_num) ?
                      s->current_picture.f.mb_type[mb_xy - 1] :
                      (h->slice_table[mb_xy - s->mb_stride] == h->slice_num) ?
                      s->current_picture.f.mb_type[mb_xy - s->mb_stride] : 0;
    h->mb_mbaff     = h->mb_field_decoding_flag = IS_INTERLACED(mb_type) ? 1 : 0;
}

/**
 * Draw edges and report progress for the last MB row.
 */
static void decode_finish_row(H264Context *h)
{
    MpegEncContext *const s = &h->s;
    int top            = 16 * (s->mb_y      >> FIELD_PICTURE);
    int pic_height     = 16 *  s->mb_height >> FIELD_PICTURE;
    int height         =  16      << FRAME_MBAFF;
    int deblock_border = (16 + 4) << FRAME_MBAFF;

    if (h->deblocking_filter) {
        if ((top + height) >= pic_height)
            height += deblock_border;
        top -= deblock_border;
    }

    if (top >= pic_height || (top + height) < h->emu_edge_height)
        return;

    height = FFMIN(height, pic_height - top);
    if (top < h->emu_edge_height) {
        height = top + height;
        top    = 0;
    }

    ff_draw_horiz_band(s, top, height);

    if (s->dropable)
        return;

    ff_thread_report_progress(&s->current_picture_ptr->f, top + height - 1,
                              s->picture_structure == PICT_BOTTOM_FIELD);
}

static int decode_slice(struct AVCodecContext *avctx, void *arg)
{
    H264Context *h = *(void **)arg;
    MpegEncContext *const s = &h->s;
    const int part_mask     = s->partitioned_frame ? (ER_AC_END | ER_AC_ERROR)
                                                   : 0x7F;
    int lf_x_start = s->mb_x;

    s->mb_skip_run = -1;

    h->is_complex = FRAME_MBAFF || s->picture_structure != PICT_FRAME ||
                    s->codec_id != AV_CODEC_ID_H264 ||
                    (CONFIG_GRAY && (s->flags & CODEC_FLAG_GRAY));

    if (h->pps.cabac) {
        /* realign */
        align_get_bits(&s->gb);

        /* init cabac */
        ff_init_cabac_decoder(&h->cabac,
                              s->gb.buffer + get_bits_count(&s->gb) / 8,
                              (get_bits_left(&s->gb) + 7) / 8);

        ff_h264_init_cabac_states(h);

        for (;;) {
            // START_TIMER
            int ret = ff_h264_decode_mb_cabac(h);
            int eos;
            // STOP_TIMER("decode_mb_cabac")

            if (ret >= 0)
                ff_h264_hl_decode_mb(h);

            // FIXME optimal? or let mb_decode decode 16x32 ?
            if (ret >= 0 && FRAME_MBAFF) {
                s->mb_y++;

                ret = ff_h264_decode_mb_cabac(h);

                if (ret >= 0)
                    ff_h264_hl_decode_mb(h);
                s->mb_y--;
            }
            eos = get_cabac_terminate(&h->cabac);

            if ((s->workaround_bugs & FF_BUG_TRUNCATED) &&
                h->cabac.bytestream > h->cabac.bytestream_end + 2) {
                ff_er_add_slice(s, s->resync_mb_x, s->resync_mb_y, s->mb_x - 1,
                                s->mb_y, ER_MB_END & part_mask);
                if (s->mb_x >= lf_x_start)
                    loop_filter(h, lf_x_start, s->mb_x + 1);
                return 0;
            }
            if (h->cabac.bytestream > h->cabac.bytestream_end + 2 )
                av_log(h->s.avctx, AV_LOG_DEBUG, "bytestream overread %td\n", h->cabac.bytestream_end - h->cabac.bytestream);
            if (ret < 0 || h->cabac.bytestream > h->cabac.bytestream_end + 4) {
                av_log(h->s.avctx, AV_LOG_ERROR,
                       "error while decoding MB %d %d, bytestream (%td)\n",
                       s->mb_x, s->mb_y,
                       h->cabac.bytestream_end - h->cabac.bytestream);
                ff_er_add_slice(s, s->resync_mb_x, s->resync_mb_y, s->mb_x,
                                s->mb_y, ER_MB_ERROR & part_mask);
                return -1;
            }

            if (++s->mb_x >= s->mb_width) {
                loop_filter(h, lf_x_start, s->mb_x);
                s->mb_x = lf_x_start = 0;
                decode_finish_row(h);
                ++s->mb_y;
                if (FIELD_OR_MBAFF_PICTURE) {
                    ++s->mb_y;
                    if (FRAME_MBAFF && s->mb_y < s->mb_height)
                        predict_field_decoding_flag(h);
                }
            }

            if (eos || s->mb_y >= s->mb_height) {
                tprintf(s->avctx, "slice end %d %d\n",
                        get_bits_count(&s->gb), s->gb.size_in_bits);
                ff_er_add_slice(s, s->resync_mb_x, s->resync_mb_y, s->mb_x - 1,
                                s->mb_y, ER_MB_END & part_mask);
                if (s->mb_x > lf_x_start)
                    loop_filter(h, lf_x_start, s->mb_x);
                return 0;
            }
        }
    } else {
        for (;;) {
            int ret = ff_h264_decode_mb_cavlc(h);

            if (ret >= 0)
                ff_h264_hl_decode_mb(h);

            // FIXME optimal? or let mb_decode decode 16x32 ?
            if (ret >= 0 && FRAME_MBAFF) {
                s->mb_y++;
                ret = ff_h264_decode_mb_cavlc(h);

                if (ret >= 0)
                    ff_h264_hl_decode_mb(h);
                s->mb_y--;
            }

            if (ret < 0) {
                av_log(h->s.avctx, AV_LOG_ERROR,
                       "error while decoding MB %d %d\n", s->mb_x, s->mb_y);
                ff_er_add_slice(s, s->resync_mb_x, s->resync_mb_y, s->mb_x,
                                s->mb_y, ER_MB_ERROR & part_mask);
                return -1;
            }

            if (++s->mb_x >= s->mb_width) {
                loop_filter(h, lf_x_start, s->mb_x);
                s->mb_x = lf_x_start = 0;
                decode_finish_row(h);
                ++s->mb_y;
                if (FIELD_OR_MBAFF_PICTURE) {
                    ++s->mb_y;
                    if (FRAME_MBAFF && s->mb_y < s->mb_height)
                        predict_field_decoding_flag(h);
                }
                if (s->mb_y >= s->mb_height) {
                    tprintf(s->avctx, "slice end %d %d\n",
                            get_bits_count(&s->gb), s->gb.size_in_bits);

                    if (   get_bits_left(&s->gb) == 0
                        || get_bits_left(&s->gb) > 0 && !(s->avctx->err_recognition & AV_EF_AGGRESSIVE)) {
                        ff_er_add_slice(s, s->resync_mb_x, s->resync_mb_y,
                                        s->mb_x - 1, s->mb_y,
                                        ER_MB_END & part_mask);

                        return 0;
                    } else {
                        ff_er_add_slice(s, s->resync_mb_x, s->resync_mb_y,
                                        s->mb_x, s->mb_y,
                                        ER_MB_END & part_mask);

                        return -1;
                    }
                }
            }

            if (get_bits_left(&s->gb) <= 0 && s->mb_skip_run <= 0) {
                tprintf(s->avctx, "slice end %d %d\n",
                        get_bits_count(&s->gb), s->gb.size_in_bits);
                if (get_bits_left(&s->gb) == 0) {
                    ff_er_add_slice(s, s->resync_mb_x, s->resync_mb_y,
                                    s->mb_x - 1, s->mb_y,
                                    ER_MB_END & part_mask);
                    if (s->mb_x > lf_x_start)
                        loop_filter(h, lf_x_start, s->mb_x);

                    return 0;
                } else {
                    ff_er_add_slice(s, s->resync_mb_x, s->resync_mb_y, s->mb_x,
                                    s->mb_y, ER_MB_ERROR & part_mask);

                    return -1;
                }
            }
        }
    }
}

/**
 * Call decode_slice() for each context.
 *
 * @param h h264 master context
 * @param context_count number of contexts to execute
 */
static int execute_decode_slices(H264Context *h, int context_count)
{
    MpegEncContext *const s     = &h->s;
    AVCodecContext *const avctx = s->avctx;
    H264Context *hx;
    int i;

    if (s->avctx->hwaccel ||
        s->avctx->codec->capabilities & CODEC_CAP_HWACCEL_VDPAU)
        return 0;
    if (context_count == 1) {
        return decode_slice(avctx, &h);
    } else {
        for (i = 1; i < context_count; i++) {
            hx                    = h->thread_context[i];
            hx->s.err_recognition = avctx->err_recognition;
            hx->s.error_count     = 0;
            hx->x264_build        = h->x264_build;
        }

        avctx->execute(avctx, decode_slice, h->thread_context,
                       NULL, context_count, sizeof(void *));

        /* pull back stuff from slices to master context */
        hx                   = h->thread_context[context_count - 1];
        s->mb_x              = hx->s.mb_x;
        s->mb_y              = hx->s.mb_y;
        s->dropable          = hx->s.dropable;
        s->picture_structure = hx->s.picture_structure;
        for (i = 1; i < context_count; i++)
            h->s.error_count += h->thread_context[i]->s.error_count;
    }

    return 0;
}

static int decode_nal_units(H264Context *h, const uint8_t *buf, int buf_size)
{
    MpegEncContext *const s     = &h->s;
    AVCodecContext *const avctx = s->avctx;
    H264Context *hx; ///< thread context
    int buf_index;
    int context_count;
    int next_avc;
    int pass = !(avctx->active_thread_type & FF_THREAD_FRAME);
    int nals_needed = 0; ///< number of NALs that need decoding before the next frame thread starts
    int nal_index;

    h->nal_unit_type= 0;

    if(!s->slice_context_count)
         s->slice_context_count= 1;
    h->max_contexts = s->slice_context_count;
    if (!(s->flags2 & CODEC_FLAG2_CHUNKS)) {
        h->current_slice = 0;
        if (!s->first_field)
            s->current_picture_ptr = NULL;
        ff_h264_reset_sei(h);
    }

    for (; pass <= 1; pass++) {
        buf_index     = 0;
        context_count = 0;
        next_avc      = h->is_avc ? 0 : buf_size;
        nal_index     = 0;
        for (;;) {
            int consumed;
            int dst_length;
            int bit_length;
            const uint8_t *ptr;
            int i, nalsize = 0;
            int err;

            if (buf_index >= next_avc) {
                if (buf_index >= buf_size - h->nal_length_size)
                    break;
                nalsize = 0;
                for (i = 0; i < h->nal_length_size; i++)
                    nalsize = (nalsize << 8) | buf[buf_index++];
                if (nalsize <= 0 || nalsize > buf_size - buf_index) {
                    av_log(h->s.avctx, AV_LOG_ERROR,
                           "AVC: nal size %d\n", nalsize);
                    break;
                }
                next_avc = buf_index + nalsize;
            } else {
                // start code prefix search
                for (; buf_index + 3 < next_avc; buf_index++)
                    // This should always succeed in the first iteration.
                    if (buf[buf_index]     == 0 &&
                        buf[buf_index + 1] == 0 &&
                        buf[buf_index + 2] == 1)
                        break;

                if (buf_index + 3 >= buf_size) {
                    buf_index = buf_size;
                    break;
                }

                buf_index += 3;
                if (buf_index >= next_avc)
                    continue;
            }

            hx = h->thread_context[context_count];

            ptr = ff_h264_decode_nal(hx, buf + buf_index, &dst_length,
                                     &consumed, next_avc - buf_index);
            if (ptr == NULL || dst_length < 0) {
                buf_index = -1;
                goto end;
            }
            i = buf_index + consumed;
            if ((s->workaround_bugs & FF_BUG_AUTODETECT) && i + 3 < next_avc &&
                buf[i]     == 0x00 && buf[i + 1] == 0x00 &&
                buf[i + 2] == 0x01 && buf[i + 3] == 0xE0)
                s->workaround_bugs |= FF_BUG_TRUNCATED;

            if (!(s->workaround_bugs & FF_BUG_TRUNCATED))
                while(dst_length > 0 && ptr[dst_length - 1] == 0)
                    dst_length--;
            bit_length = !dst_length ? 0
                                     : (8 * dst_length -
                                        decode_rbsp_trailing(h, ptr + dst_length - 1));

            if (s->avctx->debug & FF_DEBUG_STARTCODE)
                av_log(h->s.avctx, AV_LOG_DEBUG, "NAL %d/%d at %d/%d length %d pass %d\n", hx->nal_unit_type, hx->nal_ref_idc, buf_index, buf_size, dst_length, pass);

            if (h->is_avc && (nalsize != consumed) && nalsize)
                av_log(h->s.avctx, AV_LOG_DEBUG,
                       "AVC: Consumed only %d bytes instead of %d\n",
                       consumed, nalsize);

            buf_index += consumed;
            nal_index++;

            if (pass == 0) {
                /* packets can sometimes contain multiple PPS/SPS,
                 * e.g. two PAFF field pictures in one packet, or a demuxer
                 * which splits NALs strangely if so, when frame threading we
                 * can't start the next thread until we've read all of them */
                switch (hx->nal_unit_type) {
                case NAL_SPS:
                case NAL_PPS:
                    nals_needed = nal_index;
                    break;
                case NAL_IDR_SLICE:
                case NAL_SLICE:
                    init_get_bits(&hx->s.gb, ptr, bit_length);
                    if (!get_ue_golomb(&hx->s.gb))
                        nals_needed = nal_index;
                }
                continue;
            }

            // FIXME do not discard SEI id
            if (avctx->skip_frame >= AVDISCARD_NONREF && h->nal_ref_idc == 0)
                continue;

again:
            err = 0;
            switch (hx->nal_unit_type) {
            case NAL_IDR_SLICE:
                if (h->nal_unit_type != NAL_IDR_SLICE) {
                    av_log(h->s.avctx, AV_LOG_ERROR,
                           "Invalid mix of idr and non-idr slices\n");
                    buf_index = -1;
                    goto end;
                }
                idr(h); // FIXME ensure we don't lose some frames if there is reordering
            case NAL_SLICE:
                init_get_bits(&hx->s.gb, ptr, bit_length);
                hx->intra_gb_ptr        =
                    hx->inter_gb_ptr    = &hx->s.gb;
                hx->s.data_partitioning = 0;

                if ((err = decode_slice_header(hx, h)))
                    break;

                if (h->sei_recovery_frame_cnt >= 0 && (h->frame_num != h->sei_recovery_frame_cnt || hx->slice_type_nos != AV_PICTURE_TYPE_I))
                    h->valid_recovery_point = 1;

                if (   h->sei_recovery_frame_cnt >= 0
                    && (   h->recovery_frame<0
                        || ((h->recovery_frame - h->frame_num) & ((1 << h->sps.log2_max_frame_num)-1)) > h->sei_recovery_frame_cnt)) {
                    h->recovery_frame = (h->frame_num + h->sei_recovery_frame_cnt) %
                                        (1 << h->sps.log2_max_frame_num);

                    if (!h->valid_recovery_point)
                        h->recovery_frame = h->frame_num;
                }

                s->current_picture_ptr->f.key_frame |=
                        (hx->nal_unit_type == NAL_IDR_SLICE);

                if (h->recovery_frame == h->frame_num) {
                    s->current_picture_ptr->sync |= 1;
                    h->recovery_frame = -1;
                }

                h->sync |= !!s->current_picture_ptr->f.key_frame;
                h->sync |= 3*!!(s->flags2 & CODEC_FLAG2_SHOW_ALL);
                s->current_picture_ptr->sync |= h->sync;

                if (h->current_slice == 1) {
                    if (!(s->flags2 & CODEC_FLAG2_CHUNKS))
                        decode_postinit(h, nal_index >= nals_needed);

                    if (s->avctx->hwaccel &&
                        s->avctx->hwaccel->start_frame(s->avctx, NULL, 0) < 0)
                        return -1;
                    if (CONFIG_H264_VDPAU_DECODER &&
                        s->avctx->codec->capabilities & CODEC_CAP_HWACCEL_VDPAU)
                        ff_vdpau_h264_picture_start(s);
                }

                if (hx->redundant_pic_count == 0 &&
                    (avctx->skip_frame < AVDISCARD_NONREF ||
                     hx->nal_ref_idc) &&
                    (avctx->skip_frame < AVDISCARD_BIDIR  ||
                     hx->slice_type_nos != AV_PICTURE_TYPE_B) &&
                    (avctx->skip_frame < AVDISCARD_NONKEY ||
                     hx->slice_type_nos == AV_PICTURE_TYPE_I) &&
                    avctx->skip_frame < AVDISCARD_ALL) {
                    if (avctx->hwaccel) {
                        if (avctx->hwaccel->decode_slice(avctx,
                                                         &buf[buf_index - consumed],
                                                         consumed) < 0)
                            return -1;
                    } else if (CONFIG_H264_VDPAU_DECODER &&
                               s->avctx->codec->capabilities & CODEC_CAP_HWACCEL_VDPAU) {
                        static const uint8_t start_code[] = {
                            0x00, 0x00, 0x01 };
                        ff_vdpau_add_data_chunk(s, start_code,
                                                sizeof(start_code));
                        ff_vdpau_add_data_chunk(s, &buf[buf_index - consumed],
                                                consumed);
                    } else
                        context_count++;
                }
                break;
            case NAL_DPA:
                init_get_bits(&hx->s.gb, ptr, bit_length);
                hx->intra_gb_ptr =
                hx->inter_gb_ptr = NULL;

                if ((err = decode_slice_header(hx, h)) < 0)
                    break;

                hx->s.data_partitioning = 1;
                break;
            case NAL_DPB:
                init_get_bits(&hx->intra_gb, ptr, bit_length);
                hx->intra_gb_ptr = &hx->intra_gb;
                break;
            case NAL_DPC:
                init_get_bits(&hx->inter_gb, ptr, bit_length);
                hx->inter_gb_ptr = &hx->inter_gb;

                av_log(h->s.avctx, AV_LOG_ERROR, "Partitioned H.264 support is incomplete\n");
                return AVERROR_PATCHWELCOME;

                if (hx->redundant_pic_count == 0 &&
                    hx->intra_gb_ptr &&
                    hx->s.data_partitioning &&
                    s->context_initialized &&
                    (avctx->skip_frame < AVDISCARD_NONREF || hx->nal_ref_idc) &&
                    (avctx->skip_frame < AVDISCARD_BIDIR  ||
                     hx->slice_type_nos != AV_PICTURE_TYPE_B) &&
                    (avctx->skip_frame < AVDISCARD_NONKEY ||
                     hx->slice_type_nos == AV_PICTURE_TYPE_I) &&
                    avctx->skip_frame < AVDISCARD_ALL)
                    context_count++;
                break;
            case NAL_SEI:
                init_get_bits(&s->gb, ptr, bit_length);
                ff_h264_decode_sei(h);
                break;
            case NAL_SPS:
                init_get_bits(&s->gb, ptr, bit_length);
                if (ff_h264_decode_seq_parameter_set(h) < 0 && (h->is_avc ? (nalsize != consumed) && nalsize : 1)) {
                    av_log(h->s.avctx, AV_LOG_DEBUG,
                           "SPS decoding failure, trying again with the complete NAL\n");
                    if (h->is_avc)
                        av_assert0(next_avc - buf_index + consumed == nalsize);
                    init_get_bits(&s->gb, &buf[buf_index + 1 - consumed],
                                  8*(next_avc - buf_index + consumed - 1));
                    ff_h264_decode_seq_parameter_set(h);
                }

                if (s->flags & CODEC_FLAG_LOW_DELAY ||
                    (h->sps.bitstream_restriction_flag &&
                     !h->sps.num_reorder_frames))
                    s->low_delay = 1;
                if (avctx->has_b_frames < 2)
                    avctx->has_b_frames = !s->low_delay;
                break;
            case NAL_PPS:
                init_get_bits(&s->gb, ptr, bit_length);
                ff_h264_decode_picture_parameter_set(h, bit_length);
                break;
            case NAL_AUD:
            case NAL_END_SEQUENCE:
            case NAL_END_STREAM:
            case NAL_FILLER_DATA:
            case NAL_SPS_EXT:
            case NAL_AUXILIARY_SLICE:
                break;
            default:
                av_log(avctx, AV_LOG_DEBUG, "Unknown NAL code: %d (%d bits)\n",
                       hx->nal_unit_type, bit_length);
            }

            if (context_count == h->max_contexts) {
                execute_decode_slices(h, context_count);
                context_count = 0;
            }

            if (err < 0)
                av_log(h->s.avctx, AV_LOG_ERROR, "decode_slice_header error\n");
            else if (err == 1) {
                /* Slice could not be decoded in parallel mode, copy down
                 * NAL unit stuff to context 0 and restart. Note that
                 * rbsp_buffer is not transferred, but since we no longer
                 * run in parallel mode this should not be an issue. */
                h->nal_unit_type = hx->nal_unit_type;
                h->nal_ref_idc   = hx->nal_ref_idc;
                hx               = h;
                goto again;
            }
        }
    }
    if (context_count)
        execute_decode_slices(h, context_count);

end:
    /* clean up */
    if (s->current_picture_ptr && s->current_picture_ptr->owner2 == s &&
        !s->dropable) {
        ff_thread_report_progress(&s->current_picture_ptr->f, INT_MAX,
                                  s->picture_structure == PICT_BOTTOM_FIELD);
    }

    return buf_index;
}

/**
 * Return the number of bytes consumed for building the current frame.
 */
static int get_consumed_bytes(MpegEncContext *s, int pos, int buf_size)
{
    if (pos == 0)
        pos = 1;          // avoid infinite loops (i doubt that is needed but ...)
    if (pos + 10 > buf_size)
        pos = buf_size;                   // oops ;)

    return pos;
}

static int decode_frame(AVCodecContext *avctx, void *data,
                        int *data_size, AVPacket *avpkt)
{
    const uint8_t *buf = avpkt->data;
    int buf_size       = avpkt->size;
    H264Context *h     = avctx->priv_data;
    MpegEncContext *s  = &h->s;
    AVFrame *pict      = data;
    int buf_index      = 0;
    Picture *out;
    int i, out_idx;

    s->flags  = avctx->flags;
    s->flags2 = avctx->flags2;

    /* end of stream, output what is still in the buffers */
    if (buf_size == 0) {
 out:

        s->current_picture_ptr = NULL;

        // FIXME factorize this with the output code below
        out     = h->delayed_pic[0];
        out_idx = 0;
        for (i = 1;
             h->delayed_pic[i] &&
             !h->delayed_pic[i]->f.key_frame &&
             !h->delayed_pic[i]->mmco_reset;
             i++)
            if (h->delayed_pic[i]->poc < out->poc) {
                out     = h->delayed_pic[i];
                out_idx = i;
            }

        for (i = out_idx; h->delayed_pic[i]; i++)
            h->delayed_pic[i] = h->delayed_pic[i + 1];

        if (out) {
            *data_size = sizeof(AVFrame);
            *pict      = out->f;
        }

        return buf_index;
    }
    if(h->is_avc && buf_size >= 9 && buf[0]==1 && buf[2]==0 && (buf[4]&0xFC)==0xFC && (buf[5]&0x1F) && buf[8]==0x67){
        int cnt= buf[5]&0x1f;
        const uint8_t *p= buf+6;
        while(cnt--){
            int nalsize= AV_RB16(p) + 2;
            if(nalsize > buf_size - (p-buf) || p[2]!=0x67)
                goto not_extra;
            p += nalsize;
        }
        cnt = *(p++);
        if(!cnt)
            goto not_extra;
        while(cnt--){
            int nalsize= AV_RB16(p) + 2;
            if(nalsize > buf_size - (p-buf) || p[2]!=0x68)
                goto not_extra;
            p += nalsize;
        }

        return ff_h264_decode_extradata(h, buf, buf_size);
    }
not_extra:

    buf_index = decode_nal_units(h, buf, buf_size);
    if (buf_index < 0)
        return -1;

    if (!s->current_picture_ptr && h->nal_unit_type == NAL_END_SEQUENCE) {
        av_assert0(buf_index <= buf_size);
        goto out;
    }

    if (!(s->flags2 & CODEC_FLAG2_CHUNKS) && !s->current_picture_ptr) {
        if (avctx->skip_frame >= AVDISCARD_NONREF ||
            buf_size >= 4 && !memcmp("Q264", buf, 4))
            return buf_size;
        av_log(avctx, AV_LOG_ERROR, "no frame!\n");
        return -1;
    }

    if (!(s->flags2 & CODEC_FLAG2_CHUNKS) ||
        (s->mb_y >= s->mb_height && s->mb_height)) {
        if (s->flags2 & CODEC_FLAG2_CHUNKS)
            decode_postinit(h, 1);

        field_end(h, 0);

        /* Wait for second field. */
        *data_size = 0;
        if (h->next_output_pic && (h->next_output_pic->sync || h->sync>1)) {
            *data_size = sizeof(AVFrame);
            *pict      = h->next_output_pic->f;
        }
    }

    assert(pict->data[0] || !*data_size);
    ff_print_debug_info(s, pict);

    return get_consumed_bytes(s, buf_index, buf_size);
}

av_cold void ff_h264_free_context(H264Context *h)
{
    int i;

    free_tables(h, 1); // FIXME cleanup init stuff perhaps

    for (i = 0; i < MAX_SPS_COUNT; i++)
        av_freep(h->sps_buffers + i);

    for (i = 0; i < MAX_PPS_COUNT; i++)
        av_freep(h->pps_buffers + i);
}

static av_cold int h264_decode_end(AVCodecContext *avctx)
{
    H264Context *h    = avctx->priv_data;
    MpegEncContext *s = &h->s;

    ff_h264_remove_all_refs(h);
    ff_h264_free_context(h);

    ff_MPV_common_end(s);

    // memset(h, 0, sizeof(H264Context));

    return 0;
}

static const AVProfile profiles[] = {
    { FF_PROFILE_H264_BASELINE,             "Baseline"              },
    { FF_PROFILE_H264_CONSTRAINED_BASELINE, "Constrained Baseline"  },
    { FF_PROFILE_H264_MAIN,                 "Main"                  },
    { FF_PROFILE_H264_EXTENDED,             "Extended"              },
    { FF_PROFILE_H264_HIGH,                 "High"                  },
    { FF_PROFILE_H264_HIGH_10,              "High 10"               },
    { FF_PROFILE_H264_HIGH_10_INTRA,        "High 10 Intra"         },
    { FF_PROFILE_H264_HIGH_422,             "High 4:2:2"            },
    { FF_PROFILE_H264_HIGH_422_INTRA,       "High 4:2:2 Intra"      },
    { FF_PROFILE_H264_HIGH_444,             "High 4:4:4"            },
    { FF_PROFILE_H264_HIGH_444_PREDICTIVE,  "High 4:4:4 Predictive" },
    { FF_PROFILE_H264_HIGH_444_INTRA,       "High 4:4:4 Intra"      },
    { FF_PROFILE_H264_CAVLC_444,            "CAVLC 4:4:4"           },
    { FF_PROFILE_UNKNOWN },
};

static const AVOption h264_options[] = {
    {"is_avc", "is avc", offsetof(H264Context, is_avc), FF_OPT_TYPE_INT, {.i64 = 0}, 0, 1, 0},
    {"nal_length_size", "nal_length_size", offsetof(H264Context, nal_length_size), FF_OPT_TYPE_INT, {.i64 = 0}, 0, 4, 0},
    {NULL}
};

static const AVClass h264_class = {
    "H264 Decoder",
    av_default_item_name,
    h264_options,
    LIBAVUTIL_VERSION_INT,
};

static const AVClass h264_vdpau_class = {
    "H264 VDPAU Decoder",
    av_default_item_name,
    h264_options,
    LIBAVUTIL_VERSION_INT,
};

AVCodec ff_h264_decoder = {
    .name                  = "h264",
    .type                  = AVMEDIA_TYPE_VIDEO,
    .id                    = AV_CODEC_ID_H264,
    .priv_data_size        = sizeof(H264Context),
    .init                  = ff_h264_decode_init,
    .close                 = h264_decode_end,
    .decode                = decode_frame,
    .capabilities          = /*CODEC_CAP_DRAW_HORIZ_BAND |*/ CODEC_CAP_DR1 |
                             CODEC_CAP_DELAY | CODEC_CAP_SLICE_THREADS |
                             CODEC_CAP_FRAME_THREADS,
    .flush                 = flush_dpb,
    .long_name             = NULL_IF_CONFIG_SMALL("H.264 / AVC / MPEG-4 AVC / MPEG-4 part 10"),
    .init_thread_copy      = ONLY_IF_THREADS_ENABLED(decode_init_thread_copy),
    .update_thread_context = ONLY_IF_THREADS_ENABLED(decode_update_thread_context),
    .profiles              = NULL_IF_CONFIG_SMALL(profiles),
    .priv_class            = &h264_class,
};

#if CONFIG_H264_VDPAU_DECODER
AVCodec ff_h264_vdpau_decoder = {
    .name           = "h264_vdpau",
    .type           = AVMEDIA_TYPE_VIDEO,
    .id             = AV_CODEC_ID_H264,
    .priv_data_size = sizeof(H264Context),
    .init           = ff_h264_decode_init,
    .close          = h264_decode_end,
    .decode         = decode_frame,
    .capabilities   = CODEC_CAP_DR1 | CODEC_CAP_DELAY | CODEC_CAP_HWACCEL_VDPAU,
    .flush          = flush_dpb,
    .long_name      = NULL_IF_CONFIG_SMALL("H.264 / AVC / MPEG-4 AVC / MPEG-4 part 10 (VDPAU acceleration)"),
    .pix_fmts       = (const enum AVPixelFormat[]) { AV_PIX_FMT_VDPAU_H264,
                                                   AV_PIX_FMT_NONE},
    .profiles       = NULL_IF_CONFIG_SMALL(profiles),
    .priv_class     = &h264_vdpau_class,
};
#endif<|MERGE_RESOLUTION|>--- conflicted
+++ resolved
@@ -2566,42 +2566,35 @@
         case 12:
             if (CHROMA444) {
                 if (s->avctx->colorspace == AVCOL_SPC_RGB) {
-<<<<<<< HEAD
-                    s->avctx->pix_fmt = PIX_FMT_GBRP12;
+                    s->avctx->pix_fmt = AV_PIX_FMT_GBRP12;
                 } else
-                    s->avctx->pix_fmt = PIX_FMT_YUV444P12;
+                    s->avctx->pix_fmt = AV_PIX_FMT_YUV444P12;
             } else if (CHROMA422)
-                s->avctx->pix_fmt = PIX_FMT_YUV422P12;
+                s->avctx->pix_fmt = AV_PIX_FMT_YUV422P12;
             else
-                s->avctx->pix_fmt = PIX_FMT_YUV420P12;
+                s->avctx->pix_fmt = AV_PIX_FMT_YUV420P12;
             break;
         case 14:
             if (CHROMA444) {
                 if (s->avctx->colorspace == AVCOL_SPC_RGB) {
-                    s->avctx->pix_fmt = PIX_FMT_GBRP14;
+                    s->avctx->pix_fmt = AV_PIX_FMT_GBRP14;
                 } else
-                    s->avctx->pix_fmt = PIX_FMT_YUV444P14;
+                    s->avctx->pix_fmt = AV_PIX_FMT_YUV444P14;
             } else if (CHROMA422)
-                s->avctx->pix_fmt = PIX_FMT_YUV422P14;
+                s->avctx->pix_fmt = AV_PIX_FMT_YUV422P14;
             else
-                s->avctx->pix_fmt = PIX_FMT_YUV420P14;
+                s->avctx->pix_fmt = AV_PIX_FMT_YUV420P14;
             break;
         case 8:
             if (CHROMA444) {
-                    s->avctx->pix_fmt = s->avctx->color_range == AVCOL_RANGE_JPEG ? PIX_FMT_YUVJ444P
-                                                                                  : PIX_FMT_YUV444P;
+                    s->avctx->pix_fmt = s->avctx->color_range == AVCOL_RANGE_JPEG ? AV_PIX_FMT_YUVJ444P
+                                                                                  : AV_PIX_FMT_YUV444P;
                     if (s->avctx->colorspace == AVCOL_SPC_RGB) {
-                        s->avctx->pix_fmt = PIX_FMT_GBR24P;
+                        s->avctx->pix_fmt = AV_PIX_FMT_GBR24P;
                         av_log(h->s.avctx, AV_LOG_DEBUG, "Detected GBR colorspace.\n");
                     } else if (s->avctx->colorspace == AVCOL_SPC_YCGCO) {
                         av_log(h->s.avctx, AV_LOG_WARNING, "Detected unsupported YCgCo colorspace.\n");
                     }
-=======
-                    s->avctx->pix_fmt = AV_PIX_FMT_GBRP;
-                } else
-                    s->avctx->pix_fmt = s->avctx->color_range == AVCOL_RANGE_JPEG ? AV_PIX_FMT_YUVJ444P
-                                                                                  : AV_PIX_FMT_YUV444P;
->>>>>>> 716d413c
             } else if (CHROMA422) {
                 s->avctx->pix_fmt = s->avctx->color_range == AVCOL_RANGE_JPEG ? AV_PIX_FMT_YUVJ422P
                                                                               : AV_PIX_FMT_YUV422P;
