--- conflicted
+++ resolved
@@ -47,11 +47,8 @@
 #include "profiles.h"
 #include "thread.h"
 #include "version.h"
-<<<<<<< HEAD
 #include "vdpau_compat.h"
 #include "xvmc_internal.h"
-=======
->>>>>>> dcc39ee1
 
 typedef struct Mpeg1Context {
     MpegEncContext mpeg_enc_ctx;
@@ -776,12 +773,9 @@
             memset(s->last_mv, 0, sizeof(s->last_mv));
         }
         s->mb_intra = 1;
-<<<<<<< HEAD
         // if 1, we memcpy blocks in xvmcvideo
         if ((CONFIG_MPEG1_XVMC_HWACCEL || CONFIG_MPEG2_XVMC_HWACCEL) && s->pack_pblocks)
             ff_xvmc_pack_pblocks(s, -1); // inter are always full blocks
-=======
->>>>>>> dcc39ee1
 
         if (s->codec_id == AV_CODEC_ID_MPEG2VIDEO) {
             if (s->avctx->flags2 & AV_CODEC_FLAG2_FAST) {
@@ -1010,13 +1004,10 @@
                 return AVERROR_INVALIDDATA;
             }
 
-<<<<<<< HEAD
             // if 1, we memcpy blocks in xvmcvideo
             if ((CONFIG_MPEG1_XVMC_HWACCEL || CONFIG_MPEG2_XVMC_HWACCEL) && s->pack_pblocks)
                 ff_xvmc_pack_pblocks(s, cbp);
 
-=======
->>>>>>> dcc39ee1
             if (s->codec_id == AV_CODEC_ID_MPEG2VIDEO) {
                 if (s->avctx->flags2 & AV_CODEC_FLAG2_FAST) {
                     for (i = 0; i < 6; i++) {
@@ -1139,7 +1130,6 @@
         matrix[new_perm[i]] = temp_matrix[old_perm[i]];
 }
 
-<<<<<<< HEAD
 static const enum AVPixelFormat mpeg1_hwaccel_pixfmt_list_420[] = {
 #if CONFIG_MPEG1_XVMC_HWACCEL
     AV_PIX_FMT_XVMC,
@@ -1164,9 +1154,6 @@
 #if CONFIG_MPEG2_VDPAU_HWACCEL
     AV_PIX_FMT_VDPAU,
 #endif
-=======
-static const enum AVPixelFormat mpeg12_hwaccel_pixfmt_list_420[] = {
->>>>>>> dcc39ee1
 #if CONFIG_MPEG2_DXVA2_HWACCEL
     AV_PIX_FMT_DXVA2_VLD,
 #endif
@@ -1206,12 +1193,9 @@
     MpegEncContext *s = &s1->mpeg_enc_ctx;
     const enum AVPixelFormat *pix_fmts;
 
-<<<<<<< HEAD
     if (CONFIG_GRAY && (avctx->flags & AV_CODEC_FLAG_GRAY))
         return AV_PIX_FMT_GRAY8;
 
-=======
->>>>>>> dcc39ee1
     if (s->chroma_format < 2)
         pix_fmts = avctx->codec_id == AV_CODEC_ID_MPEG1VIDEO ?
                                 mpeg1_hwaccel_pixfmt_list_420 :
@@ -1240,11 +1224,6 @@
         MpegEncContext *s = &s1->mpeg_enc_ctx;
 
         s->pack_pblocks = 1;
-#if FF_API_XVMC
-FF_DISABLE_DEPRECATION_WARNINGS
-        avctx->xvmc_acceleration = 2;
-FF_ENABLE_DEPRECATION_WARNINGS
-#endif /* FF_API_XVMC */
     }
 }
 
@@ -1367,13 +1346,7 @@
         } // MPEG-2
 
         avctx->pix_fmt = mpeg_get_pixelformat(avctx);
-<<<<<<< HEAD
         setup_hwaccel_for_pixfmt(avctx);
-=======
-        // until then pix_fmt may be changed right after codec init
-        if (avctx->hwaccel && avctx->idct_algo == FF_IDCT_AUTO)
-            avctx->idct_algo = FF_IDCT_SIMPLE;
->>>>>>> dcc39ee1
 
         /* Quantization matrices may need reordering
          * if DCT permutation is changed. */
@@ -1844,13 +1817,10 @@
     }
 
     for (;;) {
-<<<<<<< HEAD
         // If 1, we memcpy blocks in xvmcvideo.
         if ((CONFIG_MPEG1_XVMC_HWACCEL || CONFIG_MPEG2_XVMC_HWACCEL) && s->pack_pblocks)
             ff_xvmc_init_block(s); // set s->block
 
-=======
->>>>>>> dcc39ee1
         if ((ret = mpeg_decode_mb(s, s->block)) < 0)
             return ret;
 
@@ -2232,13 +2202,7 @@
     s->low_delay        = 1;
 
     avctx->pix_fmt = mpeg_get_pixelformat(avctx);
-<<<<<<< HEAD
     setup_hwaccel_for_pixfmt(avctx);
-=======
-
-    if (avctx->hwaccel && avctx->idct_algo == FF_IDCT_AUTO)
-        avctx->idct_algo = FF_IDCT_SIMPLE;
->>>>>>> dcc39ee1
 
     ff_mpv_idct_init(s);
     if ((ret = ff_mpv_common_init(s)) < 0)
@@ -2928,7 +2892,6 @@
     .flush          = flush,
     .max_lowres     = 3,
     .profiles       = NULL_IF_CONFIG_SMALL(ff_mpeg2_video_profiles),
-<<<<<<< HEAD
 };
 
 //legacy decoder
@@ -2947,44 +2910,6 @@
     .max_lowres     = 3,
 };
 
-#if FF_API_XVMC
-#if CONFIG_MPEG_XVMC_DECODER
-FF_DISABLE_DEPRECATION_WARNINGS
-static av_cold int mpeg_mc_decode_init(AVCodecContext *avctx)
-{
-    if (avctx->active_thread_type & FF_THREAD_SLICE)
-        return -1;
-    if (!(avctx->slice_flags & SLICE_FLAG_CODED_ORDER))
-        return -1;
-    if (!(avctx->slice_flags & SLICE_FLAG_ALLOW_FIELD)) {
-        ff_dlog(avctx, "mpeg12.c: XvMC decoder will work better if SLICE_FLAG_ALLOW_FIELD is set\n");
-    }
-    mpeg_decode_init(avctx);
-
-    avctx->pix_fmt           = AV_PIX_FMT_XVMC_MPEG2_IDCT;
-    avctx->xvmc_acceleration = 2; // 2 - the blocks are packed!
-
-    return 0;
-}
-
-AVCodec ff_mpeg_xvmc_decoder = {
-    .name           = "mpegvideo_xvmc",
-    .long_name      = NULL_IF_CONFIG_SMALL("MPEG-1/2 video XvMC (X-Video Motion Compensation)"),
-    .type           = AVMEDIA_TYPE_VIDEO,
-    .id             = AV_CODEC_ID_MPEG2VIDEO_XVMC,
-    .priv_data_size = sizeof(Mpeg1Context),
-    .init           = mpeg_mc_decode_init,
-    .close          = mpeg_decode_end,
-    .decode         = mpeg_decode_frame,
-    .capabilities   = AV_CODEC_CAP_DRAW_HORIZ_BAND | AV_CODEC_CAP_DR1 |
-                      AV_CODEC_CAP_TRUNCATED | CODEC_CAP_HWACCEL |
-                      AV_CODEC_CAP_DELAY,
-    .flush          = flush,
-};
-FF_ENABLE_DEPRECATION_WARNINGS
-#endif
-#endif /* FF_API_XVMC */
-
 #if CONFIG_MPEG_VDPAU_DECODER && FF_API_VDPAU
 AVCodec ff_mpeg_vdpau_decoder = {
     .name           = "mpegvideo_vdpau",
@@ -3015,7 +2940,4 @@
                       AV_CODEC_CAP_HWACCEL_VDPAU | AV_CODEC_CAP_DELAY,
     .flush          = flush,
 };
-#endif
-=======
-};
->>>>>>> dcc39ee1
+#endif