--- conflicted
+++ resolved
@@ -156,13 +156,8 @@
     }
 
     /** initialize palette */
-<<<<<<< HEAD
-    for(i=0;i<AVPALETTE_COUNT;i++)
+    for (i = 0; i < AVPALETTE_COUNT; i++)
         s->palette[i] = 0xFFU << 24 | AV_RB24(&avctx->extradata[6 + i * 3]);
-=======
-    for (i = 0; i < AVPALETTE_COUNT; i++)
-        s->palette[i] = AV_RB24(&avctx->extradata[6 + i * 3]);
->>>>>>> 7b1fbd47
 
     /** decode background frame if present */
     back_size = avctx->extradata_size - EXTRADATA1_SIZE;
