/*
 * MPEG1/2 encoder
 * Copyright (c) 2000,2001 Fabrice Bellard
 * Copyright (c) 2002-2004 Michael Niedermayer <michaelni@gmx.at>
 *
 * This file is part of FFmpeg.
 *
 * FFmpeg is free software; you can redistribute it and/or
 * modify it under the terms of the GNU Lesser General Public
 * License as published by the Free Software Foundation; either
 * version 2.1 of the License, or (at your option) any later version.
 *
 * FFmpeg is distributed in the hope that it will be useful,
 * but WITHOUT ANY WARRANTY; without even the implied warranty of
 * MERCHANTABILITY or FITNESS FOR A PARTICULAR PURPOSE.  See the GNU
 * Lesser General Public License for more details.
 *
 * You should have received a copy of the GNU Lesser General Public
 * License along with FFmpeg; if not, write to the Free Software
 * Foundation, Inc., 51 Franklin Street, Fifth Floor, Boston, MA 02110-1301 USA
 */

/**
 * @file
 * MPEG1/2 encoder
 */

#include <stdint.h>

#include "libavutil/attributes.h"
#include "libavutil/avassert.h"
#include "libavutil/log.h"
#include "libavutil/opt.h"
#include "libavutil/timecode.h"
#include "libavutil/stereo3d.h"

#include "avcodec.h"
#include "bytestream.h"
#include "mathops.h"
#include "mpeg12.h"
#include "mpeg12data.h"
#include "mpegutils.h"
#include "mpegvideo.h"


static const uint8_t inv_non_linear_qscale[] = {
    0, 2, 4, 6, 8, 9, 10, 11, 12, 13, 14, 15, 16,
};

static const uint8_t svcd_scan_offset_placeholder[] = {
    0x10, 0x0E, 0x00, 0x80, 0x81, 0x00, 0x80,
    0x81, 0xff, 0xff, 0xff, 0xff, 0xff, 0xff,
};

static uint8_t mv_penalty[MAX_FCODE + 1][MAX_MV * 2 + 1];
static uint8_t fcode_tab[MAX_MV * 2 + 1];

static uint8_t uni_mpeg1_ac_vlc_len[64 * 64 * 2];
static uint8_t uni_mpeg2_ac_vlc_len[64 * 64 * 2];

/* simple include everything table for dc, first byte is bits
 * number next 3 are code */
static uint32_t mpeg1_lum_dc_uni[512];
static uint32_t mpeg1_chr_dc_uni[512];

static uint8_t mpeg1_index_run[2][64];
static int8_t  mpeg1_max_level[2][64];

static av_cold void init_uni_ac_vlc(RLTable *rl, uint8_t *uni_ac_vlc_len)
{
    int i;

    for (i = 0; i < 128; i++) {
        int level = i - 64;
        int run;
        if (!level)
            continue;
        for (run = 0; run < 64; run++) {
            int len, code;
            int alevel = FFABS(level);

            if (alevel > rl->max_level[0][run])
                code = 111;                         /* rl->n */
            else
                code = rl->index_run[0][run] + alevel - 1;

            if (code < 111) {                       /* rl->n */
                /* length of VLC and sign */
                len = rl->table_vlc[code][1] + 1;
            } else {
                len = rl->table_vlc[111 /* rl->n */][1] + 6;

                if (alevel < 128)
                    len += 8;
                else
                    len += 16;
            }

            uni_ac_vlc_len[UNI_AC_ENC_INDEX(run, i)] = len;
        }
    }
}

static int find_frame_rate_index(MpegEncContext *s)
{
    int i;
    AVRational bestq = (AVRational) {0, 0};
    AVRational ext;
    AVRational target = av_inv_q(s->avctx->time_base);

    for (i = 1; i < 14; i++) {
        if (s->avctx->strict_std_compliance > FF_COMPLIANCE_UNOFFICIAL &&
            i >= 9)
            break;

        for (ext.num=1; ext.num <= 4; ext.num++) {
            for (ext.den=1; ext.den <= 32; ext.den++) {
                AVRational q = av_mul_q(ext, ff_mpeg12_frame_rate_tab[i]);

                if (s->codec_id != AV_CODEC_ID_MPEG2VIDEO && (ext.den!=1 || ext.num!=1))
                    continue;
                if (av_gcd(ext.den, ext.num) != 1)
                    continue;

                if (    bestq.num==0
                    || av_nearer_q(target, bestq, q) < 0
                    || ext.num==1 && ext.den==1 && av_nearer_q(target, bestq, q) == 0) {
                    bestq               = q;
                    s->frame_rate_index = i;
                    s->mpeg2_frame_rate_ext.num = ext.num;
                    s->mpeg2_frame_rate_ext.den = ext.den;
                }
            }
        }
    }

    if (av_cmp_q(target, bestq))
        return -1;
    else
        return 0;
}

static av_cold int encode_init(AVCodecContext *avctx)
{
    MpegEncContext *s = avctx->priv_data;

    if (avctx->codec_id == AV_CODEC_ID_MPEG1VIDEO && avctx->height > 2800)
        avctx->thread_count = 1;

    if (ff_mpv_encode_init(avctx) < 0)
        return -1;

    if (find_frame_rate_index(s) < 0) {
        if (s->strict_std_compliance > FF_COMPLIANCE_EXPERIMENTAL) {
            av_log(avctx, AV_LOG_ERROR, "MPEG1/2 does not support %d/%d fps\n",
                   avctx->time_base.den, avctx->time_base.num);
            return -1;
        } else {
            av_log(avctx, AV_LOG_INFO,
                   "MPEG1/2 does not support %d/%d fps, there may be AV sync issues\n",
                   avctx->time_base.den, avctx->time_base.num);
        }
    }

    if (avctx->profile == FF_PROFILE_UNKNOWN) {
        if (avctx->level != FF_LEVEL_UNKNOWN) {
            av_log(avctx, AV_LOG_ERROR, "Set profile and level\n");
            return -1;
        }
        /* Main or 4:2:2 */
        avctx->profile = s->chroma_format == CHROMA_420 ? 4 : 0;
    }

    if (avctx->level == FF_LEVEL_UNKNOWN) {
        if (avctx->profile == 0) {                  /* 4:2:2 */
            if (avctx->width <= 720 && avctx->height <= 608)
                avctx->level = 5;                   /* Main */
            else
                avctx->level = 2;                   /* High */
        } else {
            if (avctx->profile != 1 && s->chroma_format != CHROMA_420) {
                av_log(avctx, AV_LOG_ERROR,
                       "Only High(1) and 4:2:2(0) profiles support 4:2:2 color sampling\n");
                return -1;
            }
            if (avctx->width <= 720 && avctx->height <= 576)
                avctx->level = 8;                   /* Main */
            else if (avctx->width <= 1440)
                avctx->level = 6;                   /* High 1440 */
            else
                avctx->level = 4;                   /* High */
        }
    }

    if ((avctx->width & 0xFFF) == 0 && (avctx->height & 0xFFF) == 1) {
        av_log(avctx, AV_LOG_ERROR, "Width / Height is invalid for MPEG2\n");
        return AVERROR(EINVAL);
    }

    if (s->strict_std_compliance > FF_COMPLIANCE_UNOFFICIAL) {
        if ((avctx->width & 0xFFF) == 0 || (avctx->height & 0xFFF) == 0) {
            av_log(avctx, AV_LOG_ERROR, "Width or Height are not allowed to be multiples of 4096\n"
                                        "add '-strict %d' if you want to use them anyway.\n", FF_COMPLIANCE_UNOFFICIAL);
            return AVERROR(EINVAL);
        }
    }

    s->drop_frame_timecode = s->drop_frame_timecode || !!(avctx->flags2 & CODEC_FLAG2_DROP_FRAME_TIMECODE);
    if (s->drop_frame_timecode)
        s->tc.flags |= AV_TIMECODE_FLAG_DROPFRAME;
    if (s->drop_frame_timecode && s->frame_rate_index != 4) {
        av_log(avctx, AV_LOG_ERROR,
               "Drop frame time code only allowed with 1001/30000 fps\n");
        return -1;
    }

    if (s->tc_opt_str) {
        AVRational rate = ff_mpeg12_frame_rate_tab[s->frame_rate_index];
        int ret = av_timecode_init_from_string(&s->tc, rate, s->tc_opt_str, s);
        if (ret < 0)
            return ret;
        s->drop_frame_timecode = !!(s->tc.flags & AV_TIMECODE_FLAG_DROPFRAME);
        s->avctx->timecode_frame_start = s->tc.start;
    } else {
        s->avctx->timecode_frame_start = 0; // default is -1
    }
    return 0;
}

static void put_header(MpegEncContext *s, int header)
{
    avpriv_align_put_bits(&s->pb);
    put_bits(&s->pb, 16, header >> 16);
    put_sbits(&s->pb, 16, header);
}

/* put sequence header if needed */
static void mpeg1_encode_sequence_header(MpegEncContext *s)
{
    unsigned int vbv_buffer_size, fps, v;
    int i, constraint_parameter_flag;
    uint64_t time_code;
    int64_t best_aspect_error = INT64_MAX;
    AVRational aspect_ratio = s->avctx->sample_aspect_ratio;

    if (aspect_ratio.num == 0 || aspect_ratio.den == 0)
        aspect_ratio = (AVRational){1,1};             // pixel aspect 1.1 (VGA)

    if (s->current_picture.f->key_frame) {
        AVRational framerate = ff_mpeg12_frame_rate_tab[s->frame_rate_index];

        /* mpeg1 header repeated every gop */
        put_header(s, SEQ_START_CODE);

        put_sbits(&s->pb, 12, s->width  & 0xFFF);
        put_sbits(&s->pb, 12, s->height & 0xFFF);

        for (i = 1; i < 15; i++) {
            int64_t error = aspect_ratio.num * (1LL<<32) / aspect_ratio.den;
            if (s->codec_id == AV_CODEC_ID_MPEG1VIDEO || i <= 1)
                error -= (1LL<<32) / ff_mpeg1_aspect[i];
            else
                error -= (1LL<<32)*ff_mpeg2_aspect[i].num * s->height / s->width / ff_mpeg2_aspect[i].den;

            error = FFABS(error);

            if (error - 2 <= best_aspect_error) {
                best_aspect_error    = error;
                s->aspect_ratio_info = i;
            }
        }

        put_bits(&s->pb, 4, s->aspect_ratio_info);
        put_bits(&s->pb, 4, s->frame_rate_index);

        if (s->avctx->rc_max_rate) {
            v = (s->avctx->rc_max_rate + 399) / 400;
            if (v > 0x3ffff && s->codec_id == AV_CODEC_ID_MPEG1VIDEO)
                v = 0x3ffff;
        } else {
            v = 0x3FFFF;
        }

        if (s->avctx->rc_buffer_size)
            vbv_buffer_size = s->avctx->rc_buffer_size;
        else
            /* VBV calculation: Scaled so that a VCD has the proper
             * VBV size of 40 kilobytes */
            vbv_buffer_size = ((20 * s->bit_rate) / (1151929 / 2)) * 8 * 1024;
        vbv_buffer_size = (vbv_buffer_size + 16383) / 16384;

        put_sbits(&s->pb, 18, v);
        put_bits(&s->pb, 1, 1);         // marker
        put_sbits(&s->pb, 10, vbv_buffer_size);

        constraint_parameter_flag =
            s->width  <= 768                                    &&
            s->height <= 576                                    &&
            s->mb_width * s->mb_height                 <= 396   &&
            s->mb_width * s->mb_height * framerate.num <= 396 * 25 * framerate.den &&
            framerate.num <= framerate.den * 30                 &&
            s->avctx->me_range                                  &&
            s->avctx->me_range < 128                            &&
            vbv_buffer_size <= 20                               &&
            v <= 1856000 / 400                                  &&
            s->codec_id == AV_CODEC_ID_MPEG1VIDEO;

        put_bits(&s->pb, 1, constraint_parameter_flag);

        ff_write_quant_matrix(&s->pb, s->avctx->intra_matrix);
        ff_write_quant_matrix(&s->pb, s->avctx->inter_matrix);

        if (s->codec_id == AV_CODEC_ID_MPEG2VIDEO) {
            AVFrameSideData *side_data;
            int width = s->width;
            int height = s->height;
            int use_seq_disp_ext;

            put_header(s, EXT_START_CODE);
            put_bits(&s->pb, 4, 1);                 // seq ext

            put_bits(&s->pb, 1, s->avctx->profile == 0); // escx 1 for 4:2:2 profile

            put_bits(&s->pb, 3, s->avctx->profile); // profile
            put_bits(&s->pb, 4, s->avctx->level);   // level

            put_bits(&s->pb, 1, s->progressive_sequence);
            put_bits(&s->pb, 2, s->chroma_format);
            put_bits(&s->pb, 2, s->width  >> 12);
            put_bits(&s->pb, 2, s->height >> 12);
            put_bits(&s->pb, 12, v >> 18);          // bitrate ext
            put_bits(&s->pb, 1, 1);                 // marker
            put_bits(&s->pb, 8, vbv_buffer_size >> 10); // vbv buffer ext
            put_bits(&s->pb, 1, s->low_delay);
            put_bits(&s->pb, 2, s->mpeg2_frame_rate_ext.num-1); // frame_rate_ext_n
            put_bits(&s->pb, 5, s->mpeg2_frame_rate_ext.den-1); // frame_rate_ext_d

            side_data = av_frame_get_side_data(s->current_picture_ptr->f, AV_FRAME_DATA_PANSCAN);
            if (side_data) {
                AVPanScan *pan_scan = (AVPanScan *)side_data->data;
                if (pan_scan->width && pan_scan->height) {
                    width = pan_scan->width >> 4;
                    height = pan_scan->height >> 4;
                }
            }

            use_seq_disp_ext = (width != s->width ||
                                height != s->height ||
                                s->avctx->color_primaries != AVCOL_PRI_UNSPECIFIED ||
                                s->avctx->color_trc != AVCOL_TRC_UNSPECIFIED ||
                                s->avctx->colorspace != AVCOL_SPC_UNSPECIFIED);

            if (s->seq_disp_ext == 1 || (s->seq_disp_ext == -1 && use_seq_disp_ext)) {
                put_header(s, EXT_START_CODE);
                put_bits(&s->pb, 4, 2);                         // sequence display extension
                put_bits(&s->pb, 3, 0);                         // video_format: 0 is components
                put_bits(&s->pb, 1, 1);                         // colour_description
                put_bits(&s->pb, 8, s->avctx->color_primaries); // colour_primaries
                put_bits(&s->pb, 8, s->avctx->color_trc);       // transfer_characteristics
                put_bits(&s->pb, 8, s->avctx->colorspace);      // matrix_coefficients
                put_bits(&s->pb, 14, width);                    // display_horizontal_size
                put_bits(&s->pb, 1, 1);                         // marker_bit
                put_bits(&s->pb, 14, height);                   // display_vertical_size
                put_bits(&s->pb, 3, 0);                         // remaining 3 bits are zero padding
            }
        }

        put_header(s, GOP_START_CODE);
        put_bits(&s->pb, 1, s->drop_frame_timecode);    // drop frame flag
        /* time code: we must convert from the real frame rate to a
         * fake MPEG frame rate in case of low frame rate */
        fps       = (framerate.num + framerate.den / 2) / framerate.den;
        time_code = s->current_picture_ptr->f->coded_picture_number +
                    s->avctx->timecode_frame_start;

        s->gop_picture_number = s->current_picture_ptr->f->coded_picture_number;

        av_assert0(s->drop_frame_timecode == !!(s->tc.flags & AV_TIMECODE_FLAG_DROPFRAME));
        if (s->drop_frame_timecode)
            time_code = av_timecode_adjust_ntsc_framenum2(time_code, fps);

        put_bits(&s->pb, 5, (uint32_t)((time_code / (fps * 3600)) % 24));
        put_bits(&s->pb, 6, (uint32_t)((time_code / (fps *   60)) % 60));
        put_bits(&s->pb, 1, 1);
        put_bits(&s->pb, 6, (uint32_t)((time_code / fps) % 60));
        put_bits(&s->pb, 6, (uint32_t)((time_code % fps)));
<<<<<<< HEAD
        put_bits(&s->pb, 1, !!(s->avctx->flags & CODEC_FLAG_CLOSED_GOP) || s->intra_only || !s->gop_picture_number);
=======
        put_bits(&s->pb, 1, !!(s->avctx->flags & AV_CODEC_FLAG_CLOSED_GOP));
>>>>>>> 7c6eb0a1
        put_bits(&s->pb, 1, 0);                     // broken link
    }
}

static inline void encode_mb_skip_run(MpegEncContext *s, int run)
{
    while (run >= 33) {
        put_bits(&s->pb, 11, 0x008);
        run -= 33;
    }
    put_bits(&s->pb, ff_mpeg12_mbAddrIncrTable[run][1],
             ff_mpeg12_mbAddrIncrTable[run][0]);
}

static av_always_inline void put_qscale(MpegEncContext *s)
{
    if (s->q_scale_type) {
        av_assert2(s->qscale >= 1 && s->qscale <= 12);
        put_bits(&s->pb, 5, inv_non_linear_qscale[s->qscale]);
    } else {
        put_bits(&s->pb, 5, s->qscale);
    }
}

void ff_mpeg1_encode_slice_header(MpegEncContext *s)
{
    if (s->codec_id == AV_CODEC_ID_MPEG2VIDEO && s->height > 2800) {
        put_header(s, SLICE_MIN_START_CODE + (s->mb_y & 127));
        /* slice_vertical_position_extension */
        put_bits(&s->pb, 3, s->mb_y >> 7);
    } else {
        put_header(s, SLICE_MIN_START_CODE + s->mb_y);
    }
    put_qscale(s);
    /* slice extra information */
    put_bits(&s->pb, 1, 0);
}

void ff_mpeg1_encode_picture_header(MpegEncContext *s, int picture_number)
{
    AVFrameSideData *side_data;
    mpeg1_encode_sequence_header(s);

    /* mpeg1 picture header */
    put_header(s, PICTURE_START_CODE);
    /* temporal reference */

    // RAL: s->picture_number instead of s->fake_picture_number
    put_bits(&s->pb, 10,
             (s->picture_number - s->gop_picture_number) & 0x3ff);
    put_bits(&s->pb, 3, s->pict_type);

    s->vbv_delay_ptr = s->pb.buf + put_bits_count(&s->pb) / 8;
    put_bits(&s->pb, 16, 0xFFFF);               /* vbv_delay */

    // RAL: Forward f_code also needed for B-frames
    if (s->pict_type == AV_PICTURE_TYPE_P ||
        s->pict_type == AV_PICTURE_TYPE_B) {
        put_bits(&s->pb, 1, 0);                 /* half pel coordinates */
        if (s->codec_id == AV_CODEC_ID_MPEG1VIDEO)
            put_bits(&s->pb, 3, s->f_code);     /* forward_f_code */
        else
            put_bits(&s->pb, 3, 7);             /* forward_f_code */
    }

    // RAL: Backward f_code necessary for B-frames
    if (s->pict_type == AV_PICTURE_TYPE_B) {
        put_bits(&s->pb, 1, 0);                 /* half pel coordinates */
        if (s->codec_id == AV_CODEC_ID_MPEG1VIDEO)
            put_bits(&s->pb, 3, s->b_code);     /* backward_f_code */
        else
            put_bits(&s->pb, 3, 7);             /* backward_f_code */
    }

    put_bits(&s->pb, 1, 0);                     /* extra bit picture */

    s->frame_pred_frame_dct = 1;
    if (s->codec_id == AV_CODEC_ID_MPEG2VIDEO) {
        put_header(s, EXT_START_CODE);
        put_bits(&s->pb, 4, 8);                 /* pic ext */
        if (s->pict_type == AV_PICTURE_TYPE_P ||
            s->pict_type == AV_PICTURE_TYPE_B) {
            put_bits(&s->pb, 4, s->f_code);
            put_bits(&s->pb, 4, s->f_code);
        } else {
            put_bits(&s->pb, 8, 255);
        }
        if (s->pict_type == AV_PICTURE_TYPE_B) {
            put_bits(&s->pb, 4, s->b_code);
            put_bits(&s->pb, 4, s->b_code);
        } else {
            put_bits(&s->pb, 8, 255);
        }
        put_bits(&s->pb, 2, s->intra_dc_precision);

        av_assert0(s->picture_structure == PICT_FRAME);
        put_bits(&s->pb, 2, s->picture_structure);
        if (s->progressive_sequence)
            put_bits(&s->pb, 1, 0);             /* no repeat */
        else
            put_bits(&s->pb, 1, s->current_picture_ptr->f->top_field_first);
        /* XXX: optimize the generation of this flag with entropy measures */
        s->frame_pred_frame_dct = s->progressive_sequence;

        put_bits(&s->pb, 1, s->frame_pred_frame_dct);
        put_bits(&s->pb, 1, s->concealment_motion_vectors);
        put_bits(&s->pb, 1, s->q_scale_type);
        put_bits(&s->pb, 1, s->intra_vlc_format);
        put_bits(&s->pb, 1, s->alternate_scan);
        put_bits(&s->pb, 1, s->repeat_first_field);
        s->progressive_frame = s->progressive_sequence;
        /* chroma_420_type */
        put_bits(&s->pb, 1, s->chroma_format ==
                            CHROMA_420 ? s->progressive_frame : 0);
        put_bits(&s->pb, 1, s->progressive_frame);
        put_bits(&s->pb, 1, 0);                 /* composite_display_flag */
    }
    if (s->scan_offset) {
        int i;

        put_header(s, USER_START_CODE);
        for (i = 0; i < sizeof(svcd_scan_offset_placeholder); i++)
            put_bits(&s->pb, 8, svcd_scan_offset_placeholder[i]);
    }
    side_data = av_frame_get_side_data(s->current_picture_ptr->f,
                                       AV_FRAME_DATA_STEREO3D);
    if (side_data) {
        AVStereo3D *stereo = (AVStereo3D *)side_data->data;
        uint8_t fpa_type;

        switch (stereo->type) {
        case AV_STEREO3D_SIDEBYSIDE:
            fpa_type = 0x03;
            break;
        case AV_STEREO3D_TOPBOTTOM:
            fpa_type = 0x04;
            break;
        case AV_STEREO3D_2D:
            fpa_type = 0x08;
            break;
        case AV_STEREO3D_SIDEBYSIDE_QUINCUNX:
            fpa_type = 0x23;
            break;
        default:
            fpa_type = 0;
            break;
        }

        if (fpa_type != 0) {
            put_header(s, USER_START_CODE);
            put_bits(&s->pb, 8, 'J');   // S3D_video_format_signaling_identifier
            put_bits(&s->pb, 8, 'P');
            put_bits(&s->pb, 8, '3');
            put_bits(&s->pb, 8, 'D');
            put_bits(&s->pb, 8, 0x03);  // S3D_video_format_length

            put_bits(&s->pb, 1, 1);     // reserved_bit
            put_bits(&s->pb, 7, fpa_type); // S3D_video_format_type
            put_bits(&s->pb, 8, 0x04);  // reserved_data[0]
            put_bits(&s->pb, 8, 0xFF);  // reserved_data[1]
        }
    }

    s->mb_y = 0;
    ff_mpeg1_encode_slice_header(s);
}

static inline void put_mb_modes(MpegEncContext *s, int n, int bits,
                                int has_mv, int field_motion)
{
    put_bits(&s->pb, n, bits);
    if (!s->frame_pred_frame_dct) {
        if (has_mv)
            /* motion_type: frame/field */
            put_bits(&s->pb, 2, 2 - field_motion);
        put_bits(&s->pb, 1, s->interlaced_dct);
    }
}

// RAL: Parameter added: f_or_b_code
static void mpeg1_encode_motion(MpegEncContext *s, int val, int f_or_b_code)
{
    if (val == 0) {
        /* zero vector */
        put_bits(&s->pb,
                 ff_mpeg12_mbMotionVectorTable[0][1],
                 ff_mpeg12_mbMotionVectorTable[0][0]);
    } else {
        int code, sign, bits;
        int bit_size = f_or_b_code - 1;
        int range    = 1 << bit_size;
        /* modulo encoding */
        val = sign_extend(val, 5 + bit_size);

        if (val >= 0) {
            val--;
            code = (val >> bit_size) + 1;
            bits = val & (range - 1);
            sign = 0;
        } else {
            val = -val;
            val--;
            code = (val >> bit_size) + 1;
            bits = val & (range - 1);
            sign = 1;
        }

        av_assert2(code > 0 && code <= 16);

        put_bits(&s->pb,
                 ff_mpeg12_mbMotionVectorTable[code][1],
                 ff_mpeg12_mbMotionVectorTable[code][0]);

        put_bits(&s->pb, 1, sign);
        if (bit_size > 0)
            put_bits(&s->pb, bit_size, bits);
    }
}

static inline void encode_dc(MpegEncContext *s, int diff, int component)
{
    unsigned int diff_u = diff + 255;
    if (diff_u >= 511) {
        int index;

        if (diff < 0) {
            index = av_log2_16bit(-2 * diff);
            diff--;
        } else {
            index = av_log2_16bit(2 * diff);
        }
        if (component == 0)
            put_bits(&s->pb,
                     ff_mpeg12_vlc_dc_lum_bits[index] + index,
                     (ff_mpeg12_vlc_dc_lum_code[index] << index) +
                     av_mod_uintp2(diff, index));
        else
            put_bits(&s->pb,
                     ff_mpeg12_vlc_dc_chroma_bits[index] + index,
                     (ff_mpeg12_vlc_dc_chroma_code[index] << index) +
                     av_mod_uintp2(diff, index));
    } else {
        if (component == 0)
            put_bits(&s->pb,
                     mpeg1_lum_dc_uni[diff + 255] & 0xFF,
                     mpeg1_lum_dc_uni[diff + 255] >> 8);
        else
            put_bits(&s->pb,
                     mpeg1_chr_dc_uni[diff + 255] & 0xFF,
                     mpeg1_chr_dc_uni[diff + 255] >> 8);
    }
}

static void mpeg1_encode_block(MpegEncContext *s, int16_t *block, int n)
{
    int alevel, level, last_non_zero, dc, diff, i, j, run, last_index, sign;
    int code, component;
    const uint16_t (*table_vlc)[2] = ff_rl_mpeg1.table_vlc;

    last_index = s->block_last_index[n];

    /* DC coef */
    if (s->mb_intra) {
        component = (n <= 3 ? 0 : (n & 1) + 1);
        dc        = block[0];                   /* overflow is impossible */
        diff      = dc - s->last_dc[component];
        encode_dc(s, diff, component);
        s->last_dc[component] = dc;
        i = 1;
        if (s->intra_vlc_format)
            table_vlc = ff_rl_mpeg2.table_vlc;
    } else {
        /* encode the first coefficient: needs to be done here because
         * it is handled slightly differently */
        level = block[0];
        if (abs(level) == 1) {
            code = ((uint32_t)level >> 31);     /* the sign bit */
            put_bits(&s->pb, 2, code | 0x02);
            i = 1;
        } else {
            i             = 0;
            last_non_zero = -1;
            goto next_coef;
        }
    }

    /* now quantify & encode AC coefs */
    last_non_zero = i - 1;

    for (; i <= last_index; i++) {
        j     = s->intra_scantable.permutated[i];
        level = block[j];

next_coef:
        /* encode using VLC */
        if (level != 0) {
            run = i - last_non_zero - 1;

            alevel = level;
            MASK_ABS(sign, alevel);
            sign &= 1;

            if (alevel <= mpeg1_max_level[0][run]) {
                code = mpeg1_index_run[0][run] + alevel - 1;
                /* store the VLC & sign at once */
                put_bits(&s->pb, table_vlc[code][1] + 1,
                         (table_vlc[code][0] << 1) + sign);
            } else {
                /* escape seems to be pretty rare <5% so I do not optimize it */
                put_bits(&s->pb, table_vlc[111][1], table_vlc[111][0]);
                /* escape: only clip in this case */
                put_bits(&s->pb, 6, run);
                if (s->codec_id == AV_CODEC_ID_MPEG1VIDEO) {
                    if (alevel < 128) {
                        put_sbits(&s->pb, 8, level);
                    } else {
                        if (level < 0)
                            put_bits(&s->pb, 16, 0x8001 + level + 255);
                        else
                            put_sbits(&s->pb, 16, level);
                    }
                } else {
                    put_sbits(&s->pb, 12, level);
                }
            }
            last_non_zero = i;
        }
    }
    /* end of block */
    put_bits(&s->pb, table_vlc[112][1], table_vlc[112][0]);
}

static av_always_inline void mpeg1_encode_mb_internal(MpegEncContext *s,
                                                      int16_t block[8][64],
                                                      int motion_x, int motion_y,
                                                      int mb_block_count)
{
    int i, cbp;
    const int mb_x     = s->mb_x;
    const int mb_y     = s->mb_y;
    const int first_mb = mb_x == s->resync_mb_x && mb_y == s->resync_mb_y;

    /* compute cbp */
    cbp = 0;
    for (i = 0; i < mb_block_count; i++)
        if (s->block_last_index[i] >= 0)
            cbp |= 1 << (mb_block_count - 1 - i);

    if (cbp == 0 && !first_mb && s->mv_type == MV_TYPE_16X16 &&
        (mb_x != s->mb_width - 1 ||
         (mb_y != s->end_mb_y - 1 && s->codec_id == AV_CODEC_ID_MPEG1VIDEO)) &&
        ((s->pict_type == AV_PICTURE_TYPE_P && (motion_x | motion_y) == 0) ||
         (s->pict_type == AV_PICTURE_TYPE_B && s->mv_dir == s->last_mv_dir &&
          (((s->mv_dir & MV_DIR_FORWARD)
            ? ((s->mv[0][0][0] - s->last_mv[0][0][0]) |
               (s->mv[0][0][1] - s->last_mv[0][0][1])) : 0) |
           ((s->mv_dir & MV_DIR_BACKWARD)
            ? ((s->mv[1][0][0] - s->last_mv[1][0][0]) |
               (s->mv[1][0][1] - s->last_mv[1][0][1])) : 0)) == 0))) {
        s->mb_skip_run++;
        s->qscale -= s->dquant;
        s->skip_count++;
        s->misc_bits++;
        s->last_bits++;
        if (s->pict_type == AV_PICTURE_TYPE_P) {
            s->last_mv[0][0][0] =
            s->last_mv[0][0][1] =
            s->last_mv[0][1][0] =
            s->last_mv[0][1][1] = 0;
        }
    } else {
        if (first_mb) {
            av_assert0(s->mb_skip_run == 0);
            encode_mb_skip_run(s, s->mb_x);
        } else {
            encode_mb_skip_run(s, s->mb_skip_run);
        }

        if (s->pict_type == AV_PICTURE_TYPE_I) {
            if (s->dquant && cbp) {
                /* macroblock_type: macroblock_quant = 1 */
                put_mb_modes(s, 2, 1, 0, 0);
                put_qscale(s);
            } else {
                /* macroblock_type: macroblock_quant = 0 */
                put_mb_modes(s, 1, 1, 0, 0);
                s->qscale -= s->dquant;
            }
            s->misc_bits += get_bits_diff(s);
            s->i_count++;
        } else if (s->mb_intra) {
            if (s->dquant && cbp) {
                put_mb_modes(s, 6, 0x01, 0, 0);
                put_qscale(s);
            } else {
                put_mb_modes(s, 5, 0x03, 0, 0);
                s->qscale -= s->dquant;
            }
            s->misc_bits += get_bits_diff(s);
            s->i_count++;
            memset(s->last_mv, 0, sizeof(s->last_mv));
        } else if (s->pict_type == AV_PICTURE_TYPE_P) {
            if (s->mv_type == MV_TYPE_16X16) {
                if (cbp != 0) {
                    if ((motion_x | motion_y) == 0) {
                        if (s->dquant) {
                            /* macroblock_pattern & quant */
                            put_mb_modes(s, 5, 1, 0, 0);
                            put_qscale(s);
                        } else {
                            /* macroblock_pattern only */
                            put_mb_modes(s, 2, 1, 0, 0);
                        }
                        s->misc_bits += get_bits_diff(s);
                    } else {
                        if (s->dquant) {
                            put_mb_modes(s, 5, 2, 1, 0);    /* motion + cbp */
                            put_qscale(s);
                        } else {
                            put_mb_modes(s, 1, 1, 1, 0);    /* motion + cbp */
                        }
                        s->misc_bits += get_bits_diff(s);
                        // RAL: f_code parameter added
                        mpeg1_encode_motion(s,
                                            motion_x - s->last_mv[0][0][0],
                                            s->f_code);
                        // RAL: f_code parameter added
                        mpeg1_encode_motion(s,
                                            motion_y - s->last_mv[0][0][1],
                                            s->f_code);
                        s->mv_bits += get_bits_diff(s);
                    }
                } else {
                    put_bits(&s->pb, 3, 1);         /* motion only */
                    if (!s->frame_pred_frame_dct)
                        put_bits(&s->pb, 2, 2);     /* motion_type: frame */
                    s->misc_bits += get_bits_diff(s);
                    // RAL: f_code parameter added
                    mpeg1_encode_motion(s,
                                        motion_x - s->last_mv[0][0][0],
                                        s->f_code);
                    // RAL: f_code parameter added
                    mpeg1_encode_motion(s,
                                        motion_y - s->last_mv[0][0][1],
                                        s->f_code);
                    s->qscale  -= s->dquant;
                    s->mv_bits += get_bits_diff(s);
                }
                s->last_mv[0][1][0] = s->last_mv[0][0][0] = motion_x;
                s->last_mv[0][1][1] = s->last_mv[0][0][1] = motion_y;
            } else {
                av_assert2(!s->frame_pred_frame_dct && s->mv_type == MV_TYPE_FIELD);

                if (cbp) {
                    if (s->dquant) {
                        put_mb_modes(s, 5, 2, 1, 1);    /* motion + cbp */
                        put_qscale(s);
                    } else {
                        put_mb_modes(s, 1, 1, 1, 1);    /* motion + cbp */
                    }
                } else {
                    put_bits(&s->pb, 3, 1);             /* motion only */
                    put_bits(&s->pb, 2, 1);             /* motion_type: field */
                    s->qscale -= s->dquant;
                }
                s->misc_bits += get_bits_diff(s);
                for (i = 0; i < 2; i++) {
                    put_bits(&s->pb, 1, s->field_select[0][i]);
                    mpeg1_encode_motion(s,
                                        s->mv[0][i][0] - s->last_mv[0][i][0],
                                        s->f_code);
                    mpeg1_encode_motion(s,
                                        s->mv[0][i][1] - (s->last_mv[0][i][1] >> 1),
                                        s->f_code);
                    s->last_mv[0][i][0] = s->mv[0][i][0];
                    s->last_mv[0][i][1] = 2 * s->mv[0][i][1];
                }
                s->mv_bits += get_bits_diff(s);
            }
            if (cbp) {
                if (s->chroma_y_shift) {
                    put_bits(&s->pb,
                             ff_mpeg12_mbPatTable[cbp][1],
                             ff_mpeg12_mbPatTable[cbp][0]);
                } else {
                    put_bits(&s->pb,
                             ff_mpeg12_mbPatTable[cbp >> 2][1],
                             ff_mpeg12_mbPatTable[cbp >> 2][0]);
                    put_sbits(&s->pb, 2, cbp);
                }
            }
            s->f_count++;
        } else {
            if (s->mv_type == MV_TYPE_16X16) {
                if (cbp) {                      // With coded bloc pattern
                    if (s->dquant) {
                        if (s->mv_dir == MV_DIR_FORWARD)
                            put_mb_modes(s, 6, 3, 1, 0);
                        else
                            put_mb_modes(s, 8 - s->mv_dir, 2, 1, 0);
                        put_qscale(s);
                    } else {
                        put_mb_modes(s, 5 - s->mv_dir, 3, 1, 0);
                    }
                } else {                        // No coded bloc pattern
                    put_bits(&s->pb, 5 - s->mv_dir, 2);
                    if (!s->frame_pred_frame_dct)
                        put_bits(&s->pb, 2, 2); /* motion_type: frame */
                    s->qscale -= s->dquant;
                }
                s->misc_bits += get_bits_diff(s);
                if (s->mv_dir & MV_DIR_FORWARD) {
                    mpeg1_encode_motion(s,
                                        s->mv[0][0][0] - s->last_mv[0][0][0],
                                        s->f_code);
                    mpeg1_encode_motion(s,
                                        s->mv[0][0][1] - s->last_mv[0][0][1],
                                        s->f_code);
                    s->last_mv[0][0][0] =
                    s->last_mv[0][1][0] = s->mv[0][0][0];
                    s->last_mv[0][0][1] =
                    s->last_mv[0][1][1] = s->mv[0][0][1];
                    s->f_count++;
                }
                if (s->mv_dir & MV_DIR_BACKWARD) {
                    mpeg1_encode_motion(s,
                                        s->mv[1][0][0] - s->last_mv[1][0][0],
                                        s->b_code);
                    mpeg1_encode_motion(s,
                                        s->mv[1][0][1] - s->last_mv[1][0][1],
                                        s->b_code);
                    s->last_mv[1][0][0] =
                    s->last_mv[1][1][0] = s->mv[1][0][0];
                    s->last_mv[1][0][1] =
                    s->last_mv[1][1][1] = s->mv[1][0][1];
                    s->b_count++;
                }
            } else {
                av_assert2(s->mv_type == MV_TYPE_FIELD);
                av_assert2(!s->frame_pred_frame_dct);
                if (cbp) {                      // With coded bloc pattern
                    if (s->dquant) {
                        if (s->mv_dir == MV_DIR_FORWARD)
                            put_mb_modes(s, 6, 3, 1, 1);
                        else
                            put_mb_modes(s, 8 - s->mv_dir, 2, 1, 1);
                        put_qscale(s);
                    } else {
                        put_mb_modes(s, 5 - s->mv_dir, 3, 1, 1);
                    }
                } else {                        // No coded bloc pattern
                    put_bits(&s->pb, 5 - s->mv_dir, 2);
                    put_bits(&s->pb, 2, 1);     /* motion_type: field */
                    s->qscale -= s->dquant;
                }
                s->misc_bits += get_bits_diff(s);
                if (s->mv_dir & MV_DIR_FORWARD) {
                    for (i = 0; i < 2; i++) {
                        put_bits(&s->pb, 1, s->field_select[0][i]);
                        mpeg1_encode_motion(s,
                                            s->mv[0][i][0] - s->last_mv[0][i][0],
                                            s->f_code);
                        mpeg1_encode_motion(s,
                                            s->mv[0][i][1] - (s->last_mv[0][i][1] >> 1),
                                            s->f_code);
                        s->last_mv[0][i][0] = s->mv[0][i][0];
                        s->last_mv[0][i][1] = s->mv[0][i][1] * 2;
                    }
                    s->f_count++;
                }
                if (s->mv_dir & MV_DIR_BACKWARD) {
                    for (i = 0; i < 2; i++) {
                        put_bits(&s->pb, 1, s->field_select[1][i]);
                        mpeg1_encode_motion(s,
                                            s->mv[1][i][0] - s->last_mv[1][i][0],
                                            s->b_code);
                        mpeg1_encode_motion(s,
                                            s->mv[1][i][1] - (s->last_mv[1][i][1] >> 1),
                                            s->b_code);
                        s->last_mv[1][i][0] = s->mv[1][i][0];
                        s->last_mv[1][i][1] = s->mv[1][i][1] * 2;
                    }
                    s->b_count++;
                }
            }
            s->mv_bits += get_bits_diff(s);
            if (cbp) {
                if (s->chroma_y_shift) {
                    put_bits(&s->pb,
                             ff_mpeg12_mbPatTable[cbp][1],
                             ff_mpeg12_mbPatTable[cbp][0]);
                } else {
                    put_bits(&s->pb,
                             ff_mpeg12_mbPatTable[cbp >> 2][1],
                             ff_mpeg12_mbPatTable[cbp >> 2][0]);
                    put_sbits(&s->pb, 2, cbp);
                }
            }
        }
        for (i = 0; i < mb_block_count; i++)
            if (cbp & (1 << (mb_block_count - 1 - i)))
                mpeg1_encode_block(s, block[i], i);
        s->mb_skip_run = 0;
        if (s->mb_intra)
            s->i_tex_bits += get_bits_diff(s);
        else
            s->p_tex_bits += get_bits_diff(s);
    }
}

void ff_mpeg1_encode_mb(MpegEncContext *s, int16_t block[8][64],
                        int motion_x, int motion_y)
{
    if (s->chroma_format == CHROMA_420)
        mpeg1_encode_mb_internal(s, block, motion_x, motion_y, 6);
    else
        mpeg1_encode_mb_internal(s, block, motion_x, motion_y, 8);
}

av_cold void ff_mpeg1_encode_init(MpegEncContext *s)
{
    static int done = 0;

    ff_mpeg12_common_init(s);

    if (!done) {
        int f_code;
        int mv;
        int i;

        done = 1;
        ff_rl_init(&ff_rl_mpeg1, ff_mpeg12_static_rl_table_store[0]);
        ff_rl_init(&ff_rl_mpeg2, ff_mpeg12_static_rl_table_store[1]);

        for (i = 0; i < 64; i++) {
            mpeg1_max_level[0][i] = ff_rl_mpeg1.max_level[0][i];
            mpeg1_index_run[0][i] = ff_rl_mpeg1.index_run[0][i];
        }

        init_uni_ac_vlc(&ff_rl_mpeg1, uni_mpeg1_ac_vlc_len);
        if (s->intra_vlc_format)
            init_uni_ac_vlc(&ff_rl_mpeg2, uni_mpeg2_ac_vlc_len);

        /* build unified dc encoding tables */
        for (i = -255; i < 256; i++) {
            int adiff, index;
            int bits, code;
            int diff = i;

            adiff = FFABS(diff);
            if (diff < 0)
                diff--;
            index = av_log2(2 * adiff);

            bits = ff_mpeg12_vlc_dc_lum_bits[index] + index;
            code = (ff_mpeg12_vlc_dc_lum_code[index] << index) +
                    av_mod_uintp2(diff, index);
            mpeg1_lum_dc_uni[i + 255] = bits + (code << 8);

            bits = ff_mpeg12_vlc_dc_chroma_bits[index] + index;
            code = (ff_mpeg12_vlc_dc_chroma_code[index] << index) +
                    av_mod_uintp2(diff, index);
            mpeg1_chr_dc_uni[i + 255] = bits + (code << 8);
        }

        for (f_code = 1; f_code <= MAX_FCODE; f_code++)
            for (mv = -MAX_MV; mv <= MAX_MV; mv++) {
                int len;

                if (mv == 0) {
                    len = ff_mpeg12_mbMotionVectorTable[0][1];
                } else {
                    int val, bit_size, code;

                    bit_size = f_code - 1;

                    val = mv;
                    if (val < 0)
                        val = -val;
                    val--;
                    code = (val >> bit_size) + 1;
                    if (code < 17)
                        len = ff_mpeg12_mbMotionVectorTable[code][1] +
                              1 + bit_size;
                    else
                        len = ff_mpeg12_mbMotionVectorTable[16][1] +
                              2 + bit_size;
                }

                mv_penalty[f_code][mv + MAX_MV] = len;
            }


        for (f_code = MAX_FCODE; f_code > 0; f_code--)
            for (mv = -(8 << f_code); mv < (8 << f_code); mv++)
                fcode_tab[mv + MAX_MV] = f_code;
    }
    s->me.mv_penalty = mv_penalty;
    s->fcode_tab     = fcode_tab;
    if (s->codec_id == AV_CODEC_ID_MPEG1VIDEO) {
        s->min_qcoeff = -255;
        s->max_qcoeff = 255;
    } else {
        s->min_qcoeff = -2047;
        s->max_qcoeff = 2047;
    }
    if (s->intra_vlc_format) {
        s->intra_ac_vlc_length      =
        s->intra_ac_vlc_last_length = uni_mpeg2_ac_vlc_len;
    } else {
        s->intra_ac_vlc_length      =
        s->intra_ac_vlc_last_length = uni_mpeg1_ac_vlc_len;
    }
    s->inter_ac_vlc_length      =
    s->inter_ac_vlc_last_length = uni_mpeg1_ac_vlc_len;
}

#define OFFSET(x) offsetof(MpegEncContext, x)
#define VE AV_OPT_FLAG_ENCODING_PARAM | AV_OPT_FLAG_VIDEO_PARAM
#define COMMON_OPTS                                                           \
    { "gop_timecode",        "MPEG GOP Timecode in hh:mm:ss[:;.]ff format",   \
      OFFSET(tc_opt_str), AV_OPT_TYPE_STRING, {.str=NULL}, CHAR_MIN, CHAR_MAX, VE },\
    { "intra_vlc",           "Use MPEG-2 intra VLC table.",                   \
      OFFSET(intra_vlc_format),    AV_OPT_TYPE_INT, { .i64 = 0 }, 0, 1, VE }, \
    { "drop_frame_timecode", "Timecode is in drop frame format.",             \
      OFFSET(drop_frame_timecode), AV_OPT_TYPE_INT, { .i64 = 0 }, 0, 1, VE }, \
    { "scan_offset",         "Reserve space for SVCD scan offset user data.", \
      OFFSET(scan_offset),         AV_OPT_TYPE_INT, { .i64 = 0 }, 0, 1, VE },

static const AVOption mpeg1_options[] = {
    COMMON_OPTS
    FF_MPV_COMMON_OPTS
    { NULL },
};

static const AVOption mpeg2_options[] = {
    COMMON_OPTS
    { "non_linear_quant", "Use nonlinear quantizer.",    OFFSET(q_scale_type),   AV_OPT_TYPE_INT, { .i64 = 0 }, 0, 1, VE },
    { "alternate_scan",   "Enable alternate scantable.", OFFSET(alternate_scan), AV_OPT_TYPE_INT, { .i64 = 0 }, 0, 1, VE },
    { "seq_disp_ext",     "Write sequence_display_extension blocks.", OFFSET(seq_disp_ext), AV_OPT_TYPE_INT, { .i64 = -1 }, -1, 1, VE, "seq_disp_ext" },
    {     "auto",   NULL, 0, AV_OPT_TYPE_CONST,  {.i64 = -1},  0, 0, VE, "seq_disp_ext" },
    {     "never",  NULL, 0, AV_OPT_TYPE_CONST,  {.i64 = 0 },  0, 0, VE, "seq_disp_ext" },
    {     "always", NULL, 0, AV_OPT_TYPE_CONST,  {.i64 = 1 },  0, 0, VE, "seq_disp_ext" },
    FF_MPV_COMMON_OPTS
    { NULL },
};

#define mpeg12_class(x)                                 \
static const AVClass mpeg ## x ## _class = {            \
    .class_name = "mpeg" # x "video encoder",           \
    .item_name  = av_default_item_name,                 \
    .option     = mpeg ## x ## _options,                \
    .version    = LIBAVUTIL_VERSION_INT,                \
};

mpeg12_class(1)
mpeg12_class(2)

AVCodec ff_mpeg1video_encoder = {
    .name                 = "mpeg1video",
    .long_name            = NULL_IF_CONFIG_SMALL("MPEG-1 video"),
    .type                 = AVMEDIA_TYPE_VIDEO,
    .id                   = AV_CODEC_ID_MPEG1VIDEO,
    .priv_data_size       = sizeof(MpegEncContext),
    .init                 = encode_init,
    .encode2              = ff_mpv_encode_picture,
    .close                = ff_mpv_encode_end,
    .supported_framerates = ff_mpeg12_frame_rate_tab + 1,
    .pix_fmts             = (const enum AVPixelFormat[]) { AV_PIX_FMT_YUV420P,
                                                           AV_PIX_FMT_NONE },
    .capabilities         = CODEC_CAP_DELAY | CODEC_CAP_SLICE_THREADS,
    .priv_class           = &mpeg1_class,
};

AVCodec ff_mpeg2video_encoder = {
    .name                 = "mpeg2video",
    .long_name            = NULL_IF_CONFIG_SMALL("MPEG-2 video"),
    .type                 = AVMEDIA_TYPE_VIDEO,
    .id                   = AV_CODEC_ID_MPEG2VIDEO,
    .priv_data_size       = sizeof(MpegEncContext),
    .init                 = encode_init,
    .encode2              = ff_mpv_encode_picture,
    .close                = ff_mpv_encode_end,
    .supported_framerates = ff_mpeg2_frame_rate_tab,
    .pix_fmts             = (const enum AVPixelFormat[]) { AV_PIX_FMT_YUV420P,
                                                           AV_PIX_FMT_YUV422P,
                                                           AV_PIX_FMT_NONE },
    .capabilities         = CODEC_CAP_DELAY | CODEC_CAP_SLICE_THREADS,
    .priv_class           = &mpeg2_class,
};<|MERGE_RESOLUTION|>--- conflicted
+++ resolved
@@ -205,7 +205,7 @@
         }
     }
 
-    s->drop_frame_timecode = s->drop_frame_timecode || !!(avctx->flags2 & CODEC_FLAG2_DROP_FRAME_TIMECODE);
+    s->drop_frame_timecode = s->drop_frame_timecode || !!(avctx->flags2 & AV_CODEC_FLAG2_DROP_FRAME_TIMECODE);
     if (s->drop_frame_timecode)
         s->tc.flags |= AV_TIMECODE_FLAG_DROPFRAME;
     if (s->drop_frame_timecode && s->frame_rate_index != 4) {
@@ -384,11 +384,7 @@
         put_bits(&s->pb, 1, 1);
         put_bits(&s->pb, 6, (uint32_t)((time_code / fps) % 60));
         put_bits(&s->pb, 6, (uint32_t)((time_code % fps)));
-<<<<<<< HEAD
-        put_bits(&s->pb, 1, !!(s->avctx->flags & CODEC_FLAG_CLOSED_GOP) || s->intra_only || !s->gop_picture_number);
-=======
-        put_bits(&s->pb, 1, !!(s->avctx->flags & AV_CODEC_FLAG_CLOSED_GOP));
->>>>>>> 7c6eb0a1
+        put_bits(&s->pb, 1, !!(s->avctx->flags & AV_CODEC_FLAG_CLOSED_GOP) || s->intra_only || !s->gop_picture_number);
         put_bits(&s->pb, 1, 0);                     // broken link
     }
 }
