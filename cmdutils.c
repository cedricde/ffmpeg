--- conflicted
+++ resolved
@@ -56,13 +56,9 @@
 struct SwsContext *sws_opts;
 AVDictionary *format_opts, *codec_opts;
 
-<<<<<<< HEAD
-const int this_year = 2012;
+const int this_year = 2013;
 
 static FILE *report_file;
-=======
-static const int this_year = 2013;
->>>>>>> 9b79a052
 
 void init_opts(void)
 {
